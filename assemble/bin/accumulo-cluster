#! /usr/bin/env bash
#
# Licensed to the Apache Software Foundation (ASF) under one
# or more contributor license agreements.  See the NOTICE file
# distributed with this work for additional information
# regarding copyright ownership.  The ASF licenses this file
# to you under the Apache License, Version 2.0 (the
# "License"); you may not use this file except in compliance
# with the License.  You may obtain a copy of the License at
#
#   https://www.apache.org/licenses/LICENSE-2.0
#
# Unless required by applicable law or agreed to in writing,
# software distributed under the License is distributed on an
# "AS IS" BASIS, WITHOUT WARRANTIES OR CONDITIONS OF ANY
# KIND, either express or implied.  See the License for the
# specific language governing permissions and limitations
# under the License.
#

function print_usage {
  cat <<EOF
Usage: accumulo-cluster <command> (<argument> ...) [<option> ...]

Options:
  --dry-run                  Prints information and commands, but does not execute them

Commands:
  create-config              Creates cluster config
  restart                    Restarts the Accumulo cluster
  start                      Starts Accumulo cluster
  stop                       Stops Accumulo cluster
  kill                       Kills Accumulo cluster
  start-non-tservers         Deprecated. Starts all services except tservers
  start-servers [--all|--tservers|--no-tservers|--sservers [group]|--compactors [queue]]
                             Starts various server types, can optionally specify a queue or group
  stop-servers [--all|--tservers| --no-tservers|--sservers [group]|--compactors [queue]]
                             Starts various server types, can optionally specify a queue or group
  start-tservers             Deprecated. Starts all tservers on cluster
  stop-tservers              Deprecated. Stops all tservers on cluster
  start-here                 Starts all services on this node
  stop-here                  Stops all services on this node
EOF
}

function invalid_args {
  echo -e "Invalid arguments: $1\n"
  print_usage 1>&2
  exit 1
}

function parse_fail {
  echo "Failed to parse ${conf}/cluster.yaml"
  exit 1
}

isDebug() {
  [[ $DEBUG == 1 ]]
}

debug() {
  isDebug && echo "${@@P}"
}

debugAndRun() {
  debug "$@"
  if ! isDebug; then
    # shellcheck disable=SC2294
    eval "${@@P}"
  fi
}

function parse_config {

  if [[ ! -f ${conf}/cluster.yaml ]]; then
    echo "ERROR: A 'cluster.yaml' file was not found at ${conf}/cluster.yaml"
    echo "Please make sure it exists and is configured with the host information. Run 'accumulo-cluster create-config' to create an example configuration."
    exit 1
  fi

  trap 'rm -f "$CONFIG_FILE"' EXIT
  CONFIG_FILE=$(mktemp) || exit 1
  ${accumulo_cmd} org.apache.accumulo.core.conf.cluster.ClusterConfigParser "${conf}"/cluster.yaml "$CONFIG_FILE" || parse_fail
  #shellcheck source=/dev/null
  . "$CONFIG_FILE"
  debug "Parsed config:" && cat "$CONFIG_FILE"
  rm -f "$CONFIG_FILE"

  if [[ -z $MANAGER_HOSTS ]]; then
    echo "ERROR: managers not found in ${conf}/cluster.yaml"
    exit 1
  fi

  if [[ -z $TSERVER_HOSTS ]]; then
    echo "ERROR: tservers not found in ${conf}/cluster.yaml"
    exit 1
  fi

  if [[ -n $COMPACTION_QUEUES && -z $COORDINATOR_HOSTS ]]; then
    echo "WARN: External compaction queues configured, but no coordinator configured"
  fi

  for queue in $COMPACTION_QUEUES; do
    Q="COMPACTOR_HOSTS_${queue}"
    if [[ -z ${!Q} ]]; then
      echo "WARN: External compaction queue $queue configured, but no compactors configured for it"
    fi
  done

  for group in $SSERVER_GROUPS; do
    G="SSERVER_HOSTS_${group}"
    if [[ -z ${!G} ]]; then
      echo "WARN: ScanServer group $group configured, but no hosts configured for it"
    fi
  done

  unset manager1
  manager1=$(echo "${MANAGER_HOSTS}" | cut -d" " -f1)

  if [[ -z $MONITOR_HOSTS ]]; then
    echo "WARN: monitors not found in ${conf}/cluster.yaml, using first manager host $manager1"
    MONITOR_HOSTS=$manager1
  fi

  if [[ -z $GC_HOSTS ]]; then
    echo "WARN: gc not found in ${conf}/cluster.yaml, using first manager host $manager1"
    GC_HOSTS=$manager1
  fi

  if [[ -z $NUM_TSERVERS ]]; then
    echo "INFO: ${NUM_TSERVERS} tservers will be started per host"
  fi

  for group in $SSERVER_GROUPS; do
    var_name="NUM_SSERVERS_${group}"
    if [[ -n ${!var_name} ]]; then
      echo "INFO: ${!var_name} scan servers will be started per host for group ${group}"
    fi
  done

  for queue in $COMPACTION_QUEUES; do
    var_name="NUM_COMPACTORS_${queue}"
    if [[ -n ${!var_name} ]]; then
      echo "INFO: ${!var_name} compactors will be started per host for queue ${queue}"
    fi
  done
}

function control_service() {
  control_cmd="$1"
  host="$2"
  service="$3"

  local last_instance_id
  last_instance_id=1
  [[ $service == "tserver" ]] && last_instance_id=${NUM_TSERVERS:-1}
  [[ $service == "sserver" ]] && last_instance_id=${NUM_SSERVERS:-1}
  [[ $service == "compactor" ]] && last_instance_id=${NUM_COMPACTORS:-1}

  for ((inst_id = 1; inst_id <= last_instance_id; inst_id++)); do
    # Only increment the service name when more than one service is desired.
    ACCUMULO_SERVICE_INSTANCE=""
    [[ last_instance_id -gt 1 ]] && ACCUMULO_SERVICE_INSTANCE="${inst_id}"
    [[ $service =~ ^compactor|sserver$ ]] && ACCUMULO_SERVICE_INSTANCE="${ACCUMULO_SERVICE_INSTANCE}_${5}"

    if [[ $host == localhost || $host == "$(hostname -s)" || $host == "$(hostname -f)" || "$(hostname -I)" =~ $host ]]; then
      #
      # The server processes take arguments (e.g. -p, -o, -q [in the case of the Compactor]). Always add the -a argument
      # using the value of $host
      #
      if [[ $# -gt 3 ]]; then
<<<<<<< HEAD
        ACCUMULO_SERVICE_INSTANCE="${ACCUMULO_SERVICE_INSTANCE}" "${bin}/accumulo-service" "$service" "$control_cmd" "-o" "general.process.bind.addr=$host" "${@:4}"
      else
        ACCUMULO_SERVICE_INSTANCE="${ACCUMULO_SERVICE_INSTANCE}" "${bin}/accumulo-service" "$service" "$control_cmd" "-o" "general.process.bind.addr=$host"
=======
        debugAndRun ACCUMULO_SERVICE_INSTANCE="${ACCUMULO_SERVICE_INSTANCE}" "${bin}/accumulo-service" "$service" "$control_cmd" "-a" "$host" "${@:4}"
      else
        debugAndRun ACCUMULO_SERVICE_INSTANCE="${ACCUMULO_SERVICE_INSTANCE}" "${bin}/accumulo-service" "$service" "$control_cmd" "-a" "$host"
>>>>>>> ed4d9141
      fi
    else
      if [[ $# -gt 3 ]]; then
        EXTRA_ARGS="${*:4}"
<<<<<<< HEAD
        $SSH "$host" "bash -c 'ACCUMULO_SERVICE_INSTANCE=${ACCUMULO_SERVICE_INSTANCE} ${bin}/accumulo-service \"$service\" \"$control_cmd\" \"-o\" \"general.process.bind.addr=$host\" $EXTRA_ARGS '"
      else
        $SSH "$host" "bash -c 'ACCUMULO_SERVICE_INSTANCE=${ACCUMULO_SERVICE_INSTANCE} ${bin}/accumulo-service \"$service\" \"$control_cmd\" \"-o\" \"general.process.bind.addr=$host\"'"
=======
        debugAndRun "$SSH" "$host" "bash -c 'ACCUMULO_SERVICE_INSTANCE=${ACCUMULO_SERVICE_INSTANCE} ${bin}/accumulo-service \"$service\" \"$control_cmd\" \"-a\" \"$host\" $EXTRA_ARGS '"
      else
        debugAndRun "$SSH" "$host" "bash -c 'ACCUMULO_SERVICE_INSTANCE=${ACCUMULO_SERVICE_INSTANCE} ${bin}/accumulo-service \"$service\" \"$control_cmd\" \"-a\" \"$host\"'"
>>>>>>> ed4d9141
      fi
    fi
  done
}

function start_service() {
  control_service start "$@"
}

function start_compactors() {
<<<<<<< HEAD
  echo -n "Starting compactor servers ..."
  queues=$COMPACTION_QUEUES
  if [[ -n $1 ]]; then
    queues="$1"
    echo "Only starting servers for group: ${queues}"
  fi
  for queue in $queues; do
    var_name="NUM_COMPACTORS_${queue}"
    [[ -n ${!var_name} ]] && NUM_COMPACTORS=${!var_name}
    Q="COMPACTOR_HOSTS_${queue}"
    if [[ -n ${!Q} ]]; then
      for compactor in ${!Q}; do
        start_service "$compactor" compactor "-o" "compactor.queue=$queue"
      done
    else
      echo "${queue} is not a valid queue ...exiting"
=======
  if [[ -z $COMPACTION_QUEUES ]]; then
    echo "No compactor queues configured..."
  else
    echo -n "Starting compactor servers ..."
    queues=$COMPACTION_QUEUES
    if [[ -n $1 ]]; then
      queues="$1"
      echo "Only starting servers for group: ${queues}"
>>>>>>> ed4d9141
    fi
    for queue in $queues; do
      var_name="NUM_COMPACTORS_${queue}"
      [[ -n ${!var_name} ]] && NUM_COMPACTORS=${!var_name}
      Q="COMPACTOR_HOSTS_${queue}"
      if [[ -n ${!Q} ]]; then
        for compactor in ${!Q}; do
          start_service "$compactor" compactor "-q" "$queue"
        done
      else
        echo "${queue} is not a valid queue ...exiting"
      fi
    done
  fi
}

function stop_compactors() {
<<<<<<< HEAD
  echo "Stopping compactor servers ..."
  queues=$COMPACTION_QUEUES
  if [[ -n $1 ]]; then
    queues="$1"
    echo "Only stopping servers for group: ${queues}"
  fi
  for queue in $queues; do
    var_name="NUM_COMPACTORS_${queue}"
    [[ -n ${!var_name} ]] && NUM_COMPACTORS=${!var_name}
    Q="COMPACTOR_HOSTS_${queue}"
    if [[ -n ${!Q} ]]; then
      for compactor in ${!Q}; do
        stop_service "$compactor" compactor "-o" "compactor.queue=$queue"
      done
    else
      echo "${queue} is not a valid compaction queue ...exiting"
=======
  if [[ -z $COMPACTION_QUEUES ]]; then
    echo "No compactor queues configured..."
  else
    echo "Stopping compactor servers ..."
    queues=$COMPACTION_QUEUES
    if [[ -n $1 ]]; then
      queues="$1"
      echo "Only stopping servers for group: ${queues}"
>>>>>>> ed4d9141
    fi
    for queue in $queues; do
      var_name="NUM_COMPACTORS_${queue}"
      [[ -n ${!var_name} ]] && NUM_COMPACTORS=${!var_name}
      Q="COMPACTOR_HOSTS_${queue}"
      if [[ -n ${!Q} ]]; then
        for compactor in ${!Q}; do
          stop_service "$compactor" compactor "-q" "$queue"
        done
      else
        echo "${queue} is not a valid compaction queue ...exiting"
      fi
    done
  fi
}

function start_sservers() {
<<<<<<< HEAD
  echo "Starting scan servers ..."
  groups=$SSERVER_GROUPS
  if [[ -n $1 ]]; then
    groups="$1"
    echo "Only starting servers for group: ${groups}"
  fi
  for group in $groups; do
    var_name="NUM_SSERVERS_${group}"
    [[ -n ${!var_name} ]] && NUM_SSERVERS=${!var_name}
    G="SSERVER_HOSTS_${group}"
    if [[ -n ${!G} ]]; then
      for sserver in ${!G}; do
        start_service "$sserver" sserver "-o" "sserver.group=$group"
      done
    else
      echo "${group} is not a valid resource group ...exiting"
=======
  if [[ -z $SSERVER_GROUPS ]]; then
    echo "No scan server groups configured..."
  else
    echo "Starting scan servers ..."
    groups=$SSERVER_GROUPS
    if [[ -n $1 ]]; then
      groups="$1"
      echo "Only starting servers for group: ${groups}"
>>>>>>> ed4d9141
    fi
    for group in $groups; do
      var_name="NUM_SSERVERS_${group}"
      [[ -n ${!var_name} ]] && NUM_SSERVERS=${!var_name}
      G="SSERVER_HOSTS_${group}"
      if [[ -n ${!G} ]]; then
        for sserver in ${!G}; do
          start_service "$sserver" sserver "-g" "$group"
        done
      else
        echo "${group} is not a valid resource group ...exiting"
      fi
    done
  fi
}

function stop_sservers() {
<<<<<<< HEAD
  echo "Stopping scan servers ..."
  groups=$SSERVER_GROUPS
  if [[ -n $1 ]]; then
    groups="$1"
    echo "Only stopping servers for group: ${groups}"
  fi
  for group in $groups; do
    var_name="NUM_SSERVERS_${group}"
    [[ -n ${!var_name} ]] && NUM_SSERVERS=${!var_name}
    G="SSERVER_HOSTS_${group}"
    if [[ -n ${!G} ]]; then
      for sserver in ${!G}; do
        stop_service "$sserver" sserver "-o" "sserver.group=$group"
      done
    else
      echo "${group} is not a valid resource group ...exiting"
=======
  if [[ -z $SSERVER_GROUPS ]]; then
    echo "No scan server groups configured..."
  else
    echo "Stopping scan servers ..."
    groups=$SSERVER_GROUPS
    if [[ -n $1 ]]; then
      groups="$1"
      echo "Only stopping servers for group: ${groups}"
>>>>>>> ed4d9141
    fi
    for group in $groups; do
      var_name="NUM_SSERVERS_${group}"
      [[ -n ${!var_name} ]] && NUM_SSERVERS=${!var_name}
      G="SSERVER_HOSTS_${group}"
      if [[ -n ${!G} ]]; then
        for sserver in ${!G}; do
          stop_service "$sserver" sserver "-g" "$group"
        done
      else
        echo "${group} is not a valid resource group ...exiting"
      fi
    done
  fi
}

function start_tservers() {
  echo -n "Starting tablet servers ..."
  count=1
  for server in $TSERVER_HOSTS; do
    echo -n "."
    start_service "$server" tserver &
    if ((++count % 72 == 0)); then
      echo
      wait
    fi
  done
  echo " done"
}

function start_all() {
  unset DISPLAY

  if [[ $1 != "--no-tservers" ]]; then
    start_tservers
  fi

  for manager in $MANAGER_HOSTS; do
    start_service "$manager" manager
  done

  for gc in $GC_HOSTS; do
    start_service "$gc" gc
  done

  for monitor in $MONITOR_HOSTS; do
    start_service "$monitor" monitor
  done

  for group in $SSERVER_GROUPS; do
    var_name="NUM_SSERVERS_${group}"
    [[ -n ${!var_name} ]] && NUM_SSERVERS=${!var_name}
    G="SSERVER_HOSTS_${group}"
    for sserver in ${!G}; do
      start_service "$sserver" sserver "-o" "sserver.group=$group"
    done
  done

  for coordinator in $COORDINATOR_HOSTS; do
    start_service "$coordinator" compaction-coordinator
  done

  for queue in $COMPACTION_QUEUES; do
    var_name="NUM_COMPACTORS_${queue}"
    [[ -n ${!var_name} ]] && NUM_COMPACTORS=${!var_name}
    Q="COMPACTOR_HOSTS_${queue}"
    for compactor in ${!Q}; do
      start_service "$compactor" compactor "-o" "compactor.queue=$queue"
    done
  done

}

function start_here() {

  local_hosts="$(hostname -a 2>/dev/null) $(hostname) localhost 127.0.0.1 $(hostname -I)"

  for host in $local_hosts; do
    for tserver in $TSERVER_HOSTS; do
      if echo "$tserver" | grep -q "^${host}\$"; then
        start_service "$host" tserver
        break
      fi
    done
  done

  for host in $local_hosts; do
    for manager in $MANAGER_HOSTS; do
      if echo "$manager" | grep -q "^${host}\$"; then
        start_service "$host" manager
        break
      fi
    done
  done

  for host in $local_hosts; do
    for gc in $GC_HOSTS; do
      if echo "$gc" | grep -q "^${host}\$"; then
        start_service "$host" gc
        break
      fi
    done
  done

  for host in $local_hosts; do
    for monitor in $MONITOR_HOSTS; do
      if echo "$monitor" | grep -q "^${host}\$"; then
        start_service "$host" monitor
        break
      fi
    done
  done

  for group in $SSERVER_GROUPS; do
    var_name="NUM_SSERVERS_${group}"
    [[ -n ${!var_name} ]] && NUM_SSERVERS=${!var_name}
    for host in $local_hosts; do
      G="SSERVER_HOSTS_${group}"
      for sserver in ${!G}; do
        if echo "$sserver" | grep -q "^${host}\$"; then
          start_service "$sserver" sserver "-g" "$group"
        fi
      done
    done
  done

  for host in $local_hosts; do
    for coordinator in $COORDINATOR_HOSTS; do
      if echo "$coordinator" | grep -q "^${host}\$"; then
        start_service "$coordinator" compaction-coordinator
      fi
    done
  done

  for queue in $COMPACTION_QUEUES; do
    for host in $local_hosts; do
      var_name="NUM_COMPACTORS_${queue}"
      [[ -n ${!var_name} ]] && NUM_COMPACTORS=${!var_name}
      Q="COMPACTOR_HOSTS_${queue}"
      for compactor in ${!Q}; do
        if echo "$compactor" | grep -q "^${host}\$"; then
          start_service "$compactor" compactor "-q" "$queue"
        fi
      done
    done
  done

}

function end_service() {
  control_service "$@"
}

function stop_service() {
  end_service "stop" "$@"
}

function kill_service() {
  end_service "kill" "$@"
}

function stop_tservers() {

  echo "Stopping unresponsive tablet servers (if any)..."
  for host in $TSERVER_HOSTS; do
    stop_service "$host" tserver &
  done

  sleep 10

  echo "Stopping unresponsive tablet servers hard (if any)..."
  for host in $TSERVER_HOSTS; do
    kill_service "$host" tserver &
  done

  echo "Cleaning tablet server entries from zookeeper"
  if ! isDebug; then
    ${accumulo_cmd} org.apache.accumulo.server.util.ZooZap -tservers
  fi
}

function kill_all() {
  echo "Killing Accumulo cluster..."

  for manager in $MANAGER_HOSTS; do
    kill_service "$manager" manager
  done

  for gc in $GC_HOSTS; do
    kill_service "$gc" gc
  done

  for monitor in $MONITOR_HOSTS; do
    kill_service "$monitor" monitor
  done

  for group in $SSERVER_GROUPS; do
    var_name="NUM_SSERVERS_${group}"
    [[ -n ${!var_name} ]] && NUM_SSERVERS=${!var_name}
    G="SSERVER_HOSTS_${group}"
    for sserver in ${!G}; do
      kill_service "$sserver" sserver "-o" "sserver.group=$group"
    done
  done

  for host in $TSERVER_HOSTS; do
    kill_service "$host" tserver
  done

  for coordinator in $COORDINATOR_HOSTS; do
    kill_service "$coordinator" compaction-coordinator
  done

  for queue in $COMPACTION_QUEUES; do
    var_name="NUM_COMPACTORS_${queue}"
    [[ -n ${!var_name} ]] && NUM_COMPACTORS=${!var_name}
    Q="COMPACTOR_HOSTS_${queue}"
    for compactor in ${!Q}; do
      kill_service "$compactor" compactor "-o" "compactor.queue=$queue"
    done
  done

  echo "Cleaning all server entries in ZooKeeper"
  if ! isDebug; then
    ${accumulo_cmd} org.apache.accumulo.server.util.ZooZap -manager -tservers -compaction-coordinators -compactors -sservers
  fi
}

function stop_all() {
  echo "Stopping Accumulo cluster..."
  if ! isDebug; then
    if ! ${accumulo_cmd} admin stopAll; then
      echo "Invalid password or unable to connect to the manager"
      echo "Initiating forced shutdown in 15 seconds (Ctrl-C to abort)"
      sleep 10
      echo "Initiating forced shutdown in  5 seconds (Ctrl-C to abort)"
    else
      echo "Accumulo shut down cleanly"
      echo "Utilities and unresponsive servers will shut down in 5 seconds (Ctrl-C to abort)"
    fi
    sleep 5
  fi

  # Look for processes not killed by 'admin stopAll'

  for end_cmd in "stop" "kill"; do

    for manager in $MANAGER_HOSTS; do
      end_service $end_cmd "$manager" manager
    done

    for gc in $GC_HOSTS; do
      end_service $end_cmd "$gc" gc
    done

    for monitor in $MONITOR_HOSTS; do
      end_service $end_cmd "$monitor" monitor
    done

    for group in $SSERVER_GROUPS; do
      var_name="NUM_SSERVERS_${group}"
      [[ -n ${!var_name} ]] && NUM_SSERVERS=${!var_name}
      G="SSERVER_HOSTS_${group}"
      for sserver in ${!G}; do
        end_service $end_cmd "$sserver" sserver "-o" "sserver.group=$group"
      done
    done

    for coordinator in $COORDINATOR_HOSTS; do
      end_service $end_cmd "$coordinator" compaction-coordinator
    done

    for queue in $COMPACTION_QUEUES; do
      var_name="NUM_COMPACTORS_${queue}"
      [[ -n ${!var_name} ]] && NUM_COMPACTORS=${!var_name}
      Q="COMPACTOR_HOSTS_${queue}"
      for compactor in ${!Q}; do
        end_service $end_cmd "$compactor" compactor "-o" "compactor.queue=$queue"
      done
    done

  done

  # stop tserver still running
  stop_tservers

  echo "Cleaning all server entries in ZooKeeper"
  if ! isDebug; then
    ${accumulo_cmd} org.apache.accumulo.server.util.ZooZap -manager -tservers -compaction-coordinators -compactors -sservers
  fi
}

function stop_here() {
  # Determine hostname without errors to user
  hosts_to_check=("$(hostname -a 2>/dev/null | head -1)" "$(hostname -f)")

  if echo "${TSERVER_HOSTS}" | grep -Eq 'localhost|127[.]0[.]0[.]1'; then
    if ! isDebug; then
      ${accumulo_cmd} admin stop localhost
    else
      debug "Stopping tservers on localhost via admin command"
    fi
  else
    for host in "${hosts_to_check[@]}"; do
      for tserver in $TSERVER_HOSTS; do
        if echo "$tserver" | grep -q "$host"; then
          if ! isDebug; then
            ${accumulo_cmd} admin stop "$host"
          else
            debug "Stopping tservers on $host via admin command"
          fi
        fi
      done
    done
  fi

  for host in "${hosts_to_check[@]}"; do
    for end_cmd in "stop" "kill"; do
      for svc in tserver gc manager monitor compaction-coordinator; do
        end_service $end_cmd "$host" $svc
      done
      for group in $SSERVER_GROUPS; do
        var_name="NUM_SSERVERS_${group}"
        [[ -n ${!var_name} ]] && NUM_SSERVERS=${!var_name}
        G="SSERVER_HOSTS_${group}"
        for sserver in ${!G}; do
          end_service $end_cmd "$sserver" sserver "-o" "sserver.group=$group"
        done
      done
      for queue in $COMPACTION_QUEUES; do
        var_name="NUM_COMPACTORS_${queue}"
        [[ -n ${!var_name} ]] && NUM_COMPACTORS=${!var_name}
        Q="COMPACTOR_HOSTS_${queue}"
        for compactor in ${!Q}; do
          end_service $end_cmd "$host" compactor "-o" "compactor.queue=$queue"
        done
      done
    done
  done
}

function main() {

  if [[ -z $1 ]]; then
    invalid_args "<command> cannot be empty"
  fi

  # Resolve base directory
  SOURCE="${BASH_SOURCE[0]}"
  while [ -h "${SOURCE}" ]; do
    bin="$(cd -P "$(dirname "${SOURCE}")" && pwd)"
    SOURCE="$(readlink "${SOURCE}")"
    [[ ${SOURCE} != /* ]] && SOURCE="${bin}/${SOURCE}"
  done
  bin="$(cd -P "$(dirname "${SOURCE}")" && pwd)"
  basedir=$(cd -P "${bin}"/.. && pwd)
  conf="${ACCUMULO_CONF_DIR:-${basedir}/conf}"

  accumulo_cmd="${bin}/accumulo"
  SSH='ssh -qnf -o ConnectTimeout=2'

  # Copy input arguments into new array
  # removing any options
  DEBUG=0
  i=0
  declare -a program_args
  for arg in "$@"; do
    if [[ $arg == "--dry-run" ]]; then
      DEBUG=1
    else
      program_args[i++]="$arg"
    fi
  done

  debug "debug: ${DEBUG} args: ${program_args[*]}"

  case "${program_args[0]}" in
    create-config)
      if [[ -f "$conf"/cluster.yaml ]]; then
        echo "ERROR : ${conf}/cluster.yaml already exists, not overwriting"
        exit 1
      fi
      cat <<EOF >"$conf"/cluster.yaml
manager:
  - localhost

monitor:
  - localhost

gc:
  - localhost

tserver:
  - localhost

#sserver:
#  - default:
#    - localhost
#
#compaction:
#  coordinator:
#    - localhost
#  compactor:
#    - q1:
#        - localhost
#    - q2:
#        - localhost
#

#
# The following are used by the accumulo-cluster script to determine how many servers
# to start on each host. If the following variables are not set, then they default to 1.
# If the environment variable NUM_TSERVERS is set when running accumulo_cluster
# then its value will override what is set in this file for tservers_per_host. Likewise if
# NUM_SSERVERS or NUM_COMPACTORS are set then it will override sservers_per_host and
# compactors_per_host.
#
tservers_per_host: 1
#sservers_per_host: 
# - default: 1
#compactors_per_host:
# - q1: 1
# - q2: 1 

EOF
      ;;
    restart)
      parse_config
      stop_all
      # Make sure the JVM has a chance to fully exit
      sleep 1
      start_all
      ;;
    start)
      parse_config
      start_all
      ;;
    stop)
      parse_config
      stop_all
      ;;
    kill)
      parse_config
      kill_all
      ;;
    start-non-tservers)
      echo "$1 is deprecated. Please use \`start-servers --no-tservers\` instead"
      parse_config
      start_all --no-tservers
      ;;
    start-tservers)
      echo "$1 is deprecated. Please use \`start-servers --tservers\` instead"
      parse_config
      start_tservers
      ;;
    start-here)
      parse_config
      start_here
      ;;
    stop-tservers)
      echo "$1 is deprecated. Please use \`stop-servers --tservers\` instead"
      parse_config
      stop_tservers
      ;;
    stop-here)
      parse_config
      stop_here
      ;;
    start-servers)
      parse_config
      subcommand="${program_args[1]}"
      case "$subcommand" in
        "--all" | "")
          start_all
          ;;
        "--tservers")
          start_tservers
          ;;
        "--no-tservers")
          start_all --no-tservers
          ;;
        "--sservers")
          start_sservers "${program_args[@]:2}"
          ;;
        "--compactors")
          start_compactors "${program_args[@]:2}"
          ;;
        *)
          invalid_args "'$subcommand' is an invalid <command>"
          ;;
      esac
      ;;
    stop-servers)
      parse_config
      subcommand="${program_args[1]}"
      case "$subcommand" in
        "--all" | "")
          stop_all
          ;;
        "--tservers")
          stop_tservers
          ;;
        "--sservers")
          stop_sservers "${program_args[@]:2}"
          ;;
        "--compactors")
          stop_compactors "${program_args[@]:2}"
          ;;
        *)
          invalid_args "'$subcommand' is an invalid <command>"
          ;;
      esac
      ;;
    *)
      invalid_args "${program_args[0]} is an invalid <command>"
      ;;
  esac
}

main "$@"<|MERGE_RESOLUTION|>--- conflicted
+++ resolved
@@ -169,28 +169,16 @@
       # using the value of $host
       #
       if [[ $# -gt 3 ]]; then
-<<<<<<< HEAD
-        ACCUMULO_SERVICE_INSTANCE="${ACCUMULO_SERVICE_INSTANCE}" "${bin}/accumulo-service" "$service" "$control_cmd" "-o" "general.process.bind.addr=$host" "${@:4}"
+        debugAndRun ACCUMULO_SERVICE_INSTANCE="${ACCUMULO_SERVICE_INSTANCE}" "${bin}/accumulo-service" "$service" "$control_cmd" "-o" "general.process.bind.addr=$host" "${@:4}"
       else
-        ACCUMULO_SERVICE_INSTANCE="${ACCUMULO_SERVICE_INSTANCE}" "${bin}/accumulo-service" "$service" "$control_cmd" "-o" "general.process.bind.addr=$host"
-=======
-        debugAndRun ACCUMULO_SERVICE_INSTANCE="${ACCUMULO_SERVICE_INSTANCE}" "${bin}/accumulo-service" "$service" "$control_cmd" "-a" "$host" "${@:4}"
-      else
-        debugAndRun ACCUMULO_SERVICE_INSTANCE="${ACCUMULO_SERVICE_INSTANCE}" "${bin}/accumulo-service" "$service" "$control_cmd" "-a" "$host"
->>>>>>> ed4d9141
+        debugAndRun ACCUMULO_SERVICE_INSTANCE="${ACCUMULO_SERVICE_INSTANCE}" "${bin}/accumulo-service" "$service" "$control_cmd" "-o" "general.process.bind.addr=$host"
       fi
     else
       if [[ $# -gt 3 ]]; then
         EXTRA_ARGS="${*:4}"
-<<<<<<< HEAD
-        $SSH "$host" "bash -c 'ACCUMULO_SERVICE_INSTANCE=${ACCUMULO_SERVICE_INSTANCE} ${bin}/accumulo-service \"$service\" \"$control_cmd\" \"-o\" \"general.process.bind.addr=$host\" $EXTRA_ARGS '"
+        debugAndRun "$SSH" "$host" "bash -c 'ACCUMULO_SERVICE_INSTANCE=${ACCUMULO_SERVICE_INSTANCE} ${bin}/accumulo-service \"$service\" \"$control_cmd\" \"-o\" \"general.process.bind.addr=$host\" $EXTRA_ARGS '"
       else
-        $SSH "$host" "bash -c 'ACCUMULO_SERVICE_INSTANCE=${ACCUMULO_SERVICE_INSTANCE} ${bin}/accumulo-service \"$service\" \"$control_cmd\" \"-o\" \"general.process.bind.addr=$host\"'"
-=======
-        debugAndRun "$SSH" "$host" "bash -c 'ACCUMULO_SERVICE_INSTANCE=${ACCUMULO_SERVICE_INSTANCE} ${bin}/accumulo-service \"$service\" \"$control_cmd\" \"-a\" \"$host\" $EXTRA_ARGS '"
-      else
-        debugAndRun "$SSH" "$host" "bash -c 'ACCUMULO_SERVICE_INSTANCE=${ACCUMULO_SERVICE_INSTANCE} ${bin}/accumulo-service \"$service\" \"$control_cmd\" \"-a\" \"$host\"'"
->>>>>>> ed4d9141
+        debugAndRun "$SSH" "$host" "bash -c 'ACCUMULO_SERVICE_INSTANCE=${ACCUMULO_SERVICE_INSTANCE} ${bin}/accumulo-service \"$service\" \"$control_cmd\" \"-o\" \"general.process.bind.addr=$host\"'"
       fi
     fi
   done
@@ -201,24 +189,6 @@
 }
 
 function start_compactors() {
-<<<<<<< HEAD
-  echo -n "Starting compactor servers ..."
-  queues=$COMPACTION_QUEUES
-  if [[ -n $1 ]]; then
-    queues="$1"
-    echo "Only starting servers for group: ${queues}"
-  fi
-  for queue in $queues; do
-    var_name="NUM_COMPACTORS_${queue}"
-    [[ -n ${!var_name} ]] && NUM_COMPACTORS=${!var_name}
-    Q="COMPACTOR_HOSTS_${queue}"
-    if [[ -n ${!Q} ]]; then
-      for compactor in ${!Q}; do
-        start_service "$compactor" compactor "-o" "compactor.queue=$queue"
-      done
-    else
-      echo "${queue} is not a valid queue ...exiting"
-=======
   if [[ -z $COMPACTION_QUEUES ]]; then
     echo "No compactor queues configured..."
   else
@@ -227,7 +197,6 @@
     if [[ -n $1 ]]; then
       queues="$1"
       echo "Only starting servers for group: ${queues}"
->>>>>>> ed4d9141
     fi
     for queue in $queues; do
       var_name="NUM_COMPACTORS_${queue}"
@@ -235,7 +204,7 @@
       Q="COMPACTOR_HOSTS_${queue}"
       if [[ -n ${!Q} ]]; then
         for compactor in ${!Q}; do
-          start_service "$compactor" compactor "-q" "$queue"
+          start_service "$compactor" compactor "-o" "compactor.queue=$queue"
         done
       else
         echo "${queue} is not a valid queue ...exiting"
@@ -245,24 +214,6 @@
 }
 
 function stop_compactors() {
-<<<<<<< HEAD
-  echo "Stopping compactor servers ..."
-  queues=$COMPACTION_QUEUES
-  if [[ -n $1 ]]; then
-    queues="$1"
-    echo "Only stopping servers for group: ${queues}"
-  fi
-  for queue in $queues; do
-    var_name="NUM_COMPACTORS_${queue}"
-    [[ -n ${!var_name} ]] && NUM_COMPACTORS=${!var_name}
-    Q="COMPACTOR_HOSTS_${queue}"
-    if [[ -n ${!Q} ]]; then
-      for compactor in ${!Q}; do
-        stop_service "$compactor" compactor "-o" "compactor.queue=$queue"
-      done
-    else
-      echo "${queue} is not a valid compaction queue ...exiting"
-=======
   if [[ -z $COMPACTION_QUEUES ]]; then
     echo "No compactor queues configured..."
   else
@@ -271,7 +222,6 @@
     if [[ -n $1 ]]; then
       queues="$1"
       echo "Only stopping servers for group: ${queues}"
->>>>>>> ed4d9141
     fi
     for queue in $queues; do
       var_name="NUM_COMPACTORS_${queue}"
@@ -279,7 +229,7 @@
       Q="COMPACTOR_HOSTS_${queue}"
       if [[ -n ${!Q} ]]; then
         for compactor in ${!Q}; do
-          stop_service "$compactor" compactor "-q" "$queue"
+          stop_service "$compactor" compactor "-o" "compactor.queue=$queue"
         done
       else
         echo "${queue} is not a valid compaction queue ...exiting"
@@ -289,24 +239,6 @@
 }
 
 function start_sservers() {
-<<<<<<< HEAD
-  echo "Starting scan servers ..."
-  groups=$SSERVER_GROUPS
-  if [[ -n $1 ]]; then
-    groups="$1"
-    echo "Only starting servers for group: ${groups}"
-  fi
-  for group in $groups; do
-    var_name="NUM_SSERVERS_${group}"
-    [[ -n ${!var_name} ]] && NUM_SSERVERS=${!var_name}
-    G="SSERVER_HOSTS_${group}"
-    if [[ -n ${!G} ]]; then
-      for sserver in ${!G}; do
-        start_service "$sserver" sserver "-o" "sserver.group=$group"
-      done
-    else
-      echo "${group} is not a valid resource group ...exiting"
-=======
   if [[ -z $SSERVER_GROUPS ]]; then
     echo "No scan server groups configured..."
   else
@@ -315,7 +247,6 @@
     if [[ -n $1 ]]; then
       groups="$1"
       echo "Only starting servers for group: ${groups}"
->>>>>>> ed4d9141
     fi
     for group in $groups; do
       var_name="NUM_SSERVERS_${group}"
@@ -323,7 +254,7 @@
       G="SSERVER_HOSTS_${group}"
       if [[ -n ${!G} ]]; then
         for sserver in ${!G}; do
-          start_service "$sserver" sserver "-g" "$group"
+          start_service "$sserver" sserver "-o" "sserver.group=$group"
         done
       else
         echo "${group} is not a valid resource group ...exiting"
@@ -333,24 +264,6 @@
 }
 
 function stop_sservers() {
-<<<<<<< HEAD
-  echo "Stopping scan servers ..."
-  groups=$SSERVER_GROUPS
-  if [[ -n $1 ]]; then
-    groups="$1"
-    echo "Only stopping servers for group: ${groups}"
-  fi
-  for group in $groups; do
-    var_name="NUM_SSERVERS_${group}"
-    [[ -n ${!var_name} ]] && NUM_SSERVERS=${!var_name}
-    G="SSERVER_HOSTS_${group}"
-    if [[ -n ${!G} ]]; then
-      for sserver in ${!G}; do
-        stop_service "$sserver" sserver "-o" "sserver.group=$group"
-      done
-    else
-      echo "${group} is not a valid resource group ...exiting"
-=======
   if [[ -z $SSERVER_GROUPS ]]; then
     echo "No scan server groups configured..."
   else
@@ -359,7 +272,6 @@
     if [[ -n $1 ]]; then
       groups="$1"
       echo "Only stopping servers for group: ${groups}"
->>>>>>> ed4d9141
     fi
     for group in $groups; do
       var_name="NUM_SSERVERS_${group}"
@@ -367,7 +279,7 @@
       G="SSERVER_HOSTS_${group}"
       if [[ -n ${!G} ]]; then
         for sserver in ${!G}; do
-          stop_service "$sserver" sserver "-g" "$group"
+          stop_service "$sserver" sserver "-o" "sserver.group=$group"
         done
       else
         echo "${group} is not a valid resource group ...exiting"
