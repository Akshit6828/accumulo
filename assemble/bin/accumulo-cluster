--- conflicted
+++ resolved
@@ -26,37 +26,6 @@
 #                                and addresses to override the default lookups
 #
 
-<<<<<<< HEAD
-function print_usage {
-  cat <<EOF
-Usage: accumulo-cluster <command> (<argument> ...) [<option> ...]
-
-Options:
-  --dry-run                  Prints information and commands, but does not execute them
-
-Commands:
-  create-config              Creates cluster config
-  start-here                 Deprecated. Alias for "start --local --all"
-  stop-here                  Deprecated. Alias for "stop --local --all"
-  restart [--local] [--all | [--manager] [--gc] [--monitor] [--tservers[=group]] [--sservers[=group]] [--compactors[=group]]
-                             Restarts the Accumulo cluster
-  start [--local] [--all | [--manager] [--gc] [--monitor] [--tservers[=group]] [--sservers[=group]] [--compactors[=group]]
-                             Starts Accumulo cluster services
-  stop [--local] [--all | [--manager] [--gc] [--monitor] [--tservers[=group]] [--sservers[=group]] [--compactors[=group]]
-                             Stops Accumulo cluster services
-  kill [--local] [--all | [--manager] [--gc] [--monitor] [--tservers[=group]] [--sservers[=group]] [--compactors[=group]]
-                             Kills Accumulo cluster services
-
-  Examples:
-
-  accumulo-cluster start                                   # start all servers
-  accumulo-cluster start --dry-run                         # print debug information and commands to be executed
-  accumulo-cluster start --local                           # start all local services
-  accumulo-cluster start --local --manager                 # start local manager services
-  accumulo-cluster start --tservers                        # start all tservers
-  accumulo-cluster start --tservers=group1                 # start all group1 tservers
-  accumulo-cluster start --local --manager --tservers      # Start the local manager and local tservers
-=======
 function print_usage() {
   cat <<EOF
 $(cyan Usage): $(green accumulo-cluster) <$(yellow command)> [<$(yellow option)> ...]
@@ -70,11 +39,9 @@
     $(green --manager)                Selects the manager service (oversees cluster operations)
     $(green --gc)                     Selects the gc service (cleans up unused files)
     $(green --monitor)                Selects the monitor web service (shows cluster information)
-    $(green --compaction-coordinator) Selects the compaction-coordinator service (external compactions)
-    $(green --tservers)               Selects the tablet server services (read/write operations on tablets)
+    $(green --tservers[$(yellow '=group')])       Selects the tablet server services (read/write operations on tablets)
     $(green --sservers)[$(yellow '=group')]       Selects the scan server services (read-only eventually consistent scans)
     $(green --compactors)[$(yellow '=group')]     Selects the compactor services (external compactions)
-    $(green --no-tservers)            $(yellow Deprecated). Selects service types except tservers (for backwards compatibility)
     $(yellow NOTE): some server types support an optional $(yellow group) name. If it is not provided or is empty, then
           all groups are considered. Declare multiple groups as a single space-separated parameter. Later
           options overwrite earlier ones, so $(yellow '--sservers="g1 g2" --sserver') operates on all sserver groups.
@@ -85,15 +52,6 @@
   $(green stop)                       Stops Accumulo cluster services
   $(green restart)                    Restarts Accumulo cluster services
   $(green kill)                       Kills Accumulo cluster services
-
-  $(cyan Deprecated commands):
-    $(green start-non-tservers)       $(yellow Deprecated). Alias for "start --no-tservers"
-    $(green start-servers)            $(yellow Deprecated). Alias for "start"
-    $(green stop-servers)             $(yellow Deprecated). Alias for "stop"
-    $(green start-tservers)           $(yellow Deprecated). Alias for "start --tservers"
-    $(green stop-tservers)            $(yellow Deprecated). Alias for "stop --tservers"
-    $(green start-here)               $(yellow Deprecated). Alias for "start --local"
-    $(green stop-here)                $(yellow Deprecated). Alias for "stop --local"
 
 $(cyan Examples):
   $(purple 'accumulo-cluster start')                              $(blue '# start all servers')
@@ -104,20 +62,10 @@
   $(purple 'accumulo-cluster start --sservers=group1')            $(blue '# start all group1 sservers')
   $(purple 'accumulo-cluster start --sservers="group1 group2"')   $(blue '# start all group1 and group2 sservers')
   $(purple 'accumulo-cluster start --local --manager --tservers') $(blue '# Start the local manager and local tservers')
->>>>>>> 8fc9ff9d
 
 EOF
 }
 
-<<<<<<< HEAD
-function parse_args {
-  DEBUG=0
-  ARG_LOCAL=0
-  ARG_ALL=0
-  ARG_MANAGER=0
-  ARG_GC=0
-  ARG_MONITOR=0
-=======
 function checkTerminalSupportsColor() {
   local c
   # get the number of colors supported
@@ -160,8 +108,6 @@
   ARG_MANAGER=0
   ARG_GC=0
   ARG_MONITOR=0
-  ARG_COORDINATOR=0
->>>>>>> 8fc9ff9d
   ARG_TSERVER=0
   ARG_TSERVER_GROUP=""
   ARG_SSERVER=0
@@ -169,9 +115,6 @@
   ARG_COMPACTOR=0
   ARG_COMPACTOR_GROUP=""
 
-<<<<<<< HEAD
-  PARSE_OUTPUT=$(getopt -o "" --long "dry-run,all,local,manager,gc,monitor,tservers::,sservers::,compactors::" -n 'accumulo-cluster' -- "$@")
-=======
   # the correct version of getopt will always exit with exit code 4 when provided the `-T` flag
   getopt -T &>/dev/null
   if (($? != 4)); then
@@ -179,28 +122,19 @@
     exit 2
   fi
 
-  if ! PARSE_OUTPUT=$(getopt -o "" --long "dry-run,local,manager,gc,monitor,compaction-coordinator,no-tservers,tservers,sservers::,compactors::" -n 'accumulo-cluster' -- "$@"); then
+  if ! PARSE_OUTPUT=$(getopt -o "" --long "dry-run,local,manager,gc,monitor,tservers::,sservers::,compactors::" -n 'accumulo-cluster' -- "$@"); then
     print_usage
     exit 1
   fi
 
->>>>>>> 8fc9ff9d
   eval set -- "$PARSE_OUTPUT"
 
   while true; do
     case "$1" in
       --dry-run)
         DEBUG=1
-<<<<<<< HEAD
-        debug "args: $PARSE_OUTPUT"
-        shift 1
-        ;;
-      --all)
-        ARG_ALL=1
-=======
         debug "original args: $(quote "${originalArgs[@]}")"
         debug "parsed args: $PARSE_OUTPUT"
->>>>>>> 8fc9ff9d
         shift 1
         ;;
       --local)
@@ -208,61 +142,25 @@
         shift 1
         ;;
       --manager)
-<<<<<<< HEAD
-=======
         ARG_ALL=0
->>>>>>> 8fc9ff9d
         ARG_MANAGER=1
         shift 1
         ;;
       --gc)
-<<<<<<< HEAD
-=======
         ARG_ALL=0
->>>>>>> 8fc9ff9d
         ARG_GC=1
         shift 1
         ;;
       --monitor)
-<<<<<<< HEAD
-        ARG_MONITOR=1
-        shift 1
-        ;;
-      --tservers)
-        ARG_TSERVER=1
-        if [[ -n $2 ]]; then
-          ARG_TSERVER_GROUP=$2
-        fi
-        shift 2
-        ;;
-      --sservers)
-        ARG_SSERVER=1
-        if [[ -n $2 ]]; then
-          ARG_SSERVER_GROUP=$2
-        fi
-        shift 2
-        ;;
-      --compactors)
-        ARG_COMPACTOR=1
-        if [[ -n $2 ]]; then
-          ARG_COMPACTOR_GROUP=$2
-        fi
-        shift 2
-        ;;
-=======
         ARG_ALL=0
         ARG_MONITOR=1
         shift 1
         ;;
-      --compaction-coordinator)
-        ARG_ALL=0
-        ARG_COORDINATOR=1
-        shift 1
-        ;;
       --tservers)
         ARG_ALL=0
         ARG_TSERVER=1
-        shift 1
+        ARG_TSERVER_GROUP=$2
+        shift 2
         ;;
       --sservers)
         ARG_ALL=0
@@ -276,70 +174,18 @@
         ARG_COMPACTOR_GROUP=$2
         shift 2
         ;;
-      --no-tservers)
-        echo "$(yellow WARN): The $(yellow "--no-tservers") option is deprecated. Please specify the servers you wish to manage instead"
-        ARG_ALL=0
-        ARG_MANAGER=1
-        ARG_GC=1
-        ARG_MONITOR=1
-        ARG_COORDINATOR=1
-        ARG_SSERVER=1
-        ARG_COMPACTOR=1
-        shift 1
-        ;;
->>>>>>> 8fc9ff9d
       --)
         shift
         break
         ;;
       *)
-<<<<<<< HEAD
-        echo "Unhandled option: $1"
-=======
         echo "$(red ERROR): Unhandled option: $(yellow "$1")"
->>>>>>> 8fc9ff9d
         print_usage
         exit 1
         ;;
     esac
   done
 
-<<<<<<< HEAD
-  # All and any of the others are mutually exclusive
-  if [[ $ARG_ALL == 1 && ($ARG_MANAGER == 1 ||
-    $ARG_GC == 1 || $ARG_MONITOR == 1 || $ARG_TSERVER == 1 ||
-    $ARG_SSERVER == 1 || $ARG_COMPACTOR == 1) ]]; then
-    echo "--all cannot be used with other options"
-    print_usage
-    exit 1
-  fi
-
-  # Handle the case where no args were passed
-  if [[ $ARG_MANAGER == 0 && $ARG_GC == 0 &&
-    $ARG_MONITOR == 0 && $ARG_TSERVER == 0 &&
-    $ARG_SSERVER == 0 && $ARG_COMPACTOR == 0 ]]; then
-    ARG_ALL=1
-  fi
-
-  if isDebug; then
-    echo "DEBUG=$DEBUG"
-    echo "ARG_ALL=$ARG_ALL"
-    echo "ARG_LOCAL=$ARG_LOCAL"
-    echo "ARG_MANAGER=$ARG_MANAGER"
-    echo "ARG_GC=$ARG_GC"
-    echo "ARG_MONITOR=$ARG_MONITOR"
-    echo "ARG_TSERVER=$ARG_TSERVER"
-    echo "ARG_TSERVER_GROUP=$ARG_TSERVER_GROUP"
-    echo "ARG_SSERVER=$ARG_SSERVER"
-    echo "ARG_SSERVER_GROUP=$ARG_SSERVER_GROUP"
-    echo "ARG_COMPACTOR=$ARG_COMPACTOR"
-    echo "ARG_COMPACTOR_GROUP=$ARG_COMPACTOR_GROUP"
-  fi
-}
-
-function invalid_args {
-  echo -e "Invalid arguments: $1\n"
-=======
   if [[ $# -eq 0 ]]; then
     invalid_args "<command> cannot be empty"
   elif [[ $# -ne 1 ]]; then
@@ -355,7 +201,6 @@
   debug "ARG_MANAGER=$ARG_MANAGER"
   debug "ARG_GC=$ARG_GC"
   debug "ARG_MONITOR=$ARG_MONITOR"
-  debug "ARG_COORDINATOR=$ARG_COORDINATOR"
   debug "ARG_TSERVER=$ARG_TSERVER"
   debug "ARG_TSERVER_GROUP=$ARG_TSERVER_GROUP"
   debug "ARG_SSERVER=$ARG_SSERVER"
@@ -368,18 +213,12 @@
 function invalid_args() {
   echo "$(red ERROR): $(yellow invalid arguments): $*"
   echo
->>>>>>> 8fc9ff9d
   print_usage 1>&2
   exit 1
 }
 
-<<<<<<< HEAD
-function parse_fail {
-  echo "Failed to parse $conf/cluster.yaml"
-=======
 function parse_fail() {
   echo "$(red ERROR): Failed to parse $(yellow "$conf/cluster.yaml")"
->>>>>>> 8fc9ff9d
   exit 1
 }
 
@@ -388,114 +227,6 @@
 }
 
 # if debug is on, print and return true; otherwise, return false
-<<<<<<< HEAD
-debug() {
-  isDebug && echo "DEBUG: $*"
-}
-
-# call debug to print, or execute if debug is off
-debugOrRun() {
-  debug "$(printf "%q " "$@")" || "$@"
-}
-
-function canRunOnHost() {
-
-  if [[ $ARG_LOCAL == 0 ]]; then
-    return 0
-  fi
-
-  if [[ -z $1 ]]; then
-    echo "Host argument expected"
-    exit 1
-  fi
-
-  local found=0
-  local addr
-  for addr in "${LOCAL_HOST_ADDRESSES[@]}"; do
-    if [[ $1 == "$addr" ]]; then
-      found=1
-      break
-    fi
-  done
-  [[ $found == 1 ]]
-}
-
-function parse_config {
-
-  local manager1
-  local tservers_found
-  local group
-  local G
-
-  if [[ ! -f $conf/cluster.yaml ]]; then
-    echo "ERROR: A 'cluster.yaml' file was not found at $conf/cluster.yaml"
-    echo "Please make sure it exists and is configured with the host information. Run 'accumulo-cluster create-config' to create an example configuration."
-    exit 1
-  fi
-
-  trap 'rm -f "$CONFIG_FILE"' EXIT
-  CONFIG_FILE=$(mktemp) || exit 1
-  $accumulo_cmd org.apache.accumulo.core.conf.cluster.ClusterConfigParser "$conf/cluster.yaml" "$CONFIG_FILE" || parse_fail
-  #shellcheck source=/dev/null
-  . "$CONFIG_FILE"
-  debug "Parsed config:" && cat "$CONFIG_FILE"
-  rm -f "$CONFIG_FILE"
-
-  if [[ -z $MANAGER_HOSTS ]]; then
-    echo "ERROR: managers not found in $conf/cluster.yaml"
-    exit 1
-  fi
-
-  if [[ -z $COMPACTOR_GROUPS ]]; then
-    echo "WARN: No compactor groups configured"
-  else
-    for group in $COMPACTOR_GROUPS; do
-      G="COMPACTOR_HOSTS_$group"
-      if [[ -z ${!G} ]]; then
-        echo "WARN: External compactor group $group configured, but no compactors configured for it"
-      fi
-    done
-  fi
-
-  tservers_found="false"
-  if [[ -z $TSERVER_GROUPS ]]; then
-    echo "WARN: No tablet server groups configured"
-  else
-    for group in $TSERVER_GROUPS; do
-      G="TSERVER_HOSTS_$group"
-      if [[ -z ${!G} ]]; then
-        echo "WARN: tablet server group $group configured, but no hosts configured for it"
-      else
-        tservers_found="true"
-      fi
-    done
-  fi
-
-  if [[ $tservers_found != "true" ]]; then
-    echo "ERROR: There are no tablet servers configured, Accumulo requires at least 1 tablets server to host system tables"
-    exit 1
-  fi
-
-  if [[ -n $SSERVER_GROUPS ]]; then
-    for group in $SSERVER_GROUPS; do
-      G="SSERVER_HOSTS_$group"
-      if [[ -z ${!G} ]]; then
-        echo "WARN: scan server group $group configured, but no hosts configured for it"
-      fi
-    done
-  fi
-
-  manager1=$(echo "$MANAGER_HOSTS" | cut -d" " -f1)
-
-  if [[ -z $MONITOR_HOSTS ]]; then
-    echo "WARN: monitors not found in $conf/cluster.yaml, using first manager host $manager1"
-    MONITOR_HOSTS=$manager1
-  fi
-
-  if [[ -z $GC_HOSTS ]]; then
-    echo "WARN: gc not found in $conf/cluster.yaml, using first manager host $manager1"
-    GC_HOSTS=$manager1
-=======
 function debug() {
   isDebug && echo "$(blue DEBUG): $(cyan "$*")"
 }
@@ -567,75 +298,17 @@
     while read -r line; do
       debug "$(white "$line")"
     done <"$CONFIG_FILE"
->>>>>>> 8fc9ff9d
   fi
   rm -f "$CONFIG_FILE"
 
-<<<<<<< HEAD
-}
-
-function execute_command() {
-  control_cmd=$1
-  host=$2
-  service=$3
-  group=$4
-  shift 4
-
-  local S
-
-  S="${service^^}S_PER_HOST_$group"
-  servers_per_host="${!S:-1}"
-
-  if [[ $ARG_LOCAL == 1 ]]; then
-    debugOrRun bash -c "ACCUMULO_CLUSTER_ARG=$servers_per_host \"$bin/accumulo-service\" $service $control_cmd -o general.process.bind.addr=$host $*"
-  else
-    debugOrRun "${SSH[@]}" "$host" "bash -c 'ACCUMULO_CLUSTER_ARG=$servers_per_host \"$bin/accumulo-service\" $service $control_cmd -o general.process.bind.addr=$host $*'"
-=======
   # this might not be possible, since the ClusterConfigParser would probably fail instead
   if [[ -z $MANAGER_HOSTS ]]; then
     echo "$(red ERROR): $(yellow managers) not found in $(yellow "$conf/cluster.yaml")"
     exit 1
   fi
 
-  # This version doesn't support configurable tserver groups, so
-  # use a default group to allow code reuse with newer branches
-  # Shellcheck thinks these aren't used, but they are referenced
-  # indirectly by group name.
-  TSERVER_GROUPS="default"
-  #shellcheck disable=SC2034
-  TSERVERS_PER_HOST_default=${NUM_TSERVERS:-1}
-  #shellcheck disable=SC2034
-  TSERVER_HOSTS_default=$TSERVER_HOSTS
-
-  # Rename variables from this version's config parser to ones that
-  # this script expects, to support code reuse with newer branches
-  COMPACTOR_GROUPS=$COMPACTION_QUEUES
-  local var_name
-  for group in $SSERVER_GROUPS; do
-    var_name="NUM_SSERVERS_$group"
-    if [[ -n ${!var_name} ]]; then
-      declare "SSERVERS_PER_HOST_$group"="${!var_name}"
-    else
-      declare "SSERVERS_PER_HOST_$group"="${NUM_SSERVERS:-1}"
-    fi
-  done
-  for group in $COMPACTOR_GROUPS; do
-    var_name="NUM_COMPACTORS_$group"
-    if [[ -n ${!var_name} ]]; then
-      declare "COMPACTORS_PER_HOST_$group"="${!var_name}"
-    else
-      declare "COMPACTORS_PER_HOST_$group"="${NUM_COMPACTORS:-1}"
-    fi
-  done
-
-  # This version requires a compaction coordinator for compactors
-  if [[ -n $COMPACTOR_GROUPS && -z $COORDINATOR_HOSTS ]]; then
-    echo "$(yellow WARN): External compactor group(s) configured, but no coordinator configured"
-  fi
-
   if [[ -z $COMPACTOR_GROUPS ]]; then
-    # no compactor groups are required for this version
-    debug "No compactor groups configured"
+    echo "$(yellow WARN): No compactor groups configured"
   else
     for group in $COMPACTOR_GROUPS; do
       G="COMPACTOR_HOSTS_$group"
@@ -643,51 +316,8 @@
         echo "$(yellow WARN): External compactor group $(yellow "$group") configured, but no compactors configured for it"
       fi
     done
->>>>>>> 8fc9ff9d
-  fi
-
-<<<<<<< HEAD
-function get_localhost_addresses() {
-  local localaddresses
-  local localinterfaces
-  local x
-  if [[ -n $ACCUMULO_LOCALHOST_ADDRESSES ]]; then
-    read -r -a localaddresses <<<"$ACCUMULO_LOCALHOST_ADDRESSES"
-  else
-    read -r -a localinterfaces <<<"$(hostname -I)"
-    read -r -a localaddresses <<<"$(getent hosts 127.0.0.1 ::1 "${localinterfaces[@]}" | paste -sd' ')"
-  fi
-  for x in "${localaddresses[@]}"; do echo "$x"; done | sort -u
-}
-
-function control_services() {
-  unset DISPLAY
-  local operation=$1
-
-  if [[ $operation != "start" &&
-    $operation != "stop" &&
-    $operation != "kill" ]]; then
-    echo "Invalid operation: $operation"
-    exit 1
-  fi
-
-  local tserver_groups
-  local addr
-  local group
-  local tserver
-  local G
-  if [[ $ARG_ALL == 1 && $operation == "stop" ]]; then
-    echo "Stopping Accumulo cluster..."
-    if ! isDebug; then
-      if ! $accumulo_cmd admin stopAll; then
-        echo "Invalid password or unable to connect to the manager"
-        echo "Initiating forced shutdown in 15 seconds (Ctrl-C to abort)"
-        sleep 10
-        echo "Initiating forced shutdown in  5 seconds (Ctrl-C to abort)"
-      else
-        echo "Accumulo shut down cleanly"
-        echo "Utilities and unresponsive servers will shut down in 5 seconds (Ctrl-C to abort)"
-=======
+  fi
+
   tservers_found="false"
   if [[ -z $TSERVER_GROUPS ]]; then
     echo "$(yellow WARN): No tablet server groups configured"
@@ -712,38 +342,10 @@
       G="SSERVER_HOSTS_$group"
       if [[ -z ${!G} ]]; then
         echo "$(yellow WARN): scan server group $(yellow "$group") configured, but no hosts configured for it"
->>>>>>> 8fc9ff9d
-      fi
-      sleep 5
-    fi
-  elif [[ $ARG_LOCAL == 1 && $ARG_TSERVER == 1 && $operation == "stop" ]]; then
-    tserver_groups=$TSERVER_GROUPS
-    if [[ -n $ARG_TSERVER_GROUP ]]; then
-      tserver_groups=$ARG_TSERVER_GROUP
-    fi
-    for addr in "${LOCAL_HOST_ADDRESSES[@]}"; do
-      for group in $tserver_groups; do
-        G="TSERVER_HOSTS_$group"
-        for tserver in ${!G}; do
-          if echo "$tserver" | grep -q "$addr"; then
-            if ! isDebug; then
-              $accumulo_cmd admin stop "$addr"
-            else
-              debug "Stopping tservers on $addr via admin command"
-            fi
-          fi
-        done
-      done
-    done
-  elif [[ $ARG_ALL == 1 && $operation == "kill" ]]; then
-    echo "Killing Accumulo cluster..."
-  fi
-
-<<<<<<< HEAD
-  local count
-  local hosts
-  if [[ $ARG_ALL == 1 || $ARG_TSERVER == 1 ]]; then
-=======
+      fi
+    done
+  fi
+
   manager1=$(echo "$MANAGER_HOSTS" | cut -d" " -f1)
 
   if [[ -z $MONITOR_HOSTS ]]; then
@@ -821,28 +423,10 @@
       sleep 5
     fi
   elif [[ $ARG_LOCAL == 1 && $ARG_TSERVER == 1 && $operation == "stop" ]]; then
->>>>>>> 8fc9ff9d
     tserver_groups=$TSERVER_GROUPS
     if [[ -n $ARG_TSERVER_GROUP ]]; then
       tserver_groups=$ARG_TSERVER_GROUP
     fi
-<<<<<<< HEAD
-    for group in $tserver_groups; do
-      echo "${cmd}ing tablet servers for group $group"
-      count=1
-      hosts="TSERVER_HOSTS_$group"
-      for tserver in ${!hosts}; do
-        if canRunOnHost "$tserver"; then
-          isDebug || echo -n "."
-          execute_command "$operation" "$tserver" tserver "$group" "-o" "tserver.group=$group"
-          if ((++count % 72 == 0)); then
-            echo
-            wait
-          fi
-        fi
-      done
-    done
-=======
     for addr in "${LOCAL_HOST_ADDRESSES[@]}"; do
       for group in $tserver_groups; do
         G="TSERVER_HOSTS_$group"
@@ -880,7 +464,7 @@
       for tserver in ${!hosts}; do
         if canRunOnHost "$tserver"; then
           echo -n "."
-          execute_command "$operation" "$tserver" tserver "$group"
+          execute_command "$operation" "$tserver" tserver "$group" "-o" "tserver.group=$group"
           if ((++count % 72 == 0)); then
             echo
             wait
@@ -888,7 +472,6 @@
         fi
       done
     done
->>>>>>> 8fc9ff9d
     echo "done"
   fi
 
@@ -896,10 +479,7 @@
   if [[ $ARG_ALL == 1 || $ARG_MANAGER == 1 ]]; then
     for manager in $MANAGER_HOSTS; do
       if canRunOnHost "$manager"; then
-<<<<<<< HEAD
-=======
         echo "Executing $(green "$ARG_CMD") on $(purple managers)"
->>>>>>> 8fc9ff9d
         execute_command "$operation" "$manager" manager "default"
       fi
     done
@@ -909,10 +489,7 @@
   if [[ $ARG_ALL == 1 || $ARG_GC == 1 ]]; then
     for gc in $GC_HOSTS; do
       if canRunOnHost "$gc"; then
-<<<<<<< HEAD
-=======
         echo "Executing $(green "$ARG_CMD") on $(purple garbage collectors)"
->>>>>>> 8fc9ff9d
         execute_command "$operation" "$gc" gc "default"
       fi
     done
@@ -922,27 +499,11 @@
   if [[ $ARG_ALL == 1 || $ARG_MONITOR == 1 ]]; then
     for monitor in $MONITOR_HOSTS; do
       if canRunOnHost "$monitor"; then
-<<<<<<< HEAD
-=======
         echo "Executing $(green "$ARG_CMD") on $(purple monitors)"
->>>>>>> 8fc9ff9d
         execute_command "$operation" "$monitor" monitor "default"
       fi
     done
   fi
-<<<<<<< HEAD
-=======
-
-  local coordinator
-  if [[ $ARG_ALL == 1 || $ARG_COORDINATOR == 1 ]]; then
-    for coordinator in $COORDINATOR_HOSTS; do
-      if canRunOnHost "$coordinator"; then
-        echo "Executing $(green "$ARG_CMD") on $(purple compaction coordinators)"
-        execute_command "$operation" "$coordinator" compaction-coordinator "default"
-      fi
-    done
-  fi
->>>>>>> 8fc9ff9d
 
   local sserver_groups
   local sserver
@@ -952,11 +513,7 @@
       sserver_groups=$ARG_SSERVER_GROUP
     fi
     for group in $sserver_groups; do
-<<<<<<< HEAD
-      echo "${cmd}ing scan servers for group $group"
-=======
       echo "Executing $(green "$ARG_CMD") on $(purple scan servers) for group $(yellow "$group")"
->>>>>>> 8fc9ff9d
       hosts="SSERVER_HOSTS_$group"
       for sserver in ${!hosts}; do
         if canRunOnHost "$sserver"; then
@@ -974,19 +531,11 @@
       compactor_groups=$ARG_COMPACTOR_GROUP
     fi
     for group in $compactor_groups; do
-<<<<<<< HEAD
-      echo "${cmd}ing compactors for group $group"
-      hosts="COMPACTOR_HOSTS_$group"
-      for compactor in ${!hosts}; do
-        if canRunOnHost "$compactor"; then
-          execute_command "$operation" "$compactor" compactor "$group" "-o" "compactor.group=$group"
-=======
       echo "Executing $(green "$ARG_CMD") on $(purple compactors) for group $(yellow "$group")"
       hosts="COMPACTOR_HOSTS_$group"
       for compactor in ${!hosts}; do
         if canRunOnHost "$compactor"; then
           execute_command "$operation" "$compactor" compactor "$group" "-o" "compactor.queue=$group"
->>>>>>> 8fc9ff9d
         fi
       done
     done
@@ -995,11 +544,7 @@
   if [[ $ARG_LOCAL == 0 && $ARG_ALL == 1 && ($operation == "stop" || $operation == "kill") ]]; then
     if ! isDebug; then
       echo "Cleaning all server entries in ZooKeeper"
-<<<<<<< HEAD
-      $accumulo_cmd org.apache.accumulo.server.util.ZooZap -manager -tservers -compactors -sservers
-=======
-      "$accumulo_cmd" org.apache.accumulo.server.util.ZooZap -manager -tservers -compaction-coordinators -compactors -sservers
->>>>>>> 8fc9ff9d
+      "$accumulo_cmd" org.apache.accumulo.server.util.ZooZap -manager -tservers -compactors -sservers
     fi
   fi
 
@@ -1009,8 +554,6 @@
 
   checkTerminalSupportsColor && COLOR_ENABLED=1 || COLOR_ENABLED=0
   parse_args "$@"
-
-  local SOURCE
 
   # Resolve base directory
   local SOURCE
@@ -1027,21 +570,10 @@
   accumulo_cmd="$bin/accumulo"
   SSH=('ssh' '-qnf' '-o' 'ConnectTimeout=2')
 
-<<<<<<< HEAD
-  cmd=$1
-  shift
-  parse_args "$@"
-
-  mapfile -t LOCAL_HOST_ADDRESSES < <(get_localhost_addresses)
-  isDebug && echo "DEBUG: LOCAL_HOST_ADDRESSES=${LOCAL_HOST_ADDRESSES[*]}"
-
-  case "$cmd" in
-=======
   mapfile -t LOCAL_HOST_ADDRESSES < <(get_localhost_addresses)
   debug "LOCAL_HOST_ADDRESSES=${LOCAL_HOST_ADDRESSES[*]}"
 
   case "$ARG_CMD" in
->>>>>>> 8fc9ff9d
     create-config)
       if [[ -f "$conf"/cluster.yaml ]]; then
         echo "ERROR : $conf/cluster.yaml already exists, not overwriting"
@@ -1058,7 +590,6 @@
   - localhost
 
 tserver:
-<<<<<<< HEAD
   default:
     servers_per_host: 1
     hosts:
@@ -1075,38 +606,6 @@
     servers_per_host: 1
     hosts:
       - localhost
-=======
-  - localhost
-
-#sserver:
-#  - default:
-#    - localhost
-#
-#compaction:
-#  coordinator:
-#    - localhost
-#  compactor:
-#    - q1:
-#        - localhost
-#    - q2:
-#        - localhost
-#
-
-#
-# The following are used by the accumulo-cluster script to determine how many servers
-# to start on each host. If the following variables are not set, then they default to 1.
-# If the environment variable NUM_TSERVERS is set when running accumulo_cluster
-# then its value will override what is set in this file for tservers_per_host. Likewise if
-# NUM_SSERVERS or NUM_COMPACTORS are set then it will override sservers_per_host and
-# compactors_per_host.
-#
-tservers_per_host: 1
-#sservers_per_host:
-# - default: 1
-#compactors_per_host:
-# - q1: 1
-# - q2: 1
->>>>>>> 8fc9ff9d
 
 EOF
       ;;
@@ -1130,65 +629,8 @@
       parse_config
       control_services kill
       ;;
-    start-here)
-      parse_config
-      ARG_ALL=1
-      ARG_LOCAL=1
-      control_services start
-<<<<<<< HEAD
-=======
-      ;;
-    stop-here)
-      parse_config
-      ARG_ALL=1
-      ARG_LOCAL=1
-      control_services stop
-      control_services kill
->>>>>>> 8fc9ff9d
-      ;;
-    start-non-tservers)
-      echo "'$ARG_CMD' is deprecated. Please specify the servers you wish to start instead"
-      parse_config
-<<<<<<< HEAD
-      ARG_ALL=1
-      ARG_LOCAL=1
-      control_services stop
-      control_services kill
-      ;;
-    *)
-      invalid_args "$cmd is an invalid <command>"
-=======
-      ARG_MANAGER=1
-      ARG_GC=1
-      ARG_MONITOR=1
-      ARG_COORDINATOR=1
-      ARG_SSERVER=1
-      ARG_COMPACTOR=1
-      control_services start
-      ;;
-    start-servers)
-      echo "'$ARG_CMD' is deprecated. Please use 'start' instead"
-      parse_config
-      control_services start
-      ;;
-    stop-servers)
-      echo "'$ARG_CMD' is deprecated. Please use 'stop' instead"
-      parse_config
-      control_services stop
-      ;;
-    start-tservers)
-      echo "'$ARG_CMD' is deprecated. Please use 'start --tservers' instead"
-      ARG_TSERVER=1
-      control_services start
-      ;;
-    stop-tservers)
-      echo "'$ARG_CMD' is deprecated. Please use 'stop --tservers' instead"
-      ARG_TSERVER=1
-      control_services stop
-      ;;
     *)
       invalid_args "'$ARG_CMD' is an invalid <command>"
->>>>>>> 8fc9ff9d
       ;;
   esac
 }
