--- conflicted
+++ resolved
@@ -15,18 +15,17 @@
 # See the License for the specific language governing permissions and
 # limitations under the License.
 
-<<<<<<< HEAD
 function main() {
 
   SOURCE="${BASH_SOURCE[0]}"
-  while [ -h "${SOURCE}" ]; do
+  while [[ -h "${SOURCE}" ]]; do
      bin="$( cd -P "$( dirname "${SOURCE}" )" && pwd )"
      SOURCE="$(readlink "${SOURCE}")"
      [[ "${SOURCE}" != /* ]] && SOURCE="${bin}/${SOURCE}"
   done
   # Set up variables needed by accumulo-env.sh
-  export bin="$( cd -P "$( dirname "${SOURCE}" )" && pwd )"
-  export basedir=$( cd -P "${bin}"/.. && pwd )
+  bin="$( cd -P "$( dirname "${SOURCE}" )" && pwd )"; export bin
+  basedir=$( cd -P "${bin}"/.. && pwd ); export basedir
   export conf="${ACCUMULO_CONF_DIR:-${basedir}/conf}"
   export lib="${basedir}/lib"
   export cmd="$1"
@@ -60,190 +59,17 @@
   if [[ -x "$JAVA_HOME/bin/java" ]]; then
     JAVA="$JAVA_HOME/bin/java"
   else
-    JAVA=$(which java)
+    JAVA=$(type -P java)
   fi
   if [[ ! -x "$JAVA" ]]; then
     echo "Could not find any executable java binary. Please set java on your PATH or set JAVA_HOME"
     exit 1
   fi
   if [[ -n "$ACCUMULO_JAVA_PREFIX" ]]; then
-    JAVA=($ACCUMULO_JAVA_PREFIX $JAVA)
+    JAVA=("${ACCUMULO_JAVA_PREFIX[*]}" "$JAVA")
   fi
 
   exec "${JAVA[@]}" "${JAVA_OPTS[@]}" org.apache.accumulo.start.Main "$@"
 }
 
-main "$@"
-=======
-# Start: Resolve Script Directory
-SOURCE="${BASH_SOURCE[0]}"
-while [[ -h "${SOURCE}" ]]; do # resolve $SOURCE until the file is no longer a symlink
-   bin="$( cd -P "$( dirname "${SOURCE}" )" && pwd )"
-   SOURCE="$(readlink "${SOURCE}")"
-   [[ "${SOURCE}" != /* ]] && SOURCE="${bin}/${SOURCE}" # if $SOURCE was a relative symlink, we need to resolve it relative to the path where the symlink file was located
-done
-bin="$( cd -P "$( dirname "${SOURCE}" )" && pwd )"
-# Stop: Resolve Script Directory
-
-. "${bin}"/config.sh
-
-START_JAR="${ACCUMULO_HOME}/lib/accumulo-start.jar"
-
-#
-# Resolve a program to its installation directory
-#
-locationByProgram()
-{
-   RESULT=$(type -P "$1")
-   if [[ -z "${RESULT}" ]]; then
-      echo "Cannot find '$1' and '$2' is not set in $ACCUMULO_CONF_DIR/accumulo-env.sh"
-      exit 1
-   fi
-   while [[ -h "${RESULT}" ]]; do # resolve $RESULT until the file is no longer a symlink
-      DIR="$( cd -P "$( dirname "$RESULT" )" && pwd )"
-      RESULT="$(readlink "${RESULT}")"
-      [[ "${RESULT}" != /* ]] && RESULT="${DIR}/${RESULT}" # if $RESULT was a relative symlink, we need to resolve it relative to the path where the symlink file was located
-   done
-   # find the relative home directory, accounting for an extra bin directory
-   RESULT=$(dirname "$(dirname "${RESULT}")")
-   echo "Auto-set ${2} to '${RESULT}'.  To suppress this message, set ${2} in conf/accumulo-env.sh"
-   eval "${2}=${RESULT}"
-}
-
-test -z "${JAVA_HOME}"      && locationByProgram java JAVA_HOME
-test -z "${HADOOP_PREFIX}"  && locationByProgram hadoop HADOOP_PREFIX
-test -z "${ZOOKEEPER_HOME}" && locationByProgram zkCli.sh ZOOKEEPER_HOME
-
-#
-# ACCUMULO_XTRAJARS is where all of the commandline -add items go into for reading by accumulo.
-# It also holds the JAR run with the jar command and, if possible, any items in the JAR manifest's Class-Path.
-#
-if [[ "$1" = "-add" ]]; then
-    export ACCUMULO_XTRAJARS="$2"
-    shift 2
-else
-    export ACCUMULO_XTRAJARS=""
-fi
-if [[ "$1" = "jar" && -f "$2" ]]; then
-    if [[ $2 =~ ^/ ]]; then
-      jardir="$(dirname "$2")"
-      jarfile="$2"
-    else
-      jardir="$(pwd)"
-      jarfile="${jardir}/${2}"
-    fi
-    if jar tf "$jarfile" | grep -q META-INF/MANIFEST.MF ; then
-      cp="$(unzip -p "$jarfile" META-INF/MANIFEST.MF | grep ^Class-Path: | sed 's/^Class-Path: *//')"
-      if [[ -n "$cp" ]]; then
-         for j in $cp; do
-            if [[ "$j" != "Class-Path:" ]]; then
-               ACCUMULO_XTRAJARS="${jardir}/${j},$ACCUMULO_XTRAJARS"
-            fi
-         done
-      fi
-    fi
-    ACCUMULO_XTRAJARS="${jarfile},$ACCUMULO_XTRAJARS"
-fi
-
-#
-# Set up -D switches for JAAS and Kerberos if env variables set
-#
-if [[ -n ${ACCUMULO_JAAS_CONF} ]]; then
-  ACCUMULO_GENERAL_OPTS="${ACCUMULO_GENERAL_OPTS} -Djava.security.auth.login.config=${ACCUMULO_JAAS_CONF}"
-fi
-
-if [[ -n ${ACCUMULO_KRB5_CONF} ]]; then
-  ACCUMULO_GENERAL_OPTS="${ACCUMULO_GENERAL_OPTS} -Djava.security.krb5.conf=${ACCUMULO_KRB5_CONF}"
-fi
-
-#
-# Add appropriate options for process type
-#
-case "$1" in
-master)  export ACCUMULO_OPTS="${ACCUMULO_GENERAL_OPTS} ${ACCUMULO_MASTER_OPTS}" ;;
-gc)      export ACCUMULO_OPTS="${ACCUMULO_GENERAL_OPTS} ${ACCUMULO_GC_OPTS}" ;;
-tserver*) export ACCUMULO_OPTS="${ACCUMULO_GENERAL_OPTS} ${ACCUMULO_TSERVER_OPTS}" ;;
-monitor) export ACCUMULO_OPTS="${ACCUMULO_GENERAL_OPTS} ${ACCUMULO_MONITOR_OPTS}" ;;
-shell)   export ACCUMULO_OPTS="${ACCUMULO_GENERAL_OPTS} ${ACCUMULO_SHELL_OPTS}" ;;
-*)       export ACCUMULO_OPTS="${ACCUMULO_GENERAL_OPTS} ${ACCUMULO_OTHER_OPTS}" ;;
-esac
-
-XML_FILES="${ACCUMULO_CONF_DIR}"
-LOG4J_JAR=$(find -H "${HADOOP_PREFIX}/lib" "${HADOOP_PREFIX}"/share/hadoop/common/lib -regex '.*/log4j-[0-9.]*[.]jar$' -print 2>/dev/null | head -1)
-SLF4J_JARS="${ACCUMULO_HOME}/lib/slf4j-api.jar:${ACCUMULO_HOME}/lib/slf4j-log4j12.jar"
-
-# The `find` command could fail for environmental reasons or bad configuration
-# Avoid trying to run Accumulo when we can't find the jar
-if [[ -z "${LOG4J_JAR}" && -z "${CLASSPATH}" ]]; then
-   echo "Could not locate Log4j jar in Hadoop installation at ${HADOOP_PREFIX}"
-   exit 1
-fi
-
-if [[ -n "$CLASSPATH" ]]; then
-  CLASSPATH="${XML_FILES}:${START_JAR}:${SLF4J_JARS}:${LOG4J_JAR}:${CLASSPATH}"
-else
-  CLASSPATH="${XML_FILES}:${START_JAR}:${SLF4J_JARS}:${LOG4J_JAR}"
-fi
-
-if [[ -z "${JAVA_HOME}" || ! -d "${JAVA_HOME}" ]]; then
-   echo "JAVA_HOME is not set or is not a directory.  Please make sure it's set globally or in conf/accumulo-env.sh"
-   exit 1
-fi
-if [[ -z "${HADOOP_PREFIX}" || ! -d "${HADOOP_PREFIX}" ]]; then
-   echo "HADOOP_PREFIX is not set or is not a directory.  Please make sure it's set globally or in conf/accumulo-env.sh"
-   exit 1
-fi
-if [[ -z "${ZOOKEEPER_HOME}" || ! -d "${ZOOKEEPER_HOME}" ]]; then
-   echo "ZOOKEEPER_HOME is not set or is not a directory.  Please make sure it's set globally or in conf/accumulo-env.sh"
-   exit 1
-fi
-
-# This is default for hadoop 2.x;
-#   for another distribution, specify (DY)LD_LIBRARY_PATH
-#   explicitly in ${ACCUMULO_HOME}/conf/accumulo-env.sh
-#   usually something like:
-#     ${HADOOP_PREFIX}/lib/native/${PLATFORM}
-if [[ -e "${HADOOP_PREFIX}/lib/native/libhadoop.so" ]]; then
-   LIB_PATH="${HADOOP_PREFIX}/lib/native"
-   LD_LIBRARY_PATH="${LIB_PATH}:${LD_LIBRARY_PATH}"     # For Linux
-   DYLD_LIBRARY_PATH="${LIB_PATH}:${DYLD_LIBRARY_PATH}" # For Mac
-fi
-
-# Export the variables just in case they are not exported
-# This makes them available to java
-export JAVA_HOME HADOOP_PREFIX ZOOKEEPER_HOME LD_LIBRARY_PATH DYLD_LIBRARY_PATH
-
-# Strip the instance from $1
-APP=$1
-# Avoid setting an instance unless it's necessary to ensure consistency in filenames
-INSTANCE=""
-# Avoid setting a pointless system property
-INSTANCE_OPT=""
-if [[ "$1" =~ ^tserver-[1-9][0-9]*$ ]]; then
-  APP="$(echo "$1" | cut -d'-' -f1)"
-  # Appending the trailing underscore to make single-tserver deploys look how they did
-  INSTANCE="$(echo "$1" | cut -d'-' -f2)_"
-
-  #Rewrite the input arguments
-  set -- "$APP" "${@:2}"
-
-  # The extra system property we'll pass to the java cmd
-  INSTANCE_OPT="-Daccumulo.service.instance=${INSTANCE}"
-fi
-
-#
-# app isn't used anywhere, but it makes the process easier to spot when ps/top/snmp truncate the command line
-JAVA="${JAVA_HOME}/bin/java"
-exec "$JAVA" "-Dapp=$1" \
-   "$INSTANCE_OPT" \
-   $ACCUMULO_OPTS \
-   -classpath "${CLASSPATH}" \
-   -XX:OnOutOfMemoryError="${ACCUMULO_KILL_CMD:-kill -9 %p}" \
-   -XX:-OmitStackTraceInFastThrow \
-   -Djavax.xml.parsers.DocumentBuilderFactory=com.sun.org.apache.xerces.internal.jaxp.DocumentBuilderFactoryImpl \
-   -Dorg.apache.accumulo.core.home.dir="${ACCUMULO_HOME}" \
-   -Dhadoop.home.dir="${HADOOP_PREFIX}" \
-   -Dzookeeper.home.dir="${ZOOKEEPER_HOME}" \
-   org.apache.accumulo.start.Main \
-   "$@"
->>>>>>> a3793e68
+main "$@"