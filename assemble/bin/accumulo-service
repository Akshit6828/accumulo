#! /usr/bin/env bash
#
# Licensed to the Apache Software Foundation (ASF) under one
# or more contributor license agreements.  See the NOTICE file
# distributed with this work for additional information
# regarding copyright ownership.  The ASF licenses this file
# to you under the Apache License, Version 2.0 (the
# "License"); you may not use this file except in compliance
# with the License.  You may obtain a copy of the License at
#
#   https://www.apache.org/licenses/LICENSE-2.0
#
# Unless required by applicable law or agreed to in writing,
# software distributed under the License is distributed on an
# "AS IS" BASIS, WITHOUT WARRANTIES OR CONDITIONS OF ANY
# KIND, either express or implied.  See the License for the
# specific language governing permissions and limitations
# under the License.
#

function print_usage {
  cat <<EOF
Usage: accumulo-service <service> <command>

Services:
  gc                     Accumulo garbage collector
  monitor                Accumulo monitor
  manager                Accumulo manager
<<<<<<< HEAD
=======
  master                 Deprecated. Accumulo master
>>>>>>> ec2f1bd8
  tserver                Accumulo tserver
  compaction-coordinator Accumulo compaction coordinator (experimental)
  compactor              Accumulo compactor (experimental)
  sserver                Accumulo scan server (experimental)

Commands:
  start                   Starts service(s)
  stop [--all | [<name>]] Stops service(s)
  kill [--all | [<name>]] Kills service(s)
  list                    List running service(s)

EOF
}

function invalid_args {
  echo -e "Invalid arguments: $1\n"
  print_usage 1>&2
  exit 1
}

function rotate_log() {
  logfile="$1"
  max_retained="5"
  if [[ -f $logfile ]]; then
    while [[ $max_retained -gt 1 ]]; do
      prev=$((max_retained - 1))
      [ -f "$logfile.$prev" ] && mv -f "$logfile.$prev" "$logfile.$max_retained"
      max_retained=$prev
    done
    mv -f "$logfile" "$logfile.$max_retained"
  fi
}

function start_service() {
  local service_type=$1
  local service_name=$2
  shift 2

  local pid_file="${ACCUMULO_PID_DIR}/accumulo-${service_name}.pid"
  if [[ -f $pid_file ]]; then
    pid=$(cat "$pid_file")
    if kill -0 "$pid" 2>/dev/null; then
      echo "$HOST : ${service_name} already running (${pid})"
      exit 0
    fi
  fi
  echo "Starting $service_name on $HOST"

  if [[ ${service_type} == "manager" ]]; then
    "${bin}/accumulo" org.apache.accumulo.manager.state.SetGoalState NORMAL
  fi
  outfile="${ACCUMULO_LOG_DIR}/${service_name}_${HOST}.out"
  errfile="${ACCUMULO_LOG_DIR}/${service_name}_${HOST}.err"
  rotate_log "$outfile"
  rotate_log "$errfile"

  nohup "${bin}/accumulo" "$service_type" "$@" >"$outfile" 2>"$errfile" </dev/null &
  echo "$!" >"${pid_file}"

  # Check the max open files limit and selectively warn
  max_files_open=$(ulimit -n)
  if [[ -n $max_files_open ]]; then
    max_files_recommended=32768
    if ((max_files_open < max_files_recommended)); then
      echo "WARN : Max open files on $HOST is $max_files_open, recommend $max_files_recommended" >&2
    fi
  fi
}

function control_process() {
  local kill_code=$1
  local service_name=$2
  local pid_file=$3
  if [[ -f $pid_file ]]; then
    echo "Stopping $service_name on $HOST"
    kill -s "$kill_code" "$(cat "$pid_file")" 2>/dev/null
    rm -f "${pid_file}" 2>/dev/null
  fi
}

function find_processes() {
  local service_type=$1
  local file
  for file in "$ACCUMULO_PID_DIR"/*; do
    if file=$(expr "$file" : '^.*/accumulo-\('"$service_type"'.*\)[.]pid$'); then
      RUNNING_PROCESSES+=("$file")
    fi
  done
}

function stop_service() {
  local service_type=$1
  local service_name=$2
  local all_flag=$3
  if $all_flag; then
    find_processes "$service_type"
    for process in "${RUNNING_PROCESSES[@]}"; do
      local pid_file="${ACCUMULO_PID_DIR}/accumulo-${process}.pid"
      control_process "TERM" "$process" "$pid_file"
    done
  else
    echo "Stopping service process: $service_name"
    local pid_file="${ACCUMULO_PID_DIR}/accumulo-${service_name}.pid"
    control_process "TERM" "$service_name" "$pid_file"
  fi
}

function kill_service() {
  local service_type=$1
  local service_name=$2
  local all_flag=$3
  if $all_flag; then
    find_processes "$service_type"
    for process in "${RUNNING_PROCESSES[@]}"; do
      local pid_file="${ACCUMULO_PID_DIR}/accumulo-${process}.pid"
      control_process "KILL" "$process" "$pid_file"
    done
  else
    local pid_file="${ACCUMULO_PID_DIR}/accumulo-${service_name}.pid"
    control_process "KILL" "$service_name" "$pid_file"
  fi
}

function list_processes() {
  local service_type=$1
  find_processes "$service_type"
  echo "Currently running ${service_type} processes:"
  for process in "${RUNNING_PROCESSES[@]}"; do
    echo "$process"
  done
}

function main() {
  if [[ -z $1 ]]; then
    invalid_args "<service> cannot be empty"
  fi

  # Create a global array for process tracking
  declare -a RUNNING_PROCESSES

  # Resolve base directory
  SOURCE="${BASH_SOURCE[0]}"
  while [ -h "${SOURCE}" ]; do
    bin="$(cd -P "$(dirname "${SOURCE}")" && pwd)"
    SOURCE="$(readlink "${SOURCE}")"
    [[ ${SOURCE} != /* ]] && SOURCE="${bin}/${SOURCE}"
  done
  # Set up variables needed by accumulo-env.sh
  bin="$(cd -P "$(dirname "${SOURCE}")" && pwd)"
  export bin
  basedir=$(cd -P "${bin}"/.. && pwd)
  export basedir
  export conf="${ACCUMULO_CONF_DIR:-${basedir}/conf}"
  export lib="${basedir}/lib"

  if [[ -f "${conf}/accumulo-env.sh" ]]; then
    #shellcheck source=../conf/accumulo-env.sh
    source "${conf}/accumulo-env.sh"
  fi
  ACCUMULO_LOG_DIR="${ACCUMULO_LOG_DIR:-${basedir}/logs}"
  ACCUMULO_PID_DIR="${ACCUMULO_PID_DIR:-${basedir}/run}"

  mkdir -p "$ACCUMULO_LOG_DIR" 2>/dev/null
  mkdir -p "$ACCUMULO_PID_DIR" 2>/dev/null

  HOST="$(hostname)"
  if [[ -z $HOST ]]; then
    HOST=$(ip addr | grep 'state UP' -A2 | tail -n1 | awk '{print $2}' | cut -f1 -d'/')
  fi

<<<<<<< HEAD
  pid_file="${ACCUMULO_PID_DIR}/accumulo-${service}${ACCUMULO_SERVICE_INSTANCE}.pid"
  case "$service" in
=======
  local service_type="$1"
  local command_name="$2"
  shift 2
  local service_name="unknown"
  local all_flag=false

  if [[ $service_type == "master" ]]; then
    echo "WARN : Use of 'master' service name is deprecated; use 'manager' instead."
    service_type="manager"
  fi

  # Check and see if accumulo-cluster is calling this script
  if [[ -z $ACCUMULO_SERVICE_INSTANCE ]]; then
    # The rest of the arguments are from a user
    if [[ $1 == "--all" ]]; then
      all_flag=true
    else
      # A named service has been specified
      service_name="$1"
    fi
  # Use the special bash env var from accumulo-cluster
  else
    service_name=${service_type}${ACCUMULO_SERVICE_INSTANCE}
  fi

  case "$service_type" in
>>>>>>> ec2f1bd8
    gc | manager | monitor | tserver | compaction-coordinator | compactor | sserver)
      if [[ -z $command_name ]]; then
        invalid_args "<command> cannot be empty"
      fi
      case "$command_name" in
        start)
          start_service "$service_type" "$service_name" "$@"
          ;;
        stop)
          stop_service "$service_type" "$service_name" $all_flag
          ;;
        kill)
          kill_service "$service_type" "$service_name" $all_flag
          ;;
        list)
          list_processes "$service_type"
          ;;
        *)
          invalid_args "'$command_name' is an invalid <command>"
          ;;
      esac
      ;;
    *)
      invalid_args "'$service_type' is an invalid <service>"
      ;;
  esac
}

main "$@"<|MERGE_RESOLUTION|>--- conflicted
+++ resolved
@@ -26,10 +26,6 @@
   gc                     Accumulo garbage collector
   monitor                Accumulo monitor
   manager                Accumulo manager
-<<<<<<< HEAD
-=======
-  master                 Deprecated. Accumulo master
->>>>>>> ec2f1bd8
   tserver                Accumulo tserver
   compaction-coordinator Accumulo compaction coordinator (experimental)
   compactor              Accumulo compactor (experimental)
@@ -200,20 +196,11 @@
     HOST=$(ip addr | grep 'state UP' -A2 | tail -n1 | awk '{print $2}' | cut -f1 -d'/')
   fi
 
-<<<<<<< HEAD
-  pid_file="${ACCUMULO_PID_DIR}/accumulo-${service}${ACCUMULO_SERVICE_INSTANCE}.pid"
-  case "$service" in
-=======
   local service_type="$1"
   local command_name="$2"
   shift 2
   local service_name="unknown"
   local all_flag=false
-
-  if [[ $service_type == "master" ]]; then
-    echo "WARN : Use of 'master' service name is deprecated; use 'manager' instead."
-    service_type="manager"
-  fi
 
   # Check and see if accumulo-cluster is calling this script
   if [[ -z $ACCUMULO_SERVICE_INSTANCE ]]; then
@@ -230,7 +217,6 @@
   fi
 
   case "$service_type" in
->>>>>>> ec2f1bd8
     gc | manager | monitor | tserver | compaction-coordinator | compactor | sserver)
       if [[ -z $command_name ]]; then
         invalid_args "<command> cannot be empty"
