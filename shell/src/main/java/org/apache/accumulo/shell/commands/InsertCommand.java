/*
 * Licensed to the Apache Software Foundation (ASF) under one or more
 * contributor license agreements.  See the NOTICE file distributed with
 * this work for additional information regarding copyright ownership.
 * The ASF licenses this file to You under the Apache License, Version 2.0
 * (the "License"); you may not use this file except in compliance with
 * the License.  You may obtain a copy of the License at
 *
 *     http://www.apache.org/licenses/LICENSE-2.0
 *
 * Unless required by applicable law or agreed to in writing, software
 * distributed under the License is distributed on an "AS IS" BASIS,
 * WITHOUT WARRANTIES OR CONDITIONS OF ANY KIND, either express or implied.
 * See the License for the specific language governing permissions and
 * limitations under the License.
 */
package org.apache.accumulo.shell.commands;

import java.io.IOException;
import java.util.ArrayList;
import java.util.Map.Entry;
import java.util.Set;
import java.util.concurrent.TimeUnit;

import org.apache.accumulo.core.client.AccumuloException;
import org.apache.accumulo.core.client.AccumuloSecurityException;
import org.apache.accumulo.core.client.BatchWriter;
import org.apache.accumulo.core.client.BatchWriterConfig;
import org.apache.accumulo.core.client.Durability;
import org.apache.accumulo.core.client.MutationsRejectedException;
import org.apache.accumulo.core.client.TableNotFoundException;
import org.apache.accumulo.core.client.security.SecurityErrorCode;
import org.apache.accumulo.core.conf.ConfigurationTypeHelper;
import org.apache.accumulo.core.data.ConstraintViolationSummary;
import org.apache.accumulo.core.data.Mutation;
import org.apache.accumulo.core.data.TabletId;
import org.apache.accumulo.core.data.Value;
import org.apache.accumulo.core.security.ColumnVisibility;
import org.apache.accumulo.core.tabletserver.thrift.ConstraintViolationException;
import org.apache.accumulo.shell.Shell;
import org.apache.accumulo.shell.Shell.Command;
import org.apache.commons.cli.CommandLine;
import org.apache.commons.cli.Option;
import org.apache.commons.cli.Options;
import org.apache.hadoop.io.Text;

public class InsertCommand extends Command {
  private Option insertOptAuths, timestampOpt;
  private Option timeoutOption;
  private Option durabilityOption;

  protected long getTimeout(final CommandLine cl) {
    if (cl.hasOption(timeoutOption.getLongOpt())) {
      return ConfigurationTypeHelper.getTimeInMillis(cl.getOptionValue(timeoutOption.getLongOpt()));
    }

    return Long.MAX_VALUE;
  }

  @Override
  public int execute(final String fullCommand, final CommandLine cl, final Shell shellState)
      throws AccumuloException, AccumuloSecurityException, TableNotFoundException, IOException,
      ConstraintViolationException {
    shellState.checkTableState();

    final Mutation m = new Mutation(new Text(cl.getArgs()[0].getBytes(Shell.CHARSET)));
    final Text colf = new Text(cl.getArgs()[1].getBytes(Shell.CHARSET));
    final Text colq = new Text(cl.getArgs()[2].getBytes(Shell.CHARSET));
    final Value val = new Value(cl.getArgs()[3].getBytes(Shell.CHARSET));

    if (cl.hasOption(insertOptAuths.getOpt())) {
      final ColumnVisibility le = new ColumnVisibility(cl.getOptionValue(insertOptAuths.getOpt()));
      Shell.log.debug("Authorization label will be set to: " + le);

      if (cl.hasOption(timestampOpt.getOpt()))
        m.put(colf, colq, le, Long.parseLong(cl.getOptionValue(timestampOpt.getOpt())), val);
      else
        m.put(colf, colq, le, val);
    } else if (cl.hasOption(timestampOpt.getOpt()))
      m.put(colf, colq, Long.parseLong(cl.getOptionValue(timestampOpt.getOpt())), val);
    else
      m.put(colf, colq, val);

    final BatchWriterConfig cfg =
        new BatchWriterConfig().setMaxMemory(Math.max(m.estimatedMemoryUsed(), 1024))
            .setMaxWriteThreads(1).setTimeout(getTimeout(cl), TimeUnit.MILLISECONDS);
    if (cl.hasOption(durabilityOption.getOpt())) {
      String userDurability = cl.getOptionValue(durabilityOption.getOpt());
      switch (userDurability) {
        case "sync":
          cfg.setDurability(Durability.SYNC);
          break;
        case "flush":
          cfg.setDurability(Durability.FLUSH);
          break;
        case "none":
          cfg.setDurability(Durability.NONE);
          break;
        case "log":
          cfg.setDurability(Durability.NONE);
          break;
        default:
          throw new IllegalArgumentException("Unknown durability: " + userDurability);
      }
    }
<<<<<<< HEAD
    final BatchWriter bw = shellState.getAccumuloClient()
        .createBatchWriter(shellState.getTableName(), cfg);
=======
    final BatchWriter bw =
        shellState.getConnector().createBatchWriter(shellState.getTableName(), cfg);
>>>>>>> 0a9837f3
    bw.addMutation(m);
    try {
      bw.close();
    } catch (MutationsRejectedException e) {
      final ArrayList<String> lines = new ArrayList<>();
      if (!e.getSecurityErrorCodes().isEmpty()) {
        lines.add("\tAuthorization Failures:");
      }
      for (Entry<TabletId,Set<SecurityErrorCode>> entry : e.getSecurityErrorCodes().entrySet()) {
        lines.add("\t\t" + entry);
      }
      if (!e.getConstraintViolationSummaries().isEmpty()) {
        lines.add("\tConstraint Failures:");
      }
      for (ConstraintViolationSummary cvs : e.getConstraintViolationSummaries()) {
        lines.add("\t\t" + cvs);
      }

      if (lines.size() == 0 || e.getUnknownExceptions() > 0) {
        // must always print something
        lines.add(" " + e.getClass().getName() + " : " + e.getMessage());
        if (e.getCause() != null)
          lines.add("   Caused by : " + e.getCause().getClass().getName() + " : "
              + e.getCause().getMessage());
      }

      shellState.printLines(lines.iterator(), false);

      return 1;
    }
    return 0;
  }

  @Override
  public String description() {
    return "inserts a record";
  }

  @Override
  public String usage() {
    return getName() + " <row> <colfamily> <colqualifier> <value>";
  }

  @Override
  public Options getOptions() {
    final Options o = new Options();
    insertOptAuths = new Option("l", "visibility-label", true, "formatted visibility");
    insertOptAuths.setArgName("expression");
    o.addOption(insertOptAuths);

    timestampOpt = new Option("ts", "timestamp", true, "timestamp to use for insert");
    timestampOpt.setArgName("timestamp");
    o.addOption(timestampOpt);

    timeoutOption = new Option(null, "timeout", true,
        "time before insert should fail if no data is written. If no unit is"
            + " given assumes seconds. Units d,h,m,s,and ms are supported. e.g. 30s" + " or 100ms");
    timeoutOption.setArgName("timeout");
    o.addOption(timeoutOption);

    durabilityOption = new Option("d", "durability", true,
        "durability to use for insert, should be one of \"none\" \"log\" \"flush\" or \"sync\"");
    o.addOption(durabilityOption);

    return o;
  }

  @Override
  public int numArgs() {
    return 4;
  }
}<|MERGE_RESOLUTION|>--- conflicted
+++ resolved
@@ -103,13 +103,8 @@
           throw new IllegalArgumentException("Unknown durability: " + userDurability);
       }
     }
-<<<<<<< HEAD
-    final BatchWriter bw = shellState.getAccumuloClient()
-        .createBatchWriter(shellState.getTableName(), cfg);
-=======
     final BatchWriter bw =
-        shellState.getConnector().createBatchWriter(shellState.getTableName(), cfg);
->>>>>>> 0a9837f3
+        shellState.getAccumuloClient().createBatchWriter(shellState.getTableName(), cfg);
     bw.addMutation(m);
     try {
       bw.close();
