--- conflicted
+++ resolved
@@ -62,14 +62,8 @@
     final boolean encode = cl.hasOption(base64Opt.getOpt());
     final boolean verbose = cl.hasOption(verboseOpt.getOpt());
 
-<<<<<<< HEAD
-    try (PrintLine p = outputFile == null ? new PrintShell(shellState.getReader()) : new PrintFile(outputFile)) {
-=======
-    final PrintLine p = outputFile == null ? new PrintShell(shellState.getReader())
-        : new PrintFile(outputFile);
-
-    try {
->>>>>>> f4f43feb
+    try (PrintLine p = outputFile == null ? new PrintShell(shellState.getReader())
+        : new PrintFile(outputFile)) {
       if (!verbose) {
         for (Text row : maxSplits > 0
             ? shellState.getConnector().tableOperations().listSplits(tableName, maxSplits)
@@ -111,12 +105,8 @@
       return null;
     }
     final int length = text.getLength();
-<<<<<<< HEAD
-    return encode ? Base64.getEncoder().encodeToString(TextUtil.getBytes(text)) : DefaultFormatter.appendText(new StringBuilder(), text, length).toString();
-=======
-    return encode ? Base64.encodeBase64String(TextUtil.getBytes(text))
+    return encode ? Base64.getEncoder().encodeToString(TextUtil.getBytes(text))
         : DefaultFormatter.appendText(new StringBuilder(), text, length).toString();
->>>>>>> f4f43feb
   }
 
   private static String obscuredTabletName(final KeyExtent extent) {
