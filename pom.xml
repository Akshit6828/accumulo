<?xml version="1.0" encoding="UTF-8"?>
<!--
  Licensed to the Apache Software Foundation (ASF) under one or more
  contributor license agreements.  See the NOTICE file distributed with
  this work for additional information regarding copyright ownership.
  The ASF licenses this file to You under the Apache License, Version 2.0
  (the "License"); you may not use this file except in compliance with
  the License.  You may obtain a copy of the License at

      http://www.apache.org/licenses/LICENSE-2.0

  Unless required by applicable law or agreed to in writing, software
  distributed under the License is distributed on an "AS IS" BASIS,
  WITHOUT WARRANTIES OR CONDITIONS OF ANY KIND, either express or implied.
  See the License for the specific language governing permissions and
  limitations under the License.
-->
<project xmlns="http://maven.apache.org/POM/4.0.0" xmlns:xsi="http://www.w3.org/2001/XMLSchema-instance" xsi:schemaLocation="http://maven.apache.org/POM/4.0.0 http://maven.apache.org/maven-v4_0_0.xsd">
  <modelVersion>4.0.0</modelVersion>
  <parent>
    <groupId>org.apache</groupId>
    <artifactId>apache</artifactId>
    <version>17</version>
  </parent>
  <groupId>org.apache.accumulo</groupId>
  <artifactId>accumulo-project</artifactId>
  <version>1.7.1-SNAPSHOT</version>
  <packaging>pom</packaging>
  <name>Apache Accumulo Project</name>
  <description>Apache Accumulo is a sorted, distributed key/value store based on Google's BigTable design. It is built on top of Apache Hadoop, Zookeeper, and Thrift. It features a few novel improvements on the BigTable design in the form of cell-level access labels and a server-side programming mechanism that can modify key/value pairs at various points in the data management process.</description>
  <!-- this URL is where the site derived via the maven-site-plugin ends up, not the generic site -->
  <url>http://accumulo.apache.org/maven-site/</url>
  <!-- this is the year of inception at ASF -->
  <inceptionYear>2011</inceptionYear>
  <organization>
    <name>The Apache Software Foundation</name>
    <url>http://www.apache.org/</url>
  </organization>
  <licenses>
    <license>
      <name>Apache License, Version 2.0</name>
      <url>http://www.apache.org/licenses/LICENSE-2.0</url>
    </license>
  </licenses>
  <mailingLists>
    <mailingList>
      <name>User</name>
      <subscribe>user-subscribe@accumulo.apache.org</subscribe>
      <unsubscribe>user-unsubscribe@accumulo.apache.org</unsubscribe>
      <post>user@accumulo.apache.org</post>
      <archive>http://mail-archives.apache.org/mod_mbox/accumulo-user</archive>
    </mailingList>
    <mailingList>
      <name>Dev</name>
      <subscribe>dev-subscribe@accumulo.apache.org</subscribe>
      <unsubscribe>dev-unsubscribe@accumulo.apache.org</unsubscribe>
      <post>dev@accumulo.apache.org</post>
      <archive>http://mail-archives.apache.org/mod_mbox/accumulo-dev</archive>
    </mailingList>
    <mailingList>
      <name>Commits</name>
      <subscribe>commits-subscribe@accumulo.apache.org</subscribe>
      <unsubscribe>commits-unsubscribe@accumulo.apache.org</unsubscribe>
      <archive>http://mail-archives.apache.org/mod_mbox/accumulo-commits</archive>
    </mailingList>
    <mailingList>
      <name>Notifications</name>
      <subscribe>notifications-subscribe@accumulo.apache.org</subscribe>
      <unsubscribe>notifications-unsubscribe@accumulo.apache.org</unsubscribe>
      <archive>http://mail-archives.apache.org/mod_mbox/accumulo-notifications</archive>
    </mailingList>
  </mailingLists>
  <prerequisites>
    <maven>${maven.min-version}</maven>
  </prerequisites>
  <modules>
    <module>trace</module>
    <module>core</module>
    <module>shell</module>
    <module>fate</module>
    <module>start</module>
    <module>examples/simple</module>
    <module>assemble</module>
    <module>proxy</module>
    <module>test</module>
    <module>minicluster</module>
    <module>docs</module>
    <module>maven-plugin</module>
    <module>server/base</module>
    <module>server/gc</module>
    <module>server/master</module>
    <module>server/monitor</module>
    <module>server/native</module>
    <module>server/tracer</module>
    <module>server/tserver</module>
  </modules>
  <scm>
    <connection>scm:git:git://git.apache.org/accumulo.git</connection>
    <developerConnection>scm:git:https://git-wip-us.apache.org/repos/asf/accumulo.git</developerConnection>
    <tag>HEAD</tag>
    <url>https://git-wip-us.apache.org/repos/asf?p=accumulo.git</url>
  </scm>
  <issueManagement>
    <system>JIRA</system>
    <url>https://issues.apache.org/jira/browse/ACCUMULO</url>
  </issueManagement>
  <ciManagement>
    <system>Apache Jenkins</system>
    <url>https://builds.apache.org/view/A-D/view/Accumulo/</url>
  </ciManagement>
  <distributionManagement>
    <site>
      <id>accumulo.mvn.website</id>
      <name>Accumulo Maven Site</name>
      <!-- this is not likely to be what we really want, but it's good enough for a test -->
      <url>scm:svn:https://svn.apache.org/repos/asf/accumulo/site/trunk/maven-site</url>
    </site>
  </distributionManagement>
  <properties>
    <!-- used for filtering the java source with the current version -->
    <accumulo.release.version>${project.version}</accumulo.release.version>
    <!-- bouncycastle version for test dependencies -->
    <bouncycastle.version>1.50</bouncycastle.version>
    <!-- relative path for Eclipse format; should override in child modules if necessary -->
    <eclipseFormatterStyle>${project.parent.basedir}/contrib/Eclipse-Accumulo-Codestyle.xml</eclipseFormatterStyle>
    <!-- extra release args for testing -->
    <extraReleaseArgs />
    <!-- findbugs-maven-plugin won't work on jdk8 or later; set to 3.0.0 or newer -->
    <findbugs.version>3.0.1</findbugs.version>
    <!-- surefire/failsafe plugin option -->
    <forkCount>1</forkCount>
    <!-- overwritten in hadoop profiles -->
    <hadoop.version>2.2.0</hadoop.version>
    <htrace.version>3.1.0-incubating</htrace.version>
    <httpclient.version>3.1</httpclient.version>
    <jetty.version>9.1.5.v20140505</jetty.version>
    <maven.compiler.source>1.7</maven.compiler.source>
    <maven.compiler.target>1.7</maven.compiler.target>
    <!-- the maven-release-plugin makes this recommendation, due to plugin bugs -->
    <maven.min-version>3.0.4</maven.min-version>
    <!-- surefire/failsafe plugin option -->
    <maven.test.redirectTestOutputToFile>true</maven.test.redirectTestOutputToFile>
    <powermock.version>1.5</powermock.version>
    <!-- surefire/failsafe plugin option -->
    <reuseForks>false</reuseForks>
    <sealJars>false</sealJars>
    <!-- overwritten in hadoop profiles -->
    <slf4j.version>1.7.5</slf4j.version>
    <sourceReleaseAssemblyDescriptor>source-release-tar</sourceReleaseAssemblyDescriptor>
    <!-- Thrift version -->
    <thrift.version>0.9.1</thrift.version>
    <!-- ZooKeeper version -->
    <zookeeper.version>3.4.6</zookeeper.version>
  </properties>
  <dependencyManagement>
    <dependencies>
      <dependency>
        <groupId>com.beust</groupId>
        <artifactId>jcommander</artifactId>
        <version>1.32</version>
      </dependency>
      <dependency>
        <groupId>com.google.auto.service</groupId>
        <artifactId>auto-service</artifactId>
        <version>1.0-rc2</version>
      </dependency>
      <dependency>
        <groupId>com.google.code.gson</groupId>
        <artifactId>gson</artifactId>
        <version>2.2.2</version>
      </dependency>
      <dependency>
        <groupId>com.google.guava</groupId>
        <artifactId>guava</artifactId>
        <!-- Hadoop-2.4.0 MiniDFSCluster uses classes from <Guava-15.0; fixed in 2.6.0 and later -->
        <version>14.0.1</version>
      </dependency>
      <dependency>
        <groupId>com.google.protobuf</groupId>
        <artifactId>protobuf-java</artifactId>
        <version>2.5.0</version>
      </dependency>
      <dependency>
        <groupId>commons-cli</groupId>
        <artifactId>commons-cli</artifactId>
        <version>1.2</version>
      </dependency>
      <dependency>
        <groupId>commons-codec</groupId>
        <artifactId>commons-codec</artifactId>
        <version>1.4</version>
      </dependency>
      <dependency>
        <groupId>commons-collections</groupId>
        <artifactId>commons-collections</artifactId>
        <version>3.2.2</version>
      </dependency>
      <dependency>
        <groupId>commons-configuration</groupId>
        <artifactId>commons-configuration</artifactId>
        <version>1.6</version>
      </dependency>
      <dependency>
        <groupId>commons-httpclient</groupId>
        <artifactId>commons-httpclient</artifactId>
        <version>${httpclient.version}</version>
      </dependency>
      <dependency>
        <groupId>commons-io</groupId>
        <artifactId>commons-io</artifactId>
        <version>2.4</version>
      </dependency>
      <dependency>
        <groupId>commons-lang</groupId>
        <artifactId>commons-lang</artifactId>
        <version>2.4</version>
      </dependency>
      <dependency>
        <groupId>commons-logging</groupId>
        <artifactId>commons-logging</artifactId>
        <version>1.1.1</version>
      </dependency>
      <dependency>
        <groupId>javax.servlet</groupId>
        <artifactId>javax.servlet-api</artifactId>
        <version>3.1.0</version>
      </dependency>
      <dependency>
        <groupId>javax.ws.rs</groupId>
        <artifactId>jsr311-api</artifactId>
        <version>1.1.1</version>
      </dependency>
      <dependency>
        <groupId>jline</groupId>
        <artifactId>jline</artifactId>
        <version>2.11</version>
      </dependency>
      <dependency>
        <groupId>junit</groupId>
        <artifactId>junit</artifactId>
        <version>4.11</version>
      </dependency>
      <dependency>
        <groupId>log4j</groupId>
        <artifactId>log4j</artifactId>
        <version>1.2.16</version>
      </dependency>
      <dependency>
        <groupId>org.apache.accumulo</groupId>
        <artifactId>accumulo-core</artifactId>
        <version>${project.version}</version>
      </dependency>
      <dependency>
        <groupId>org.apache.accumulo</groupId>
        <artifactId>accumulo-docs</artifactId>
        <version>${project.version}</version>
        <classifier>user-manual</classifier>
        <type>html</type>
      </dependency>
      <dependency>
        <groupId>org.apache.accumulo</groupId>
        <artifactId>accumulo-examples-simple</artifactId>
        <version>${project.version}</version>
      </dependency>
      <dependency>
        <groupId>org.apache.accumulo</groupId>
        <artifactId>accumulo-fate</artifactId>
        <version>${project.version}</version>
      </dependency>
      <dependency>
        <groupId>org.apache.accumulo</groupId>
        <artifactId>accumulo-gc</artifactId>
        <version>${project.version}</version>
      </dependency>
      <dependency>
        <groupId>org.apache.accumulo</groupId>
        <artifactId>accumulo-master</artifactId>
        <version>${project.version}</version>
      </dependency>
      <dependency>
        <groupId>org.apache.accumulo</groupId>
        <artifactId>accumulo-maven-plugin</artifactId>
        <version>${project.version}</version>
      </dependency>
      <dependency>
        <groupId>org.apache.accumulo</groupId>
        <artifactId>accumulo-minicluster</artifactId>
        <version>${project.version}</version>
      </dependency>
      <dependency>
        <groupId>org.apache.accumulo</groupId>
        <artifactId>accumulo-monitor</artifactId>
        <version>${project.version}</version>
      </dependency>
      <dependency>
        <groupId>org.apache.accumulo</groupId>
        <artifactId>accumulo-native</artifactId>
        <version>${project.version}</version>
        <type>tar.gz</type>
      </dependency>
      <dependency>
        <groupId>org.apache.accumulo</groupId>
        <artifactId>accumulo-proxy</artifactId>
        <version>${project.version}</version>
      </dependency>
      <dependency>
        <groupId>org.apache.accumulo</groupId>
        <artifactId>accumulo-server-base</artifactId>
        <version>${project.version}</version>
      </dependency>
      <dependency>
        <groupId>org.apache.accumulo</groupId>
        <artifactId>accumulo-shell</artifactId>
        <version>${project.version}</version>
      </dependency>
      <dependency>
        <groupId>org.apache.accumulo</groupId>
        <artifactId>accumulo-start</artifactId>
        <version>${project.version}</version>
      </dependency>
      <dependency>
        <groupId>org.apache.accumulo</groupId>
        <artifactId>accumulo-test</artifactId>
        <version>${project.version}</version>
      </dependency>
      <dependency>
        <groupId>org.apache.accumulo</groupId>
        <artifactId>accumulo-trace</artifactId>
        <version>${project.version}</version>
      </dependency>
      <dependency>
        <groupId>org.apache.accumulo</groupId>
        <artifactId>accumulo-tracer</artifactId>
        <version>${project.version}</version>
      </dependency>
      <dependency>
        <groupId>org.apache.accumulo</groupId>
        <artifactId>accumulo-tserver</artifactId>
        <version>${project.version}</version>
      </dependency>
      <dependency>
        <groupId>org.apache.commons</groupId>
        <artifactId>commons-jci-core</artifactId>
        <version>1.0</version>
      </dependency>
      <dependency>
        <groupId>org.apache.commons</groupId>
        <artifactId>commons-jci-fam</artifactId>
        <version>1.0</version>
      </dependency>
      <dependency>
        <groupId>org.apache.commons</groupId>
        <artifactId>commons-math</artifactId>
        <version>2.1</version>
      </dependency>
      <dependency>
        <groupId>org.apache.commons</groupId>
        <artifactId>commons-vfs2</artifactId>
        <version>2.0</version>
      </dependency>
      <dependency>
        <groupId>org.apache.hadoop</groupId>
        <artifactId>hadoop-client</artifactId>
        <version>${hadoop.version}</version>
      </dependency>
      <dependency>
        <groupId>org.apache.hadoop</groupId>
        <artifactId>hadoop-distcp</artifactId>
        <version>${hadoop.version}</version>
      </dependency>
      <dependency>
        <groupId>org.apache.hadoop</groupId>
        <artifactId>hadoop-minicluster</artifactId>
        <version>${hadoop.version}</version>
      </dependency>
      <dependency>
        <groupId>org.apache.hadoop</groupId>
        <artifactId>hadoop-minikdc</artifactId>
        <!-- Specifically depend on this version of minikdc to avoid having
           to increase out normal hadoop dependency; minikdc not available prior
           to 2.3.0 -->
        <?SORTPOM IGNORE?>
        <version>2.3.0</version><!--$NO-MVN-MAN-VER$-->
        <?SORTPOM RESUME?>
      </dependency>
      <dependency>
        <groupId>org.apache.hadoop</groupId>
        <artifactId>hadoop-tools</artifactId>
        <version>${hadoop.version}</version>
      </dependency>
      <dependency>
        <groupId>org.apache.htrace</groupId>
        <artifactId>htrace-core</artifactId>
        <version>${htrace.version}</version>
      </dependency>
      <dependency>
        <groupId>org.apache.httpcomponents</groupId>
        <artifactId>httpclient</artifactId>
        <version>4.3.1</version>
      </dependency>
      <dependency>
        <groupId>org.apache.maven</groupId>
        <artifactId>maven-artifact</artifactId>
        <version>${maven.min-version}</version>
      </dependency>
      <dependency>
        <groupId>org.apache.maven</groupId>
        <artifactId>maven-core</artifactId>
        <version>${maven.min-version}</version>
      </dependency>
      <dependency>
        <groupId>org.apache.maven</groupId>
        <artifactId>maven-model</artifactId>
        <version>${maven.min-version}</version>
      </dependency>
      <dependency>
        <groupId>org.apache.maven</groupId>
        <artifactId>maven-plugin-api</artifactId>
        <version>${maven.min-version}</version>
      </dependency>
      <dependency>
        <groupId>org.apache.maven.plugin-tools</groupId>
        <artifactId>maven-plugin-annotations</artifactId>
        <version>3.2</version>
      </dependency>
      <dependency>
        <groupId>org.apache.thrift</groupId>
        <artifactId>libthrift</artifactId>
        <version>${thrift.version}</version>
        <exclusions>
          <exclusion>
            <groupId>org.apache.httpcomponents</groupId>
            <artifactId>httpclient</artifactId>
          </exclusion>
          <exclusion>
            <groupId>org.apache.httpcomponents</groupId>
            <artifactId>httpcore</artifactId>
          </exclusion>
        </exclusions>
      </dependency>
      <dependency>
        <groupId>org.apache.zookeeper</groupId>
        <artifactId>zookeeper</artifactId>
        <version>${zookeeper.version}</version>
      </dependency>
      <dependency>
        <groupId>org.bouncycastle</groupId>
        <artifactId>bcpkix-jdk15on</artifactId>
        <version>${bouncycastle.version}</version>
      </dependency>
      <dependency>
        <groupId>org.bouncycastle</groupId>
        <artifactId>bcprov-jdk15on</artifactId>
        <version>${bouncycastle.version}</version>
      </dependency>
      <dependency>
        <groupId>org.easymock</groupId>
        <artifactId>easymock</artifactId>
        <version>3.1</version>
      </dependency>
      <dependency>
        <groupId>org.eclipse.jetty</groupId>
        <artifactId>jetty-http</artifactId>
        <version>${jetty.version}</version>
      </dependency>
      <dependency>
        <groupId>org.eclipse.jetty</groupId>
        <artifactId>jetty-io</artifactId>
        <version>${jetty.version}</version>
      </dependency>
      <dependency>
        <groupId>org.eclipse.jetty</groupId>
        <artifactId>jetty-security</artifactId>
        <version>${jetty.version}</version>
      </dependency>
      <dependency>
        <groupId>org.eclipse.jetty</groupId>
        <artifactId>jetty-server</artifactId>
        <version>${jetty.version}</version>
      </dependency>
      <dependency>
        <groupId>org.eclipse.jetty</groupId>
        <artifactId>jetty-servlet</artifactId>
        <version>${jetty.version}</version>
      </dependency>
      <dependency>
        <groupId>org.eclipse.jetty</groupId>
        <artifactId>jetty-util</artifactId>
        <version>${jetty.version}</version>
      </dependency>
      <dependency>
        <groupId>org.powermock</groupId>
        <artifactId>powermock-api-easymock</artifactId>
        <version>${powermock.version}</version>
      </dependency>
      <dependency>
        <groupId>org.powermock</groupId>
        <artifactId>powermock-core</artifactId>
        <version>${powermock.version}</version>
      </dependency>
      <dependency>
        <groupId>org.powermock</groupId>
        <artifactId>powermock-module-junit4</artifactId>
        <version>${powermock.version}</version>
      </dependency>
      <dependency>
        <groupId>org.powermock</groupId>
        <artifactId>powermock-reflect</artifactId>
        <version>${powermock.version}</version>
      </dependency>
      <dependency>
        <groupId>org.slf4j</groupId>
        <artifactId>slf4j-api</artifactId>
        <version>${slf4j.version}</version>
      </dependency>
      <dependency>
        <groupId>org.slf4j</groupId>
        <artifactId>slf4j-log4j12</artifactId>
        <version>${slf4j.version}</version>
      </dependency>
      <dependency>
        <groupId>org.slf4j</groupId>
        <artifactId>slf4j-nop</artifactId>
        <version>${slf4j.version}</version>
      </dependency>
    </dependencies>
  </dependencyManagement>
  <build>
    <pluginManagement>
      <plugins>
        <plugin>
          <groupId>org.codehaus.mojo</groupId>
          <artifactId>findbugs-maven-plugin</artifactId>
          <version>${findbugs.version}</version>
          <configuration>
            <xmlOutput>true</xmlOutput>
            <effort>Max</effort>
            <failOnError>true</failOnError>
            <includeTests>true</includeTests>
            <maxRank>16</maxRank>
            <excludeFilterFile>src/main/findbugs/exclude-filter.xml</excludeFilterFile>
          </configuration>
        </plugin>
        <plugin>
          <groupId>org.apache.maven.plugins</groupId>
          <artifactId>maven-checkstyle-plugin</artifactId>
          <version>2.17</version>
        </plugin>
        <plugin>
          <groupId>com.github.ekryd.sortpom</groupId>
          <artifactId>sortpom-maven-plugin</artifactId>
          <version>2.4.0</version>
          <configuration>
            <predefinedSortOrder>recommended_2008_06</predefinedSortOrder>
            <createBackupFile>false</createBackupFile>
            <lineSeparator>\n</lineSeparator>
            <expandEmptyElements>false</expandEmptyElements>
            <nrOfIndentSpace>2</nrOfIndentSpace>
            <sortDependencies>scope,groupId,artifactId</sortDependencies>
            <sortProperties>true</sortProperties>
            <verifyFail>Stop</verifyFail>
          </configuration>
        </plugin>
        <plugin>
          <groupId>com.github.koraktor</groupId>
          <artifactId>mavanagaiata</artifactId>
          <version>0.7.1</version>
          <configuration>
            <skipNoGit>true</skipNoGit>
          </configuration>
        </plugin>
        <plugin>
          <groupId>org.codehaus.mojo</groupId>
          <artifactId>native-maven-plugin</artifactId>
          <version>1.0-alpha-8</version>
        </plugin>
        <plugin>
          <groupId>org.apache.maven.plugins</groupId>
          <artifactId>maven-assembly-plugin</artifactId>
          <configuration>
            <attach>false</attach>
            <!-- this is for releases; override for other assembly executions -->
            <finalName>accumulo-${project.version}</finalName>
            <tarLongFileMode>gnu</tarLongFileMode>
          </configuration>
        </plugin>
        <plugin>
          <groupId>org.apache.maven.plugins</groupId>
          <artifactId>maven-changes-plugin</artifactId>
          <version>2.11</version>
          <configuration>
            <issueManagementSystems>
              <issueManagementSystem>JIRA</issueManagementSystem>
            </issueManagementSystems>
            <onlyCurrentVersion>true</onlyCurrentVersion>
            <statusIds>Closed,Resolved</statusIds>
            <maxEntries>10000</maxEntries>
            <useJql>true</useJql>
          </configuration>
        </plugin>
        <plugin>
          <artifactId>maven-clean-plugin</artifactId>
          <configuration>
            <filesets>
              <fileset>
                <directory>./</directory>
                <includes>
                  <include>**/*.pyc</include>
                  <include>**/*.so</include>
                </includes>
              </fileset>
            </filesets>
          </configuration>
        </plugin>
        <plugin>
          <artifactId>maven-compiler-plugin</artifactId>
          <configuration>
            <optimize>true</optimize>
            <showDeprecation>true</showDeprecation>
            <showWarnings>true</showWarnings>
            <compilerArgs>
              <arg>-Xlint:all</arg>
              <arg>-Xlint:-processing</arg>
              <arg>-Xmaxwarns</arg>
              <arg>5</arg>
            </compilerArgs>
          </configuration>
        </plugin>
        <plugin>
          <groupId>org.apache.maven.plugins</groupId>
          <artifactId>maven-jar-plugin</artifactId>
          <configuration>
            <archive>
              <manifestEntries>
                <Sealed>${sealJars}</Sealed>
                <Implementation-Build>${mvngit.commit.id}</Implementation-Build>
              </manifestEntries>
            </archive>
          </configuration>
        </plugin>
        <plugin>
          <groupId>org.apache.maven.plugins</groupId>
          <artifactId>maven-javadoc-plugin</artifactId>
          <configuration>
            <encoding>${project.reporting.outputEncoding}</encoding>
            <quiet>true</quiet>
            <javadocVersion>${maven.compiler.target}</javadocVersion>
            <additionalJOption>-J-Xmx512m</additionalJOption>
          </configuration>
        </plugin>
        <plugin>
          <groupId>org.apache.maven.plugins</groupId>
          <artifactId>maven-release-plugin</artifactId>
          <configuration>
            <arguments>-P !autoformat,thrift,assemble,docs,sunny -Dtimeout.factor=2 ${extraReleaseArgs}</arguments>
            <autoVersionSubmodules>true</autoVersionSubmodules>
            <goals>clean deploy</goals>
            <preparationGoals>clean verify</preparationGoals>
            <tagNameFormat>rel/@{project.version}</tagNameFormat>
            <releaseProfiles>apache-release,move-source-tarball,seal-jars,skip-findbugs,skip-plugin-its-with-skipTests</releaseProfiles>
            <useReleaseProfile>false</useReleaseProfile>
            <pushChanges>false</pushChanges>
            <localCheckout>true</localCheckout>
          </configuration>
        </plugin>
        <plugin>
          <groupId>org.apache.maven.plugins</groupId>
          <artifactId>maven-site-plugin</artifactId>
          <configuration>
            <skipDeploy>true</skipDeploy>
          </configuration>
        </plugin>
        <plugin>
          <groupId>org.apache.maven.plugins</groupId>
          <artifactId>maven-surefire-plugin</artifactId>
          <configuration>
            <systemPropertyVariables>
              <java.io.tmpdir>${project.build.directory}</java.io.tmpdir>
            </systemPropertyVariables>
            <argLine>-Xmx1G</argLine>
          </configuration>
        </plugin>
        <plugin>
          <groupId>org.apache.maven.plugins</groupId>
          <artifactId>maven-failsafe-plugin</artifactId>
          <configuration>
            <systemPropertyVariables>
              <java.io.tmpdir>${project.build.directory}</java.io.tmpdir>
            </systemPropertyVariables>
          </configuration>
        </plugin>
        <plugin>
          <groupId>org.asciidoctor</groupId>
          <artifactId>asciidoctor-maven-plugin</artifactId>
          <version>1.5.2</version>
        </plugin>
        <plugin>
          <groupId>org.codehaus.mojo</groupId>
          <artifactId>build-helper-maven-plugin</artifactId>
          <version>1.9.1</version>
        </plugin>
        <plugin>
          <groupId>org.codehaus.mojo</groupId>
          <artifactId>cobertura-maven-plugin</artifactId>
          <version>2.6</version>
          <configuration>
            <aggregate>true</aggregate>
            <formats>
              <format>xml</format>
              <format>html</format>
            </formats>
            <instrumentation>
              <excludes>
                <exclude>**/thrift/*.class</exclude>
              </excludes>
            </instrumentation>
          </configuration>
        </plugin>
        <plugin>
          <groupId>org.codehaus.mojo</groupId>
          <artifactId>exec-maven-plugin</artifactId>
          <version>1.4.0</version>
        </plugin>
        <plugin>
          <groupId>org.apache.maven.plugins</groupId>
          <artifactId>maven-enforcer-plugin</artifactId>
          <configuration>
            <rules>
              <requireMavenVersion>
                <version>[${maven.min-version},)</version>
              </requireMavenVersion>
              <requireProperty>
                <property>hadoop.profile</property>
                <regex>(2)</regex>
                <regexMessage>You should specify the Hadoop profile by major Hadoop generation, i.e. 1 or 2, not by a version number.
  Use hadoop.version to use a particular Hadoop version within that generation. See README for more details.</regexMessage>
              </requireProperty>
              <requireProperty>
                <property>thrift.version</property>
                <regex>0[.]9[.]1</regex>
                <regexMessage>Thrift version must be 0.9.1; Any alteration requires a review of ACCUMULO-1691
                  (See server/base/src/main/java/org/apache/accumulo/server/util/CustomNonBlockingServer.java)</regexMessage>
              </requireProperty>
            </rules>
          </configuration>
        </plugin>
        <plugin>
          <!-- Allows us to get the apache-ds bundle artifacts -->
          <groupId>org.apache.felix</groupId>
          <artifactId>maven-bundle-plugin</artifactId>
          <version>2.5.3</version>
        </plugin>
        <plugin>
          <groupId>net.revelc.code</groupId>
          <artifactId>apilyzer-maven-plugin</artifactId>
          <version>1.0.1</version>
        </plugin>
        <plugin>
          <groupId>com.googlecode.maven-java-formatter-plugin</groupId>
          <artifactId>maven-java-formatter-plugin</artifactId>
          <version>0.4</version>
          <configuration>
            <compilerCompliance>${maven.compiler.source}</compilerCompliance>
            <compilerSource>${maven.compiler.source}</compilerSource>
            <compilerTargetPlatform>${maven.compiler.target}</compilerTargetPlatform>
            <excludes>
              <exclude>**/thrift/*.java</exclude>
              <exclude>**/proto/*.java</exclude>
            </excludes>
            <lineEnding>LF</lineEnding>
            <overrideConfigCompilerVersion>true</overrideConfigCompilerVersion>
          </configuration>
          <dependencies>
            <dependency>
              <groupId>org.eclipse.tycho</groupId>
              <artifactId>org.eclipse.jdt.core</artifactId>
              <version>3.10.0.v20140604-1726</version>
            </dependency>
          </dependencies>
          <executions>
            <execution>
              <goals>
                <goal>format</goal>
              </goals>
            </execution>
          </executions>
        </plugin>
<<<<<<< HEAD
=======
        <plugin>
          <groupId>org.apache.maven.plugins</groupId>
          <artifactId>maven-plugin-plugin</artifactId>
          <version>3.4</version>
        </plugin>
        <plugin>
          <groupId>org.apache.rat</groupId>
          <artifactId>apache-rat-plugin</artifactId>
          <version>0.10</version>
          <configuration>
            <excludes>
              <exclude>nbproject/**</exclude>
              <exclude>nb-configuration.xml</exclude>
              <exclude>nbactions.xml</exclude>
            </excludes>
          </configuration>
        </plugin>
>>>>>>> 8c5607e2
      </plugins>
    </pluginManagement>
    <plugins>
      <plugin>
        <!-- verify before compile; should be sorted already -->
        <groupId>com.github.ekryd.sortpom</groupId>
        <artifactId>sortpom-maven-plugin</artifactId>
        <executions>
          <execution>
            <id>verify-sorted-pom</id>
            <goals>
              <goal>verify</goal>
            </goals>
            <phase>process-resources</phase>
          </execution>
        </executions>
      </plugin>
      <plugin>
        <groupId>org.apache.maven.plugins</groupId>
        <artifactId>maven-enforcer-plugin</artifactId>
        <executions>
          <execution>
            <id>enforce-mvn</id>
            <goals>
              <goal>enforce</goal>
            </goals>
          </execution>
        </executions>
      </plugin>
      <plugin>
        <groupId>org.apache.maven.plugins</groupId>
        <artifactId>maven-checkstyle-plugin</artifactId>
        <configuration>
          <checkstyleRules>
            <module name="Checker">
              <property name="charset" value="UTF-8" />
              <property name="severity" value="warning" />
              <!-- Checks for whitespace                               -->
              <!-- See http://checkstyle.sf.net/config_whitespace.html -->
              <module name="FileTabCharacter">
                <property name="eachLine" value="true" />
              </module>
              <module name="TreeWalker">
                <module name="OneTopLevelClass" />
                <module name="RegexpSinglelineJava">
                  <property name="format" value="\s+$" />
                  <property name="message" value="Line has trailing whitespace." />
                </module>
                <module name="RegexpSinglelineJava">
                  <property name="format" value="[@]see\s+[{][@]link" />
                  <property name="message" value="Javadoc @see does not need @link: pick one or the other." />
                </module>
                <module name="RegexpSinglelineJava">
                  <property name="format" value="jline[.]internal[.]Preconditions" />
                  <property name="message" value="Please use Guava Preconditions not JLine" />
                </module>
                <module name="OuterTypeFilename" />
                <module name="LineLength">
                  <!-- needs extra, because Eclipse formatter ignores the ending left brace -->
                  <property name="max" value="200" />
                  <property name="ignorePattern" value="^package.*|^import.*|a href|href|http://|https://|ftp://" />
                </module>
                <module name="AvoidStarImport" />
                <module name="UnusedImports">
                  <property name="processJavadoc" value="true" />
                </module>
                <module name="NoLineWrap" />
                <module name="LeftCurly">
                  <property name="maxLineLength" value="160" />
                </module>
                <module name="RightCurly" />
                <module name="RightCurly">
                  <property name="option" value="alone" />
                  <property name="tokens" value="CLASS_DEF, METHOD_DEF, CTOR_DEF, LITERAL_FOR, LITERAL_WHILE, LITERAL_DO, STATIC_INIT, INSTANCE_INIT" />
                </module>
                <module name="SeparatorWrap">
                  <property name="tokens" value="DOT" />
                  <property name="option" value="nl" />
                </module>
                <module name="SeparatorWrap">
                  <property name="tokens" value="COMMA" />
                  <property name="option" value="EOL" />
                </module>
                <module name="PackageName">
                  <property name="format" value="^[a-z]+(\.[a-z][a-zA-Z0-9]*)*$" />
                </module>
                <module name="MethodTypeParameterName">
                  <property name="format" value="(^[A-Z][0-9]?)$|([A-Z][a-zA-Z0-9]*[T]$)" />
                </module>
                <module name="MethodParamPad" />
                <module name="OperatorWrap">
                  <property name="option" value="NL" />
                  <property name="tokens" value="BAND, BOR, BSR, BXOR, DIV, EQUAL, GE, GT, LAND, LE, LITERAL_INSTANCEOF, LOR, LT, MINUS, MOD, NOT_EQUAL, QUESTION, SL, SR, STAR " />
                </module>
                <module name="AnnotationLocation">
                  <property name="tokens" value="CLASS_DEF, INTERFACE_DEF, ENUM_DEF, METHOD_DEF, CTOR_DEF" />
                </module>
                <module name="AnnotationLocation">
                  <property name="tokens" value="VARIABLE_DEF" />
                  <property name="allowSamelineMultipleAnnotations" value="true" />
                </module>
                <module name="NonEmptyAtclauseDescription" />
                <module name="JavadocTagContinuationIndentation" />
                <module name="JavadocMethod">
                  <property name="allowMissingJavadoc" value="true" />
                  <property name="allowMissingParamTags" value="true" />
                  <property name="allowMissingThrowsTags" value="true" />
                  <property name="allowMissingReturnTag" value="true" />
                  <property name="allowedAnnotations" value="Override,Test,BeforeClass,AfterClass,Before,After" />
                  <property name="allowThrowsTagsForSubclasses" value="true" />
                </module>
                <module name="SingleLineJavadoc" />
                <module name="MissingOverrideCheck" />
                <module name="AnnotationLocation" />
              </module>
            </module>
          </checkstyleRules>
          <violationSeverity>warning</violationSeverity>
          <includeTestSourceDirectory>true</includeTestSourceDirectory>
          <excludes>**/thrift/*.java,**/proto/*.java,**/HelpMojo.java</excludes>
        </configuration>
        <dependencies>
          <dependency>
            <groupId>com.puppycrawl.tools</groupId>
            <artifactId>checkstyle</artifactId>
            <version>6.14.1</version>
          </dependency>
        </dependencies>
        <executions>
          <execution>
            <id>check-style</id>
            <goals>
              <goal>check</goal>
            </goals>
          </execution>
        </executions>
      </plugin>
      <plugin>
        <groupId>com.github.koraktor</groupId>
        <artifactId>mavanagaiata</artifactId>
        <executions>
          <execution>
            <id>git-commit</id>
            <goals>
              <goal>commit</goal>
            </goals>
            <phase>validate</phase>
          </execution>
        </executions>
      </plugin>
      <plugin>
        <groupId>org.apache.maven.plugins</groupId>
        <artifactId>maven-failsafe-plugin</artifactId>
        <executions>
          <execution>
            <id>run-integration-tests</id>
            <goals>
              <goal>integration-test</goal>
              <goal>verify</goal>
            </goals>
          </execution>
        </executions>
      </plugin>
      <plugin>
        <groupId>org.codehaus.mojo</groupId>
        <artifactId>findbugs-maven-plugin</artifactId>
        <executions>
          <execution>
            <id>run-findbugs</id>
            <goals>
              <goal>check</goal>
            </goals>
          </execution>
        </executions>
      </plugin>
      <plugin>
        <groupId>org.apache.maven.plugins</groupId>
        <artifactId>maven-scm-publish-plugin</artifactId>
        <executions>
          <execution>
            <id>scm-publish</id>
            <goals>
              <goal>publish-scm</goal>
            </goals>
            <phase>site-deploy</phase>
          </execution>
        </executions>
      </plugin>
      <plugin>
        <groupId>org.apache.rat</groupId>
        <artifactId>apache-rat-plugin</artifactId>
        <executions>
          <execution>
            <id>check-licenses</id>
            <goals>
              <goal>check</goal>
            </goals>
          </execution>
        </executions>
      </plugin>
      <plugin>
        <!-- Allows us to get the apache-ds bundle artifacts -->
        <groupId>org.apache.felix</groupId>
        <artifactId>maven-bundle-plugin</artifactId>
        <extensions>true</extensions>
        <inherited>true</inherited>
      </plugin>
    </plugins>
    <extensions>
      <extension>
        <!-- enable ssh deployment of site with maven 3 -->
        <groupId>org.apache.maven.wagon</groupId>
        <artifactId>wagon-ssh</artifactId>
        <version>2.8</version>
      </extension>
    </extensions>
  </build>
  <reporting>
    <plugins>
      <plugin>
        <groupId>org.apache.maven.plugins</groupId>
        <artifactId>maven-changes-plugin</artifactId>
        <version>2.11</version>
        <reportSets>
          <reportSet>
            <reports>
              <report>jira-report</report>
            </reports>
          </reportSet>
        </reportSets>
      </plugin>
      <plugin>
        <groupId>org.apache.maven.plugins</groupId>
        <artifactId>maven-javadoc-plugin</artifactId>
        <version>2.10.1</version>
        <reportSets>
          <reportSet>
            <reports>
              <report>javadoc</report>
            </reports>
          </reportSet>
        </reportSets>
      </plugin>
      <plugin>
        <groupId>org.apache.maven.plugins</groupId>
        <artifactId>maven-jxr-plugin</artifactId>
        <version>2.5</version>
      </plugin>
      <plugin>
        <groupId>org.apache.maven.plugins</groupId>
        <artifactId>maven-pmd-plugin</artifactId>
        <version>3.4</version>
        <configuration>
          <excludes>
            <exclude>**/thrift/*.java</exclude>
          </excludes>
          <format>html</format>
          <includeTests>true</includeTests>
          <targetJdk>${maven.compiler.target}</targetJdk>
        </configuration>
      </plugin>
      <plugin>
        <groupId>org.apache.maven.plugins</groupId>
        <artifactId>maven-project-info-reports-plugin</artifactId>
        <version>2.8</version>
        <configuration>
          <dependencyLocationsEnabled>false</dependencyLocationsEnabled>
        </configuration>
        <reportSets>
          <reportSet>
            <reports>
              <report>summary</report>
              <report>index</report>
              <report>dependencies</report>
              <report>issue-tracking</report>
              <report>scm</report>
            </reports>
          </reportSet>
        </reportSets>
      </plugin>
      <plugin>
        <groupId>org.codehaus.mojo</groupId>
        <artifactId>findbugs-maven-plugin</artifactId>
        <version>${findbugs.version}</version>
        <configuration>
          <excludeFilterFile>contrib/findbugs-exclude.xml</excludeFilterFile>
          <findbugsXmlOutput>true</findbugsXmlOutput>
          <findbugsXmlWithMessages>true</findbugsXmlWithMessages>
          <xmlOutput>true</xmlOutput>
          <effort>Max</effort>
          <threshold>Medium</threshold>
          <failOnError>false</failOnError>
        </configuration>
      </plugin>
    </plugins>
  </reporting>
  <profiles>
    <profile>
      <id>m2e</id>
      <activation>
        <property>
          <name>m2e.version</name>
        </property>
      </activation>
      <build>
        <pluginManagement>
          <plugins>
            <!--This plugin's configuration is used to store Eclipse m2e settings only. It has no influence on the Maven build itself.-->
            <plugin>
              <groupId>org.eclipse.m2e</groupId>
              <artifactId>lifecycle-mapping</artifactId>
              <version>1.0.0</version>
              <configuration>
                <lifecycleMappingMetadata>
                  <pluginExecutions>
                    <pluginExecution>
                      <pluginExecutionFilter>
                        <groupId>org.apache.maven.plugins</groupId>
                        <artifactId>maven-plugin-plugin</artifactId>
                        <versionRange>[3.2,)</versionRange>
                        <goals>
                          <goal>helpmojo</goal>
                          <goal>descriptor</goal>
                        </goals>
                      </pluginExecutionFilter>
                      <action>
                        <ignore />
                      </action>
                    </pluginExecution>
                    <pluginExecution>
                      <pluginExecutionFilter>
                        <groupId>com.googlecode.maven-java-formatter-plugin</groupId>
                        <artifactId>maven-java-formatter-plugin</artifactId>
                        <versionRange>[0.4,)</versionRange>
                        <goals>
                          <goal>format</goal>
                        </goals>
                      </pluginExecutionFilter>
                      <action>
                        <ignore />
                      </action>
                    </pluginExecution>
                    <pluginExecution>
                      <pluginExecutionFilter>
                        <groupId>org.apache.maven.plugins</groupId>
                        <artifactId>maven-checkstyle-plugin</artifactId>
                        <versionRange>[2.13,)</versionRange>
                        <goals>
                          <goal>check</goal>
                        </goals>
                      </pluginExecutionFilter>
                      <action>
                        <ignore />
                      </action>
                    </pluginExecution>
                    <pluginExecution>
                      <pluginExecutionFilter>
                        <groupId>org.apache.maven.plugins</groupId>
                        <artifactId>maven-dependency-plugin</artifactId>
                        <versionRange>[2.0,)</versionRange>
                        <goals>
                          <goal>copy-dependencies</goal>
                        </goals>
                      </pluginExecutionFilter>
                      <action>
                        <ignore />
                      </action>
                    </pluginExecution>
                    <pluginExecution>
                      <pluginExecutionFilter>
                        <groupId>org.apache.maven.plugins</groupId>
                        <artifactId>maven-remote-resources-plugin</artifactId>
                        <versionRange>[1.0,)</versionRange>
                        <goals>
                          <goal>process</goal>
                        </goals>
                      </pluginExecutionFilter>
                      <action>
                        <ignore />
                      </action>
                    </pluginExecution>
                    <pluginExecution>
                      <pluginExecutionFilter>
                        <groupId>org.apache.rat</groupId>
                        <artifactId>apache-rat-plugin</artifactId>
                        <versionRange>[0.8,)</versionRange>
                        <goals>
                          <goal>check</goal>
                        </goals>
                      </pluginExecutionFilter>
                      <action>
                        <ignore />
                      </action>
                    </pluginExecution>
                    <pluginExecution>
                      <pluginExecutionFilter>
                        <groupId>org.codehaus.mojo</groupId>
                        <artifactId>native-maven-plugin</artifactId>
                        <versionRange>[1.0-alpha-7,)</versionRange>
                        <goals>
                          <goal>compile</goal>
                          <goal>initialize</goal>
                          <goal>javah</goal>
                          <goal>link</goal>
                          <goal>unzipinc</goal>
                        </goals>
                      </pluginExecutionFilter>
                      <action>
                        <ignore />
                      </action>
                    </pluginExecution>
                    <pluginExecution>
                      <pluginExecutionFilter>
                        <groupId>org.codehaus.mojo</groupId>
                        <artifactId>exec-maven-plugin</artifactId>
                        <versionRange>[1.0,)</versionRange>
                        <goals>
                          <goal>exec</goal>
                        </goals>
                      </pluginExecutionFilter>
                      <action>
                        <ignore />
                      </action>
                    </pluginExecution>
                    <pluginExecution>
                      <pluginExecutionFilter>
                        <groupId>org.apache.maven.plugins</groupId>
                        <artifactId>maven-enforcer-plugin</artifactId>
                        <versionRange>[1.0,)</versionRange>
                        <goals>
                          <goal>enforce</goal>
                        </goals>
                      </pluginExecutionFilter>
                      <action>
                        <ignore />
                      </action>
                    </pluginExecution>
                    <pluginExecution>
                      <pluginExecutionFilter>
                        <groupId>org.apache.maven.plugins</groupId>
                        <artifactId>maven-invoker-plugin</artifactId>
                        <versionRange>[1.7,)</versionRange>
                        <goals>
                          <goal>install</goal>
                        </goals>
                      </pluginExecutionFilter>
                      <action>
                        <ignore />
                      </action>
                    </pluginExecution>
                    <pluginExecution>
                      <pluginExecutionFilter>
                        <groupId>com.github.ekryd.sortpom</groupId>
                        <artifactId>sortpom-maven-plugin</artifactId>
                        <versionRange>[2.4.0,)</versionRange>
                        <goals>
                          <goal>sort</goal>
                          <goal>verify</goal>
                        </goals>
                      </pluginExecutionFilter>
                      <action>
                        <ignore />
                      </action>
                    </pluginExecution>
                    <pluginExecution>
                      <pluginExecutionFilter>
                        <groupId>com.github.koraktor</groupId>
                        <artifactId>mavanagaiata</artifactId>
                        <versionRange>[0.6.1,)</versionRange>
                        <goals>
                          <goal>commit</goal>
                        </goals>
                      </pluginExecutionFilter>
                      <action>
                        <ignore />
                      </action>
                    </pluginExecution>
                  </pluginExecutions>
                </lifecycleMappingMetadata>
              </configuration>
            </plugin>
          </plugins>
        </pluginManagement>
      </build>
    </profile>
    <profile>
      <id>move-source-tarball</id>
      <build>
        <plugins>
          <plugin>
            <groupId>org.codehaus.mojo</groupId>
            <artifactId>exec-maven-plugin</artifactId>
            <inherited>false</inherited>
            <executions>
              <execution>
                <id>rename-source-release-assembly</id>
                <goals>
                  <goal>exec</goal>
                </goals>
                <phase>package</phase>
                <configuration>
                  <executable>mv</executable>
                  <workingDirectory>${project.build.directory}</workingDirectory>
                  <commandlineArgs>-n accumulo-${project.version}-source-release.tar.gz accumulo-${project.version}-src.tar.gz</commandlineArgs>
                  <successCodes>
                    <successCode>0</successCode>
                    <successCode>1</successCode>
                  </successCodes>
                </configuration>
              </execution>
            </executions>
          </plugin>
        </plugins>
      </build>
    </profile>
    <profile>
      <!-- on by default, but disable with '-P !autoformat' or '-DskipFormat' -->
      <id>autoformat</id>
      <activation>
        <property>
          <name>!skipFormat</name>
        </property>
      </activation>
      <build>
        <plugins>
          <plugin>
            <groupId>com.github.ekryd.sortpom</groupId>
            <artifactId>sortpom-maven-plugin</artifactId>
            <executions>
              <execution>
                <id>sort-pom</id>
                <goals>
                  <goal>sort</goal>
                </goals>
                <phase>process-sources</phase>
              </execution>
            </executions>
          </plugin>
          <plugin>
            <groupId>com.googlecode.maven-java-formatter-plugin</groupId>
            <artifactId>maven-java-formatter-plugin</artifactId>
            <configuration>
              <configFile>${eclipseFormatterStyle}</configFile>
            </configuration>
          </plugin>
        </plugins>
      </build>
    </profile>
    <profile>
      <!-- Seal jars and skip tests when the
           apache-release profile is activated. -->
      <id>seal-jars</id>
      <properties>
        <sealJars>true</sealJars>
        <skipITs>true</skipITs>
        <skipTests>true</skipTests>
      </properties>
    </profile>
    <profile>
      <!-- Skip findbugs executing when the
           apache-release profile is activated. -->
      <id>skip-findbugs</id>
      <properties>
        <findbugs.skip>true</findbugs.skip>
      </properties>
    </profile>
    <profile>
      <!-- Minimal testing profile. (a.k.a. SunnyDay) -->
      <id>sunny</id>
      <properties>
        <failIfNoTests>false</failIfNoTests>
        <it.test>ReadWriteIT,SimpleProxyIT,ExamplesIT,ShellServerIT</it.test>
      </properties>
    </profile>
    <profile>
      <!-- Generate cobertura reports with site.
           Activate with -P cobertura -->
      <id>cobertura</id>
      <reporting>
        <plugins>
          <plugin>
            <groupId>org.codehaus.mojo</groupId>
            <artifactId>cobertura-maven-plugin</artifactId>
            <version>2.6</version>
            <configuration>
              <aggregate>true</aggregate>
              <formats>
                <format>xml</format>
                <format>html</format>
              </formats>
              <instrumentation>
                <excludes>
                  <exclude>**/thrift/*.class</exclude>
                </excludes>
              </instrumentation>
            </configuration>
          </plugin>
        </plugins>
      </reporting>
    </profile>
    <!-- profile for our default Hadoop build
         unfortunately, has to duplicate one of our
         specified profiles. see MNG-3328 -->
    <profile>
      <id>hadoop-default</id>
      <activation>
        <property>
          <name>!hadoop.profile</name>
        </property>
      </activation>
      <properties>
        <!-- Denotes intention and allows the enforcer plugin to pass when
             the user is relying on default behavior; won't work to activate profile -->
        <hadoop.profile>2</hadoop.profile>
        <hadoop.version>2.2.0</hadoop.version>
        <httpclient.version>3.1</httpclient.version>
        <slf4j.version>1.7.5</slf4j.version>
      </properties>
    </profile>
    <!-- profile for building against Hadoop 2.x
     XXX Since this is the default, make sure to sync hadoop-default when changing.
    Activate using: mvn -Dhadoop.profile=2 -->
    <profile>
      <id>hadoop-2</id>
      <activation>
        <property>
          <name>hadoop.profile</name>
          <value>2</value>
        </property>
      </activation>
      <properties>
        <hadoop.version>2.2.0</hadoop.version>
        <httpclient.version>3.1</httpclient.version>
        <slf4j.version>1.7.5</slf4j.version>
      </properties>
    </profile>
    <profile>
      <id>jdk8</id>
      <activation>
        <jdk>[1.8,1.9)</jdk>
      </activation>
      <build>
        <pluginManagement>
          <plugins>
            <plugin>
              <groupId>org.apache.maven.plugins</groupId>
              <artifactId>maven-javadoc-plugin</artifactId>
              <configuration>
                <encoding>${project.reporting.outputEncoding}</encoding>
                <quiet>true</quiet>
                <javadocVersion>1.8</javadocVersion>
                <additionalJOption>-J-Xmx512m</additionalJOption>
                <additionalparam>-Xdoclint:all,-Xdoclint:-missing</additionalparam>
              </configuration>
            </plugin>
          </plugins>
        </pluginManagement>
      </build>
    </profile>
  </profiles>
</project><|MERGE_RESOLUTION|>--- conflicted
+++ resolved
@@ -785,13 +785,6 @@
             </execution>
           </executions>
         </plugin>
-<<<<<<< HEAD
-=======
-        <plugin>
-          <groupId>org.apache.maven.plugins</groupId>
-          <artifactId>maven-plugin-plugin</artifactId>
-          <version>3.4</version>
-        </plugin>
         <plugin>
           <groupId>org.apache.rat</groupId>
           <artifactId>apache-rat-plugin</artifactId>
@@ -804,7 +797,6 @@
             </excludes>
           </configuration>
         </plugin>
->>>>>>> 8c5607e2
       </plugins>
     </pluginManagement>
     <plugins>
