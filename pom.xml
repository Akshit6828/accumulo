--- conflicted
+++ resolved
@@ -28,11 +28,7 @@
   </parent>
   <groupId>org.apache.accumulo</groupId>
   <artifactId>accumulo-project</artifactId>
-<<<<<<< HEAD
   <version>3.0.0-SNAPSHOT</version>
-=======
-  <version>2.1.2-SNAPSHOT</version>
->>>>>>> b759a149
   <packaging>pom</packaging>
   <name>Apache Accumulo Project</name>
   <description>Apache Accumulo is a sorted, distributed key/value store based
