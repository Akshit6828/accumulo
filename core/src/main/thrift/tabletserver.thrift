/*
* Licensed to the Apache Software Foundation (ASF) under one or more
* contributor license agreements.  See the NOTICE file distributed with
* this work for additional information regarding copyright ownership.
* The ASF licenses this file to You under the Apache License, Version 2.0
* (the "License"); you may not use this file except in compliance with
* the License.  You may obtain a copy of the License at
*
*     http://www.apache.org/licenses/LICENSE-2.0
*
* Unless required by applicable law or agreed to in writing, software
* distributed under the License is distributed on an "AS IS" BASIS,
* WITHOUT WARRANTIES OR CONDITIONS OF ANY KIND, either express or implied.
* See the License for the specific language governing permissions and
* limitations under the License.
*/
namespace java org.apache.accumulo.core.tabletserver.thrift
namespace cpp org.apache.accumulo.core.tabletserver.thrift

include "data.thrift"
include "security.thrift"
include "client.thrift"
include "master.thrift"
include "trace.thrift"

exception NotServingTabletException {
  1:data.TKeyExtent extent
}

exception TooManyFilesException {
  1:data.TKeyExtent extent
}

exception TSampleNotPresentException {
  1:data.TKeyExtent extent
}

exception NoSuchScanIDException {}

exception ConstraintViolationException {
  1:list<data.TConstraintViolationSummary> violationSummaries
}

struct ActionStats {
  1:i32 status
  2:double elapsed
  3:i32 num
  4:i64 count
  // sum of the square of the elapsed time
  5:double sumDev
  6:i32 fail
  7:double queueTime
  // sum of the square of the queue time
  8:double queueSumDev
}

struct TabletStats {
  1:data.TKeyExtent extent
  2:ActionStats majors
  3:ActionStats minors
  4:ActionStats splits
  5:i64 numEntries
  6:double ingestRate
  7:double queryRate
  // zero if loaded by the master, currentTimeMillis when the split was created
  8:i64 splitCreationTime
}

enum ScanType {
  SINGLE
  BATCH
}

enum ScanState {
  IDLE
  RUNNING
  QUEUED
}

struct ActiveScan {
  2:string client
  3:string user
  4:string tableId
  5:i64 age
  6:i64 idleTime
  7:ScanType type
  8:ScanState state
  9:data.TKeyExtent extent
  10:list<data.TColumn> columns
  11:list<data.IterInfo> ssiList
  // Server Side Iterator Options
  12:map<string, map<string, string>> ssio
  13:list<binary> authorizations
  14:optional i64 scanId
  // name of the classloader context
  15:string classLoaderContext
}

enum CompactionType {
  MINOR
  MERGE
  MAJOR
  FULL
}

enum CompactionReason {
  USER
  SYSTEM
  CHOP
  IDLE
  CLOSE
}

enum TDurability {
  DEFAULT = 0
  SYNC = 1
  FLUSH = 2
  LOG = 3
  NONE = 4
}

struct ActiveCompaction {
  1:data.TKeyExtent extent
  2:i64 age
  3:list<string> inputFiles
  4:string outputFile
  5:CompactionType type
  6:CompactionReason reason
  7:string localityGroup
  8:i64 entriesRead
  9:i64 entriesWritten
  10:list<data.IterInfo> ssiList
  11:map<string, map<string, string>> ssio
}

struct TIteratorSetting {
  1:i32 priority
  2:string name
  3:string iteratorClass
  4:map<string, string> properties
}

struct IteratorConfig {
  1:list<TIteratorSetting> iterators
}

struct TSamplerConfiguration {
  1:string className
  2:map<string, string> options
}

enum TUnloadTabletGoal {
  UNKNOWN
  UNASSIGNED
  SUSPENDED
  DELETED
}

service TabletClientService extends client.ClientService {

  // scan a range of keys
<<<<<<< HEAD
  data.InitialScan startScan(11:trace.TInfo tinfo,
                             1:security.TCredentials credentials,
                             2:data.TKeyExtent extent,
                             3:data.TRange range,
                             4:list<data.TColumn> columns,
                             5:i32 batchSize,
                             6:list<data.IterInfo> ssiList,
                             7:map<string, map<string, string>> ssio,
                             8:list<binary> authorizations
                             9:bool waitForWrites,
                             10:bool isolated,
                             12:i64 readaheadThreshold,
                             13:TSamplerConfiguration samplerConfig,
                             14:i64 batchTimeOut,
                             15:string classLoaderContext, /* name of the classloader context */
                             16:map<string,string> executionHints)  throws (1:client.ThriftSecurityException sec, 2:NotServingTabletException nste, 3:TooManyFilesException tmfe, 4:TSampleNotPresentException tsnpe),
                             
  data.ScanResult continueScan(2:trace.TInfo tinfo, 1:data.ScanID scanID)  throws (1:NoSuchScanIDException nssi, 2:NotServingTabletException nste, 3:TooManyFilesException tmfe, 4:TSampleNotPresentException tsnpe),
  oneway void closeScan(2:trace.TInfo tinfo, 1:data.ScanID scanID),

  // scan over a series of ranges
  data.InitialMultiScan startMultiScan(8:trace.TInfo tinfo,
                                  1:security.TCredentials credentials,
                                  2:data.ScanBatch batch,
                                  3:list<data.TColumn> columns,
                                  4:list<data.IterInfo> ssiList,
                                  5:map<string, map<string, string>> ssio,
                                  6:list<binary> authorizations,
                                  7:bool waitForWrites,
                                  9:TSamplerConfiguration samplerConfig,
                                  10:i64 batchTimeOut,
                                  11:string classLoaderContext, /* name of the classloader context */
                                  12:map<string, string> executionHints)  throws (1:client.ThriftSecurityException sec, 2:TSampleNotPresentException tsnpe),
  data.MultiScanResult continueMultiScan(2:trace.TInfo tinfo, 1:data.ScanID scanID) throws (1:NoSuchScanIDException nssi, 2:TSampleNotPresentException tsnpe),
  void closeMultiScan(2:trace.TInfo tinfo, 1:data.ScanID scanID) throws (1:NoSuchScanIDException nssi),
  
=======
  data.InitialScan startScan(
    11:trace.TInfo tinfo
    1:security.TCredentials credentials
    2:data.TKeyExtent extent
    3:data.TRange range
    4:list<data.TColumn> columns
    5:i32 batchSize
    6:list<data.IterInfo> ssiList
    7:map<string, map<string, string>> ssio
    8:list<binary> authorizations
    9:bool waitForWrites
    10:bool isolated
    12:i64 readaheadThreshold
    13:TSamplerConfiguration samplerConfig
    14:i64 batchTimeOut
    // name of the classloader context
    15:string classLoaderContext
  ) throws (
    1:client.ThriftSecurityException sec
    2:NotServingTabletException nste
    3:TooManyFilesException tmfe
    4:TSampleNotPresentException tsnpe
  )

  data.ScanResult continueScan(
    2:trace.TInfo tinfo
    1:data.ScanID scanID
  ) throws (
    1:NoSuchScanIDException nssi
    2:NotServingTabletException nste
    3:TooManyFilesException tmfe
    4:TSampleNotPresentException tsnpe
  )

  oneway void closeScan(
    2:trace.TInfo tinfo
    1:data.ScanID scanID
  )

  // scan over a series of ranges
  data.InitialMultiScan startMultiScan(
    8:trace.TInfo tinfo
    1:security.TCredentials credentials
    2:data.ScanBatch batch
    3:list<data.TColumn> columns
    4:list<data.IterInfo> ssiList
    5:map<string, map<string, string>> ssio
    6:list<binary> authorizations
    7:bool waitForWrites
    9:TSamplerConfiguration samplerConfig
    10:i64 batchTimeOut
    // name of the classloader context
    11:string classLoaderContext
  ) throws (
    1:client.ThriftSecurityException sec
    2:TSampleNotPresentException tsnpe
  )

  data.MultiScanResult continueMultiScan(
    2:trace.TInfo tinfo
    1:data.ScanID scanID
  ) throws (
    1:NoSuchScanIDException nssi
    2:TSampleNotPresentException tsnpe
  )

  void closeMultiScan(
    2:trace.TInfo tinfo
    1:data.ScanID scanID
  ) throws (
    1:NoSuchScanIDException nssi
  )

>>>>>>> d7fa411c
  //the following calls support a batch update to multiple tablets on a tablet server
  data.UpdateID startUpdate(
    2:trace.TInfo tinfo
    1:security.TCredentials credentials
    3:TDurability durability
  ) throws (
    1:client.ThriftSecurityException sec
  )

  oneway void applyUpdates(
    1:trace.TInfo tinfo
    2:data.UpdateID updateID
    3:data.TKeyExtent keyExtent
    4:list<data.TMutation> mutations
  )

  data.UpdateErrors closeUpdate(
    2:trace.TInfo tinfo
    1:data.UpdateID updateID
  ) throws (
    1:NoSuchScanIDException nssi
  )

  //the following call supports making a single update to a tablet
  void update(
    4:trace.TInfo tinfo
    1:security.TCredentials credentials
    2:data.TKeyExtent keyExtent
    3:data.TMutation mutation
    5:TDurability durability
  ) throws (
    1:client.ThriftSecurityException sec
    2:NotServingTabletException nste
    3:ConstraintViolationException cve
  )

  data.TConditionalSession startConditionalUpdate(
    1:trace.TInfo tinfo
    2:security.TCredentials credentials
    3:list<binary> authorizations
    4:string tableID
    5:TDurability durability
    6:string classLoaderContext
  ) throws (
    1:client.ThriftSecurityException sec
  )

  list<data.TCMResult> conditionalUpdate(
    1:trace.TInfo tinfo
    2:data.UpdateID sessID
    3:data.CMBatch mutations
    4:list<string> symbols
  ) throws (
    1:NoSuchScanIDException nssi
  )

  void invalidateConditionalUpdate(
    1:trace.TInfo tinfo
    2:data.UpdateID sessID
  )

  oneway void closeConditionalUpdate(
    1:trace.TInfo tinfo
    2:data.UpdateID sessID
  )

  // on success, returns an empty list
<<<<<<< HEAD
  list<data.TKeyExtent> bulkImport(3:trace.TInfo tinfo, 1:security.TCredentials credentials, 4:i64 tid, 2:data.TabletFiles files, 5:bool setTime) throws (1:client.ThriftSecurityException sec),

  oneway void loadFiles(1:trace.TInfo tinfo, 2:security.TCredentials credentials, 3:i64 tid, 4:string dir, 5:map<data.TKeyExtent, map<string, data.MapFileInfo>> files, 6:bool setTime);

  void splitTablet(4:trace.TInfo tinfo, 1:security.TCredentials credentials, 2:data.TKeyExtent extent, 3:binary splitPoint) throws (1:client.ThriftSecurityException sec, 2:NotServingTabletException nste)
 
  oneway void loadTablet(5:trace.TInfo tinfo, 1:security.TCredentials credentials, 4:string lock, 2:data.TKeyExtent extent),
  oneway void unloadTablet(5:trace.TInfo tinfo, 1:security.TCredentials credentials, 4:string lock, 2:data.TKeyExtent extent, 6:TUnloadTabletGoal goal, 7:i64 requestTime),
  oneway void flush(4:trace.TInfo tinfo, 1:security.TCredentials credentials, 3:string lock, 2:string tableId, 5:binary startRow, 6:binary endRow),
  oneway void flushTablet(1:trace.TInfo tinfo, 2:security.TCredentials credentials, 3:string lock, 4:data.TKeyExtent extent),
  oneway void chop(1:trace.TInfo tinfo, 2:security.TCredentials credentials, 3:string lock, 4:data.TKeyExtent extent),
  oneway void compact(1:trace.TInfo tinfo, 2:security.TCredentials credentials, 3:string lock, 4:string tableId, 5:binary startRow, 6:binary endRow),
  
  master.TabletServerStatus getTabletServerStatus(3:trace.TInfo tinfo, 1:security.TCredentials credentials) throws (1:client.ThriftSecurityException sec)
  list<TabletStats> getTabletStats(3:trace.TInfo tinfo, 1:security.TCredentials credentials, 2:string tableId) throws (1:client.ThriftSecurityException sec)
  TabletStats getHistoricalStats(2:trace.TInfo tinfo, 1:security.TCredentials credentials) throws (1:client.ThriftSecurityException sec)
  void halt(3:trace.TInfo tinfo, 1:security.TCredentials credentials, 2:string lock) throws (1:client.ThriftSecurityException sec)
  oneway void fastHalt(3:trace.TInfo tinfo, 1:security.TCredentials credentials, 2:string lock);
  
  list<ActiveScan> getActiveScans(2:trace.TInfo tinfo, 1:security.TCredentials credentials) throws (1:client.ThriftSecurityException sec)
  list<ActiveCompaction> getActiveCompactions(2:trace.TInfo tinfo, 1:security.TCredentials credentials) throws (1:client.ThriftSecurityException sec)
  oneway void removeLogs(1:trace.TInfo tinfo, 2:security.TCredentials credentials, 3:list<string> filenames)
  list<string> getActiveLogs(1:trace.TInfo tinfo, 2:security.TCredentials credentials)

  data.TSummaries startGetSummaries(1:trace.TInfo tinfo, 2:security.TCredentials credentials, 3:data.TSummaryRequest request) throws (1:client.ThriftSecurityException sec, 2:client.ThriftTableOperationException tope)
  data.TSummaries startGetSummariesForPartition(1:trace.TInfo tinfo, 2:security.TCredentials credentials, 3:data.TSummaryRequest request, 4:i32 modulus, 5:i32 remainder) throws (1:client.ThriftSecurityException sec)
  data.TSummaries startGetSummariesFromFiles(1:trace.TInfo tinfo, 2:security.TCredentials credentials, 3:data.TSummaryRequest request, 4:map<string,list<data.TRowRange>> files) throws (1:client.ThriftSecurityException sec)
  data.TSummaries contiuneGetSummaries(1:trace.TInfo tinfo, 2:i64 sessionId) throws (1:NoSuchScanIDException nssi)
=======
  list<data.TKeyExtent> bulkImport(
    3:trace.TInfo tinfo
    1:security.TCredentials credentials
    4:i64 tid
    2:data.TabletFiles files
    5:bool setTime
  ) throws (
    1:client.ThriftSecurityException sec
  )

  void splitTablet(
    4:trace.TInfo tinfo
    1:security.TCredentials credentials
    2:data.TKeyExtent extent
    3:binary splitPoint
  ) throws (
    1:client.ThriftSecurityException sec
    2:NotServingTabletException nste
  )

  oneway void loadTablet(
    5:trace.TInfo tinfo
    1:security.TCredentials credentials
    4:string lock
    2:data.TKeyExtent extent
  )

  oneway void unloadTablet(
    5:trace.TInfo tinfo
    1:security.TCredentials credentials
    4:string lock
    2:data.TKeyExtent extent
    6:TUnloadTabletGoal goal
    7:i64 requestTime
  )

  oneway void flush(
    4:trace.TInfo tinfo
    1:security.TCredentials credentials
    3:string lock
    2:string tableId
    5:binary startRow
    6:binary endRow
  )

  oneway void flushTablet(
    1:trace.TInfo tinfo
    2:security.TCredentials credentials
    3:string lock
    4:data.TKeyExtent extent
  )

  oneway void chop(
    1:trace.TInfo tinfo
    2:security.TCredentials credentials
    3:string lock
    4:data.TKeyExtent extent
  )

  oneway void compact(
    1:trace.TInfo tinfo
    2:security.TCredentials credentials
    3:string lock
    4:string tableId
    5:binary startRow
    6:binary endRow
  )

  master.TabletServerStatus getTabletServerStatus(
    3:trace.TInfo tinfo
    1:security.TCredentials credentials
  ) throws (
    1:client.ThriftSecurityException sec
  )

  list<TabletStats> getTabletStats(
    3:trace.TInfo tinfo
    1:security.TCredentials credentials
    2:string tableId
  ) throws (
    1:client.ThriftSecurityException sec
  )

  TabletStats getHistoricalStats(
    2:trace.TInfo tinfo
    1:security.TCredentials credentials
  ) throws (
    1:client.ThriftSecurityException sec
  )

  void halt(
    3:trace.TInfo tinfo
    1:security.TCredentials credentials
    2:string lock
  ) throws (
    1:client.ThriftSecurityException sec
  )

  oneway void fastHalt(
    3:trace.TInfo tinfo
    1:security.TCredentials credentials
    2:string lock
  )

  list<ActiveScan> getActiveScans(
    2:trace.TInfo tinfo
    1:security.TCredentials credentials
  ) throws (
    1:client.ThriftSecurityException sec
  )

  list<ActiveCompaction> getActiveCompactions(
    2:trace.TInfo tinfo
    1:security.TCredentials credentials
  ) throws (
    1:client.ThriftSecurityException sec
  )

  oneway void removeLogs(
    1:trace.TInfo tinfo
    2:security.TCredentials credentials
    3:list<string> filenames
  )

  list<string> getActiveLogs(
    1:trace.TInfo tinfo
    2:security.TCredentials credentials
  )

>>>>>>> d7fa411c
}

typedef i32 TabletID<|MERGE_RESOLUTION|>--- conflicted
+++ resolved
@@ -159,44 +159,6 @@
 service TabletClientService extends client.ClientService {
 
   // scan a range of keys
-<<<<<<< HEAD
-  data.InitialScan startScan(11:trace.TInfo tinfo,
-                             1:security.TCredentials credentials,
-                             2:data.TKeyExtent extent,
-                             3:data.TRange range,
-                             4:list<data.TColumn> columns,
-                             5:i32 batchSize,
-                             6:list<data.IterInfo> ssiList,
-                             7:map<string, map<string, string>> ssio,
-                             8:list<binary> authorizations
-                             9:bool waitForWrites,
-                             10:bool isolated,
-                             12:i64 readaheadThreshold,
-                             13:TSamplerConfiguration samplerConfig,
-                             14:i64 batchTimeOut,
-                             15:string classLoaderContext, /* name of the classloader context */
-                             16:map<string,string> executionHints)  throws (1:client.ThriftSecurityException sec, 2:NotServingTabletException nste, 3:TooManyFilesException tmfe, 4:TSampleNotPresentException tsnpe),
-                             
-  data.ScanResult continueScan(2:trace.TInfo tinfo, 1:data.ScanID scanID)  throws (1:NoSuchScanIDException nssi, 2:NotServingTabletException nste, 3:TooManyFilesException tmfe, 4:TSampleNotPresentException tsnpe),
-  oneway void closeScan(2:trace.TInfo tinfo, 1:data.ScanID scanID),
-
-  // scan over a series of ranges
-  data.InitialMultiScan startMultiScan(8:trace.TInfo tinfo,
-                                  1:security.TCredentials credentials,
-                                  2:data.ScanBatch batch,
-                                  3:list<data.TColumn> columns,
-                                  4:list<data.IterInfo> ssiList,
-                                  5:map<string, map<string, string>> ssio,
-                                  6:list<binary> authorizations,
-                                  7:bool waitForWrites,
-                                  9:TSamplerConfiguration samplerConfig,
-                                  10:i64 batchTimeOut,
-                                  11:string classLoaderContext, /* name of the classloader context */
-                                  12:map<string, string> executionHints)  throws (1:client.ThriftSecurityException sec, 2:TSampleNotPresentException tsnpe),
-  data.MultiScanResult continueMultiScan(2:trace.TInfo tinfo, 1:data.ScanID scanID) throws (1:NoSuchScanIDException nssi, 2:TSampleNotPresentException tsnpe),
-  void closeMultiScan(2:trace.TInfo tinfo, 1:data.ScanID scanID) throws (1:NoSuchScanIDException nssi),
-  
-=======
   data.InitialScan startScan(
     11:trace.TInfo tinfo
     1:security.TCredentials credentials
@@ -214,6 +176,7 @@
     14:i64 batchTimeOut
     // name of the classloader context
     15:string classLoaderContext
+    16:map<string, string> executionHints
   ) throws (
     1:client.ThriftSecurityException sec
     2:NotServingTabletException nste
@@ -250,6 +213,7 @@
     10:i64 batchTimeOut
     // name of the classloader context
     11:string classLoaderContext
+    12:map<string, string> executionHints
   ) throws (
     1:client.ThriftSecurityException sec
     2:TSampleNotPresentException tsnpe
@@ -270,7 +234,6 @@
     1:NoSuchScanIDException nssi
   )
 
->>>>>>> d7fa411c
   //the following calls support a batch update to multiple tablets on a tablet server
   data.UpdateID startUpdate(
     2:trace.TInfo tinfo
@@ -338,36 +301,6 @@
   )
 
   // on success, returns an empty list
-<<<<<<< HEAD
-  list<data.TKeyExtent> bulkImport(3:trace.TInfo tinfo, 1:security.TCredentials credentials, 4:i64 tid, 2:data.TabletFiles files, 5:bool setTime) throws (1:client.ThriftSecurityException sec),
-
-  oneway void loadFiles(1:trace.TInfo tinfo, 2:security.TCredentials credentials, 3:i64 tid, 4:string dir, 5:map<data.TKeyExtent, map<string, data.MapFileInfo>> files, 6:bool setTime);
-
-  void splitTablet(4:trace.TInfo tinfo, 1:security.TCredentials credentials, 2:data.TKeyExtent extent, 3:binary splitPoint) throws (1:client.ThriftSecurityException sec, 2:NotServingTabletException nste)
- 
-  oneway void loadTablet(5:trace.TInfo tinfo, 1:security.TCredentials credentials, 4:string lock, 2:data.TKeyExtent extent),
-  oneway void unloadTablet(5:trace.TInfo tinfo, 1:security.TCredentials credentials, 4:string lock, 2:data.TKeyExtent extent, 6:TUnloadTabletGoal goal, 7:i64 requestTime),
-  oneway void flush(4:trace.TInfo tinfo, 1:security.TCredentials credentials, 3:string lock, 2:string tableId, 5:binary startRow, 6:binary endRow),
-  oneway void flushTablet(1:trace.TInfo tinfo, 2:security.TCredentials credentials, 3:string lock, 4:data.TKeyExtent extent),
-  oneway void chop(1:trace.TInfo tinfo, 2:security.TCredentials credentials, 3:string lock, 4:data.TKeyExtent extent),
-  oneway void compact(1:trace.TInfo tinfo, 2:security.TCredentials credentials, 3:string lock, 4:string tableId, 5:binary startRow, 6:binary endRow),
-  
-  master.TabletServerStatus getTabletServerStatus(3:trace.TInfo tinfo, 1:security.TCredentials credentials) throws (1:client.ThriftSecurityException sec)
-  list<TabletStats> getTabletStats(3:trace.TInfo tinfo, 1:security.TCredentials credentials, 2:string tableId) throws (1:client.ThriftSecurityException sec)
-  TabletStats getHistoricalStats(2:trace.TInfo tinfo, 1:security.TCredentials credentials) throws (1:client.ThriftSecurityException sec)
-  void halt(3:trace.TInfo tinfo, 1:security.TCredentials credentials, 2:string lock) throws (1:client.ThriftSecurityException sec)
-  oneway void fastHalt(3:trace.TInfo tinfo, 1:security.TCredentials credentials, 2:string lock);
-  
-  list<ActiveScan> getActiveScans(2:trace.TInfo tinfo, 1:security.TCredentials credentials) throws (1:client.ThriftSecurityException sec)
-  list<ActiveCompaction> getActiveCompactions(2:trace.TInfo tinfo, 1:security.TCredentials credentials) throws (1:client.ThriftSecurityException sec)
-  oneway void removeLogs(1:trace.TInfo tinfo, 2:security.TCredentials credentials, 3:list<string> filenames)
-  list<string> getActiveLogs(1:trace.TInfo tinfo, 2:security.TCredentials credentials)
-
-  data.TSummaries startGetSummaries(1:trace.TInfo tinfo, 2:security.TCredentials credentials, 3:data.TSummaryRequest request) throws (1:client.ThriftSecurityException sec, 2:client.ThriftTableOperationException tope)
-  data.TSummaries startGetSummariesForPartition(1:trace.TInfo tinfo, 2:security.TCredentials credentials, 3:data.TSummaryRequest request, 4:i32 modulus, 5:i32 remainder) throws (1:client.ThriftSecurityException sec)
-  data.TSummaries startGetSummariesFromFiles(1:trace.TInfo tinfo, 2:security.TCredentials credentials, 3:data.TSummaryRequest request, 4:map<string,list<data.TRowRange>> files) throws (1:client.ThriftSecurityException sec)
-  data.TSummaries contiuneGetSummaries(1:trace.TInfo tinfo, 2:i64 sessionId) throws (1:NoSuchScanIDException nssi)
-=======
   list<data.TKeyExtent> bulkImport(
     3:trace.TInfo tinfo
     1:security.TCredentials credentials
@@ -376,6 +309,15 @@
     5:bool setTime
   ) throws (
     1:client.ThriftSecurityException sec
+  )
+
+  oneway void loadFiles(
+    1:trace.TInfo tinfo
+    2:security.TCredentials credentials
+    3:i64 tid
+    4:string dir
+    5:map<data.TKeyExtent, map<string, data.MapFileInfo>> files
+    6:bool setTime
   )
 
   void splitTablet(
@@ -497,7 +439,41 @@
     2:security.TCredentials credentials
   )
 
->>>>>>> d7fa411c
+  data.TSummaries startGetSummaries(
+    1:trace.TInfo tinfo
+    2:security.TCredentials credentials
+    3:data.TSummaryRequest request
+  ) throws (
+    1:client.ThriftSecurityException sec
+    2:client.ThriftTableOperationException tope
+  )
+
+  data.TSummaries startGetSummariesForPartition(
+    1:trace.TInfo tinfo
+    2:security.TCredentials credentials
+    3:data.TSummaryRequest request
+    4:i32 modulus
+    5:i32 remainder
+  ) throws (
+    1:client.ThriftSecurityException sec
+  )
+
+  data.TSummaries startGetSummariesFromFiles(
+    1:trace.TInfo tinfo
+    2:security.TCredentials credentials
+    3:data.TSummaryRequest request
+    4:map<string, list<data.TRowRange>> files
+  ) throws (
+    1:client.ThriftSecurityException sec
+  )
+
+  data.TSummaries contiuneGetSummaries(
+    1:trace.TInfo tinfo
+    2:i64 sessionId
+  ) throws (
+    1:NoSuchScanIDException nssi
+  )
+
 }
 
 typedef i32 TabletID