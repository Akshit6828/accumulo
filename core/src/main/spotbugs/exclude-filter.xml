<!--

    Licensed to the Apache Software Foundation (ASF) under one
    or more contributor license agreements.  See the NOTICE file
    distributed with this work for additional information
    regarding copyright ownership.  The ASF licenses this file
    to you under the Apache License, Version 2.0 (the
    "License"); you may not use this file except in compliance
    with the License.  You may obtain a copy of the License at

      https://www.apache.org/licenses/LICENSE-2.0

    Unless required by applicable law or agreed to in writing,
    software distributed under the License is distributed on an
    "AS IS" BASIS, WITHOUT WARRANTIES OR CONDITIONS OF ANY
    KIND, either express or implied.  See the License for the
    specific language governing permissions and limitations
    under the License.

-->
<FindBugsFilter>
  <!--
    DO NOT exclude anything other than generated files here. Other files
    can be excluded inline by adding the @SuppressFBWarnings annotation.
    Exceptions can be made if the bug is particularly spammy or trivial.
  -->
  <Match>
    <!-- ignore thrift-generated files -->
    <Or>
      <Package name="org.apache.accumulo.core.compaction.thrift" />
      <Package name="org.apache.accumulo.core.clientImpl.thrift" />
      <Package name="org.apache.accumulo.core.dataImpl.thrift" />
      <Package name="org.apache.accumulo.core.gc.thrift" />
      <Package name="org.apache.accumulo.core.manager.thrift" />
<<<<<<< HEAD
=======
      <Package name="org.apache.accumulo.core.master.thrift" />
      <Package name="org.apache.accumulo.core.process.thrift" />
      <Package name="org.apache.accumulo.core.replication.thrift" />
>>>>>>> f8fb8729
      <Package name="org.apache.accumulo.core.securityImpl.thrift" />
      <Package name="org.apache.accumulo.core.tablet.thrift" />
      <Package name="org.apache.accumulo.core.tabletingest.thrift" />
      <Package name="org.apache.accumulo.core.tabletscan.thrift" />
      <Package name="org.apache.accumulo.core.tabletserver.thrift" />
      <Package name="org.apache.accumulo.core.trace.thrift" />
    </Or>
  </Match>
  <Match>
    <!-- More convenient to ignore these everywhere, because it's very common and unimportant -->
    <Bug pattern="JUA_DONT_ASSERT_INSTANCEOF_IN_TESTS" />
  </Match>
</FindBugsFilter><|MERGE_RESOLUTION|>--- conflicted
+++ resolved
@@ -32,12 +32,7 @@
       <Package name="org.apache.accumulo.core.dataImpl.thrift" />
       <Package name="org.apache.accumulo.core.gc.thrift" />
       <Package name="org.apache.accumulo.core.manager.thrift" />
-<<<<<<< HEAD
-=======
-      <Package name="org.apache.accumulo.core.master.thrift" />
       <Package name="org.apache.accumulo.core.process.thrift" />
-      <Package name="org.apache.accumulo.core.replication.thrift" />
->>>>>>> f8fb8729
       <Package name="org.apache.accumulo.core.securityImpl.thrift" />
       <Package name="org.apache.accumulo.core.tablet.thrift" />
       <Package name="org.apache.accumulo.core.tabletingest.thrift" />
