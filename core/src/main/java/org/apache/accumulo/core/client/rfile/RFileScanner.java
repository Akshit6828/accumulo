/*
 * Licensed to the Apache Software Foundation (ASF) under one or more
 * contributor license agreements.  See the NOTICE file distributed with
 * this work for additional information regarding copyright ownership.
 * The ASF licenses this file to You under the Apache License, Version 2.0
 * (the "License"); you may not use this file except in compliance with
 * the License.  You may obtain a copy of the License at
 *
 *     http://www.apache.org/licenses/LICENSE-2.0
 *
 * Unless required by applicable law or agreed to in writing, software
 * distributed under the License is distributed on an "AS IS" BASIS,
 * WITHOUT WARRANTIES OR CONDITIONS OF ANY KIND, either express or implied.
 * See the License for the specific language governing permissions and
 * limitations under the License.
 */

package org.apache.accumulo.core.client.rfile;

import java.io.IOException;
import java.util.ArrayList;
import java.util.Collections;
import java.util.HashMap;
import java.util.Iterator;
import java.util.List;
import java.util.Map.Entry;
import java.util.Set;
import java.util.SortedSet;
import java.util.concurrent.TimeUnit;

import org.apache.accumulo.core.client.IteratorSetting;
import org.apache.accumulo.core.client.Scanner;
import org.apache.accumulo.core.client.impl.BaseIteratorEnvironment;
import org.apache.accumulo.core.client.impl.ScannerOptions;
import org.apache.accumulo.core.client.rfile.RFileScannerBuilder.InputArgs;
import org.apache.accumulo.core.client.sample.SamplerConfiguration;
import org.apache.accumulo.core.conf.ConfigurationCopy;
import org.apache.accumulo.core.conf.DefaultConfiguration;
import org.apache.accumulo.core.conf.Property;
import org.apache.accumulo.core.data.ByteSequence;
import org.apache.accumulo.core.data.Column;
import org.apache.accumulo.core.data.Key;
import org.apache.accumulo.core.data.Range;
import org.apache.accumulo.core.data.Value;
import org.apache.accumulo.core.file.blockfile.cache.BlockCache;
import org.apache.accumulo.core.file.blockfile.cache.BlockCacheManager;
import org.apache.accumulo.core.file.blockfile.cache.CacheEntry;
import org.apache.accumulo.core.file.blockfile.cache.CacheType;
import org.apache.accumulo.core.file.blockfile.cache.impl.BlockCacheConfiguration;
import org.apache.accumulo.core.file.blockfile.cache.impl.BlockCacheManagerFactory;
import org.apache.accumulo.core.file.blockfile.impl.CachableBlockFile;
import org.apache.accumulo.core.file.rfile.RFile;
import org.apache.accumulo.core.file.rfile.RFile.Reader;
import org.apache.accumulo.core.iterators.IteratorAdapter;
import org.apache.accumulo.core.iterators.IteratorUtil;
import org.apache.accumulo.core.iterators.IteratorUtil.IteratorScope;
import org.apache.accumulo.core.iterators.SortedKeyValueIterator;
import org.apache.accumulo.core.iterators.system.MultiIterator;
import org.apache.accumulo.core.sample.impl.SamplerConfigurationImpl;
import org.apache.accumulo.core.security.Authorizations;
import org.apache.accumulo.core.util.LocalityGroupUtil;
import org.apache.hadoop.fs.FSDataInputStream;
import org.apache.hadoop.io.Text;

import com.google.common.base.Preconditions;

class RFileScanner extends ScannerOptions implements Scanner {

  private static final byte[] EMPTY_BYTES = new byte[0];
  private static final Range EMPTY_RANGE = new Range();

  private Range range;
  private BlockCacheManager blockCacheManager = null;
  private BlockCache dataCache = null;
  private BlockCache indexCache = null;
  private Opts opts;
  private int batchSize = 1000;
  private long readaheadThreshold = 3;

  static class Opts {
    InputArgs in;
    Authorizations auths = Authorizations.EMPTY;
    long dataCacheSize;
    long indexCacheSize;
    boolean useSystemIterators = true;
    public HashMap<String,String> tableConfig;
    Range bounds;
  }

  // This cache exist as a hack to avoid leaking decompressors. When the RFile code is not given a
  // cache it reads blocks directly from the decompressor. However if a user does not read all data
  // for a scan this can leave a BCFile block open and a decompressor allocated.
  //
  // By providing a cache to the RFile code it forces each block to be read into memory. When a
  // block is accessed the entire thing is read into memory immediately allocating and deallocating
  // a decompressor. If the user does not read all data, no decompressors are left allocated.
  private static class NoopCache implements BlockCache {
    @Override
    public CacheEntry cacheBlock(String blockName, byte[] buf, boolean inMemory) {
      return null;
    }

    @Override
    public CacheEntry cacheBlock(String blockName, byte[] buf) {
      return null;
    }

    @Override
    public CacheEntry getBlock(String blockName) {
      return null;
    }

    @Override
    public long getMaxHeapSize() {
      return getMaxSize();
    }

    @Override
    public long getMaxSize() {
      return Integer.MAX_VALUE;
    }

    @Override
    public Stats getStats() {
      return new BlockCache.Stats() {
        @Override
        public long hitCount() {
          return 0L;
        }

        @Override
        public long requestCount() {
          return 0L;
        }
      };
    }
  }

  RFileScanner(Opts opts) {
    if (!opts.auths.equals(Authorizations.EMPTY) && !opts.useSystemIterators) {
      throw new IllegalArgumentException("Set authorizations and specified not to use system iterators");
    }

    this.opts = opts;

    if (opts.indexCacheSize > 0 || opts.dataCacheSize > 0) {
      ConfigurationCopy cc = new ConfigurationCopy(DefaultConfiguration.getInstance());
      if (null != opts.tableConfig) {
        opts.tableConfig.forEach(cc::set);
      }

      try {
        blockCacheManager = BlockCacheManagerFactory.getClientInstance(cc);
        if (opts.indexCacheSize > 0) {
          cc.set(Property.TSERV_INDEXCACHE_SIZE, Long.toString(opts.indexCacheSize));
        }
        if (opts.dataCacheSize > 0) {
          cc.set(Property.TSERV_DATACACHE_SIZE, Long.toString(opts.dataCacheSize));
        }
        blockCacheManager.start(new BlockCacheConfiguration(cc));
        this.indexCache = blockCacheManager.getBlockCache(CacheType.INDEX);
        this.dataCache = blockCacheManager.getBlockCache(CacheType.DATA);
      } catch (RuntimeException e) {
        throw e;
      } catch (Exception e) {
        throw new RuntimeException(e);
      }
    }
    if (null == indexCache) {
      this.indexCache = new NoopCache();
    }
    if (null == this.dataCache) {
      this.dataCache = new NoopCache();
    }
  }

  @Override
  public synchronized void fetchColumnFamily(Text col) {
    Preconditions.checkArgument(opts.useSystemIterators, "Can only fetch columns when using system iterators");
    super.fetchColumnFamily(col);
  }

  @Override
  public synchronized void fetchColumn(Text colFam, Text colQual) {
    Preconditions.checkArgument(opts.useSystemIterators, "Can only fetch columns when using system iterators");
    super.fetchColumn(colFam, colQual);
  }

  @Override
  public void fetchColumn(IteratorSetting.Column column) {
    Preconditions.checkArgument(opts.useSystemIterators, "Can only fetch columns when using system iterators");
    super.fetchColumn(column);
  }

  @Override
  public void setClassLoaderContext(String classLoaderContext) {
    throw new UnsupportedOperationException();
  }

  @Deprecated
  @Override
  public void setTimeOut(int timeOut) {
    if (timeOut == Integer.MAX_VALUE)
      setTimeout(Long.MAX_VALUE, TimeUnit.MILLISECONDS);
    else
      setTimeout(timeOut, TimeUnit.SECONDS);
  }

  @Deprecated
  @Override
  public int getTimeOut() {
    long timeout = getTimeout(TimeUnit.SECONDS);
    if (timeout >= Integer.MAX_VALUE)
      return Integer.MAX_VALUE;
    return (int) timeout;
  }

  @Override
  public void setRange(Range range) {
    this.range = range;
  }

  @Override
  public Range getRange() {
    return range;
  }

  @Override
  public void setBatchSize(int size) {
    this.batchSize = size;
  }

  @Override
  public int getBatchSize() {
    return batchSize;
  }

  @Override
  public void enableIsolation() {}

  @Override
  public void disableIsolation() {}

  @Override
  public synchronized void setReadaheadThreshold(long batches) {
    Preconditions.checkArgument(batches > 0);
    readaheadThreshold = batches;
  }

  @Override
  public synchronized long getReadaheadThreshold() {
    return readaheadThreshold;
  }

  @Override
  public Authorizations getAuthorizations() {
    return opts.auths;
  }

  @Override
  public void addScanIterator(IteratorSetting cfg) {
    super.addScanIterator(cfg);
  }

  @Override
  public void removeScanIterator(String iteratorName) {
    super.removeScanIterator(iteratorName);
  }

  @Override
  public void updateScanIteratorOption(String iteratorName, String key, String value) {
    super.updateScanIteratorOption(iteratorName, key, value);
  }

  private class IterEnv extends BaseIteratorEnvironment {
    @Override
    public IteratorScope getIteratorScope() {
      return IteratorScope.scan;
    }

    @Override
    public boolean isFullMajorCompaction() {
      return false;
    }

    @Override
    public Authorizations getAuthorizations() {
      return opts.auths;
    }

    @Override
    public boolean isSamplingEnabled() {
      return RFileScanner.this.getSamplerConfiguration() != null;
    }

    @Override
    public SamplerConfiguration getSamplerConfiguration() {
      return RFileScanner.this.getSamplerConfiguration();
    }
  }

  @Override
  public Iterator<Entry<Key,Value>> iterator() {
    try {
      RFileSource[] sources = opts.in.getSources();
      List<SortedKeyValueIterator<Key,Value>> readers = new ArrayList<>(sources.length);
      for (int i = 0; i < sources.length; i++) {
        FSDataInputStream inputStream = (FSDataInputStream) sources[i].getInputStream();
<<<<<<< HEAD
        readers.add(new RFile.Reader(new CachableBlockFile.Reader(inputStream, sources[i].getLength(), opts.in.getConf(), dataCache, indexCache,
            DefaultConfiguration.getInstance())));
=======

        readers.add(new RFile.Reader(new CachableBlockFile.Reader("source-" + i, inputStream, sources[i].getLength(), opts.in.getConf(), dataCache, indexCache,
            AccumuloConfiguration.getDefaultConfiguration())));
>>>>>>> ed313f77
      }

      if (getSamplerConfiguration() != null) {
        for (int i = 0; i < readers.size(); i++) {
          readers.set(i, ((Reader) readers.get(i)).getSample(new SamplerConfigurationImpl(getSamplerConfiguration())));
        }
      }

      SortedKeyValueIterator<Key,Value> iterator;
      if (opts.bounds != null) {
        iterator = new MultiIterator(readers, opts.bounds);
      } else {
        iterator = new MultiIterator(readers, false);
      }

      Set<ByteSequence> families = Collections.emptySet();

      if (opts.useSystemIterators) {
        SortedSet<Column> cols = this.getFetchedColumns();
        families = LocalityGroupUtil.families(cols);
        iterator = IteratorUtil.setupSystemScanIterators(iterator, cols, getAuthorizations(), EMPTY_BYTES);
      }

      try {
        if (opts.tableConfig != null && opts.tableConfig.size() > 0) {
          ConfigurationCopy conf = new ConfigurationCopy(opts.tableConfig);
          iterator = IteratorUtil.loadIterators(IteratorScope.scan, iterator, null, conf, serverSideIteratorList, serverSideIteratorOptions, new IterEnv());
        } else {
          iterator = IteratorUtil.loadIterators(iterator, serverSideIteratorList, serverSideIteratorOptions, new IterEnv(), false, null);
        }
      } catch (IOException e) {
        throw new RuntimeException(e);
      }

      iterator.seek(getRange() == null ? EMPTY_RANGE : getRange(), families, families.size() == 0 ? false : true);
      return new IteratorAdapter(iterator);

    } catch (IOException e) {
      throw new RuntimeException(e);
    }
  }

  @Override
  public void close() {
    try {
      for (RFileSource source : opts.in.getSources()) {
        source.getInputStream().close();
      }
    } catch (IOException e) {
      throw new RuntimeException(e);
    }
    try {
      if (null != this.blockCacheManager) {
        this.blockCacheManager.stop();
      }
    } catch (Exception e1) {
      throw new RuntimeException(e1);
    }
  }
}<|MERGE_RESOLUTION|>--- conflicted
+++ resolved
@@ -306,14 +306,8 @@
       List<SortedKeyValueIterator<Key,Value>> readers = new ArrayList<>(sources.length);
       for (int i = 0; i < sources.length; i++) {
         FSDataInputStream inputStream = (FSDataInputStream) sources[i].getInputStream();
-<<<<<<< HEAD
-        readers.add(new RFile.Reader(new CachableBlockFile.Reader(inputStream, sources[i].getLength(), opts.in.getConf(), dataCache, indexCache,
+        readers.add(new RFile.Reader(new CachableBlockFile.Reader("source-" + i, inputStream, sources[i].getLength(), opts.in.getConf(), dataCache, indexCache,
             DefaultConfiguration.getInstance())));
-=======
-
-        readers.add(new RFile.Reader(new CachableBlockFile.Reader("source-" + i, inputStream, sources[i].getLength(), opts.in.getConf(), dataCache, indexCache,
-            AccumuloConfiguration.getDefaultConfiguration())));
->>>>>>> ed313f77
       }
 
       if (getSamplerConfiguration() != null) {
