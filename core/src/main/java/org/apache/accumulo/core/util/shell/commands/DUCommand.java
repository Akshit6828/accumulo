--- conflicted
+++ resolved
@@ -66,19 +66,11 @@
           tables.add(table);
         }
       }
-<<<<<<< HEAD
-    } else {
-      if (tables.isEmpty()) {
-        shellState.checkTableState();
-        tables.add(shellState.getTableName());
-      }
-=======
     }
     
     // If we didn't get any tables, and we have a table selected, add the current table
-    if (tablesToFlush.isEmpty() && !shellState.getTableName().isEmpty()) {
-      tablesToFlush.add(shellState.getTableName());
->>>>>>> 707e74e0
+    if (tables.isEmpty() && !shellState.getTableName().isEmpty()) {
+      tables.add(shellState.getTableName());
     }
     
     try {
