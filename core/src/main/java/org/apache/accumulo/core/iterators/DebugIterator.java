--- conflicted
+++ resolved
@@ -72,14 +72,9 @@
   }
 
   @Override
-<<<<<<< HEAD
-  public void seek(Range range, Collection<ByteSequence> columnFamilies, boolean inclusive) throws IOException {
-    log.debug("{} seek({}, {}, {})", prefix, range, columnFamilies, inclusive);
-=======
   public void seek(Range range, Collection<ByteSequence> columnFamilies, boolean inclusive)
       throws IOException {
-    log.debug(prefix + " seek(" + range + ", " + columnFamilies + ", " + inclusive + ")");
->>>>>>> f4f43feb
+    log.debug("{} seek({}, {}, {})", prefix, range, columnFamilies, inclusive);
     super.seek(range, columnFamilies, inclusive);
   }
 
@@ -90,14 +85,9 @@
   }
 
   @Override
-<<<<<<< HEAD
-  public void init(SortedKeyValueIterator<Key,Value> source, Map<String,String> options, IteratorEnvironment env) throws IOException {
-    log.debug("init({}, {}, {})", source, options, env);
-=======
   public void init(SortedKeyValueIterator<Key,Value> source, Map<String,String> options,
       IteratorEnvironment env) throws IOException {
-    log.debug("init(" + source + ", " + options + ", " + env + ")");
->>>>>>> f4f43feb
+    log.debug("init({}, {}, {})", source, options, env);
 
     if (null == prefix) {
       prefix = String.format("0x%08X", this.hashCode());
