--- conflicted
+++ resolved
@@ -59,19 +59,12 @@
   public ShellOptions() {
     usernameOption.setArgName("user");
     opts.addOption(usernameOption);
-<<<<<<< HEAD
-
-    passwOption.setArgName("pass");
-    opts.addOption(passwOption);
-
-=======
     opts.addOption(principalOption);
     
     passwOption.setArgName("pass");
     opts.addOption(passwOption);
     opts.addOption(loginOption);
     
->>>>>>> 538b02d2
     opts.addOption(tabCompleteOption);
 
     opts.addOption(debugOption);
