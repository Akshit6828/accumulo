--- conflicted
+++ resolved
@@ -518,17 +518,10 @@
                 struct.conditions = new ArrayList<TCondition>(_list86.size);
                 for (int _i87 = 0; _i87 < _list86.size; ++_i87)
                 {
-<<<<<<< HEAD
-                  TCondition _elem88; // required
+                  TCondition _elem88;
                   _elem88 = new TCondition();
                   _elem88.read(iprot);
                   struct.conditions.add(_elem88);
-=======
-                  TCondition _elem80;
-                  _elem80 = new TCondition();
-                  _elem80.read(iprot);
-                  struct.conditions.add(_elem80);
->>>>>>> 011c1760
                 }
                 iprot.readListEnd();
               }
@@ -644,17 +637,10 @@
           struct.conditions = new ArrayList<TCondition>(_list91.size);
           for (int _i92 = 0; _i92 < _list91.size; ++_i92)
           {
-<<<<<<< HEAD
-            TCondition _elem93; // required
+            TCondition _elem93;
             _elem93 = new TCondition();
             _elem93.read(iprot);
             struct.conditions.add(_elem93);
-=======
-            TCondition _elem85;
-            _elem85 = new TCondition();
-            _elem85.read(iprot);
-            struct.conditions.add(_elem85);
->>>>>>> 011c1760
           }
         }
         struct.setConditionsIsSet(true);
