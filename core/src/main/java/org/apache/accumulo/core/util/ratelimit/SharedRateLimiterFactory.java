--- conflicted
+++ resolved
@@ -99,7 +99,6 @@
     }
   }
 
-<<<<<<< HEAD
   /**
    * Remove the rate limiter from the set of active limiters, if it exists
    *
@@ -114,17 +113,9 @@
     }
   }
 
-  /**
-   * Walk through all of the currently active RateLimiters, having each update its current rate.
-   * This is called periodically so that we can dynamically update as configuration changes.
-   */
-  protected void update() {
-    Map<String,SharedRateLimiter> limitersCopy;
-=======
   private void copyAndThen(String actionName, Consumer<SharedRateLimiter> action) {
     Map<String,SharedRateLimiter> limitersCopy = new HashMap<>();
     // synchronize only for copy
->>>>>>> 183387ab
     synchronized (activeLimiters) {
       activeLimiters.forEach((name, limiterRef) -> {
         var limiter = limiterRef.get();
