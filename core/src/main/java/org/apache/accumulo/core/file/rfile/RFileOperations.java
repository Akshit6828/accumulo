/*
 * Licensed to the Apache Software Foundation (ASF) under one or more
 * contributor license agreements.  See the NOTICE file distributed with
 * this work for additional information regarding copyright ownership.
 * The ASF licenses this file to You under the Apache License, Version 2.0
 * (the "License"); you may not use this file except in compliance with
 * the License.  You may obtain a copy of the License at
 *
 *     http://www.apache.org/licenses/LICENSE-2.0
 *
 * Unless required by applicable law or agreed to in writing, software
 * distributed under the License is distributed on an "AS IS" BASIS,
 * WITHOUT WARRANTIES OR CONDITIONS OF ANY KIND, either express or implied.
 * See the License for the specific language governing permissions and
 * limitations under the License.
 */
package org.apache.accumulo.core.file.rfile;

import java.io.IOException;
import java.util.Collection;
import java.util.Collections;

import org.apache.accumulo.core.client.sample.Sampler;
import org.apache.accumulo.core.conf.AccumuloConfiguration;
import org.apache.accumulo.core.conf.Property;
import org.apache.accumulo.core.data.ByteSequence;
import org.apache.accumulo.core.data.Key;
import org.apache.accumulo.core.data.Range;
import org.apache.accumulo.core.file.FileOperations;
import org.apache.accumulo.core.file.FileSKVIterator;
import org.apache.accumulo.core.file.FileSKVWriter;
import org.apache.accumulo.core.file.blockfile.impl.CachableBlockFile.CachableBuilder;
import org.apache.accumulo.core.file.rfile.bcfile.BCFile;
import org.apache.accumulo.core.sample.impl.SamplerConfigurationImpl;
import org.apache.accumulo.core.sample.impl.SamplerFactory;
import org.apache.hadoop.conf.Configuration;
import org.apache.hadoop.fs.FSDataOutputStream;
import org.apache.hadoop.fs.FileSystem;
import org.apache.hadoop.fs.Path;

import com.google.common.base.Preconditions;

public class RFileOperations extends FileOperations {

  private static final Collection<ByteSequence> EMPTY_CF_SET = Collections.emptySet();

<<<<<<< HEAD
  private static RFile.Reader getReader(FileOptions options) throws IOException {
    CachableBuilder cb = new CachableBuilder()
        .fsPath(options.getFileSystem(), new Path(options.getFilename()))
        .conf(options.getConfiguration()).fileLen(options.getFileLenCache())
        .data(options.getDataCache()).index(options.getIndexCache())
        .readLimiter(options.getRateLimiter()).cryptoService(options.getCryptoService());
    return new RFile.Reader(cb);
=======
  private static RFile.Reader getReader(FileReaderOperation<?> options) throws IOException {
    CachableBlockFile.Reader _cbr =
        new CachableBlockFile.Reader(options.getFileSystem(), new Path(options.getFilename()),
            options.getConfiguration(), options.getFileLenCache(), options.getDataCache(),
            options.getIndexCache(), options.getRateLimiter(), options.getTableConfiguration());
    return new RFile.Reader(_cbr);
>>>>>>> 0a9837f3
  }

  @Override
  protected long getFileSize(FileOptions options) throws IOException {
    return options.getFileSystem().getFileStatus(new Path(options.getFilename())).getLen();
  }

  @Override
  protected FileSKVIterator openIndex(FileOptions options) throws IOException {
    return getReader(options).getIndex();
  }

  @Override
  protected FileSKVIterator openReader(FileOptions options) throws IOException {
    RFile.Reader reader = getReader(options);

    if (options.isSeekToBeginning()) {
      reader.seek(new Range((Key) null, null), EMPTY_CF_SET, false);
    }

    return reader;
  }

  @Override
  protected FileSKVIterator openScanReader(FileOptions options) throws IOException {
    RFile.Reader reader = getReader(options);
    reader.seek(options.getRange(), options.getColumnFamilies(), options.isRangeInclusive());
    return reader;
  }

  @Override
  protected FileSKVWriter openWriter(FileOptions options) throws IOException {

    AccumuloConfiguration acuconf = options.getTableConfiguration();

    long blockSize = acuconf.getAsBytes(Property.TABLE_FILE_COMPRESSED_BLOCK_SIZE);
    Preconditions.checkArgument((blockSize < Integer.MAX_VALUE && blockSize > 0),
        "table.file.compress.blocksize must be greater than 0 and less than " + Integer.MAX_VALUE);
    long indexBlockSize = acuconf.getAsBytes(Property.TABLE_FILE_COMPRESSED_BLOCK_SIZE_INDEX);
    Preconditions.checkArgument((indexBlockSize < Integer.MAX_VALUE && indexBlockSize > 0),
        "table.file.compress.blocksize.index must be greater than 0 and less than "
            + Integer.MAX_VALUE);

    SamplerConfigurationImpl samplerConfig = SamplerConfigurationImpl.newSamplerConfig(acuconf);
    Sampler sampler = null;

    if (samplerConfig != null) {
      sampler = SamplerFactory.newSampler(samplerConfig, acuconf, options.isAccumuloStartEnabled());
    }

    String compression = options.getCompression();
    compression = compression == null
        ? options.getTableConfiguration().get(Property.TABLE_FILE_COMPRESSION_TYPE) : compression;

    FSDataOutputStream outputStream = options.getOutputStream();

    Configuration conf = options.getConfiguration();

    if (outputStream == null) {
      int hrep = conf.getInt("dfs.replication", 3);
      int trep = acuconf.getCount(Property.TABLE_FILE_REPLICATION);
      int rep = hrep;
      if (trep > 0 && trep != hrep) {
        rep = trep;
      }
      long hblock = conf.getLong("dfs.block.size", 1 << 26);
      long tblock = acuconf.getAsBytes(Property.TABLE_FILE_BLOCK_SIZE);
      long block = hblock;
      if (tblock > 0)
        block = tblock;
      int bufferSize = conf.getInt("io.file.buffer.size", 4096);

      String file = options.getFilename();
      FileSystem fs = options.getFileSystem();

      outputStream = fs.create(new Path(file), false, bufferSize, (short) rep, block);
    }

    BCFile.Writer _cbw = new BCFile.Writer(outputStream, options.getRateLimiter(), compression,
        conf, options.cryptoService);

<<<<<<< HEAD
    return new RFile.Writer(_cbw, (int) blockSize, (int) indexBlockSize, samplerConfig, sampler);
=======
    RFile.Writer writer =
        new RFile.Writer(_cbw, (int) blockSize, (int) indexBlockSize, samplerConfig, sampler);
    return writer;
>>>>>>> 0a9837f3
  }
}<|MERGE_RESOLUTION|>--- conflicted
+++ resolved
@@ -44,22 +44,13 @@
 
   private static final Collection<ByteSequence> EMPTY_CF_SET = Collections.emptySet();
 
-<<<<<<< HEAD
   private static RFile.Reader getReader(FileOptions options) throws IOException {
-    CachableBuilder cb = new CachableBuilder()
-        .fsPath(options.getFileSystem(), new Path(options.getFilename()))
-        .conf(options.getConfiguration()).fileLen(options.getFileLenCache())
-        .data(options.getDataCache()).index(options.getIndexCache())
-        .readLimiter(options.getRateLimiter()).cryptoService(options.getCryptoService());
+    CachableBuilder cb =
+        new CachableBuilder().fsPath(options.getFileSystem(), new Path(options.getFilename()))
+            .conf(options.getConfiguration()).fileLen(options.getFileLenCache())
+            .data(options.getDataCache()).index(options.getIndexCache())
+            .readLimiter(options.getRateLimiter()).cryptoService(options.getCryptoService());
     return new RFile.Reader(cb);
-=======
-  private static RFile.Reader getReader(FileReaderOperation<?> options) throws IOException {
-    CachableBlockFile.Reader _cbr =
-        new CachableBlockFile.Reader(options.getFileSystem(), new Path(options.getFilename()),
-            options.getConfiguration(), options.getFileLenCache(), options.getDataCache(),
-            options.getIndexCache(), options.getRateLimiter(), options.getTableConfiguration());
-    return new RFile.Reader(_cbr);
->>>>>>> 0a9837f3
   }
 
   @Override
@@ -141,12 +132,6 @@
     BCFile.Writer _cbw = new BCFile.Writer(outputStream, options.getRateLimiter(), compression,
         conf, options.cryptoService);
 
-<<<<<<< HEAD
     return new RFile.Writer(_cbw, (int) blockSize, (int) indexBlockSize, samplerConfig, sampler);
-=======
-    RFile.Writer writer =
-        new RFile.Writer(_cbw, (int) blockSize, (int) indexBlockSize, samplerConfig, sampler);
-    return writer;
->>>>>>> 0a9837f3
   }
 }