/*
 * Licensed to the Apache Software Foundation (ASF) under one
 * or more contributor license agreements.  See the NOTICE file
 * distributed with this work for additional information
 * regarding copyright ownership.  The ASF licenses this file
 * to you under the Apache License, Version 2.0 (the
 * "License"); you may not use this file except in compliance
 * with the License.  You may obtain a copy of the License at
 *
 *   https://www.apache.org/licenses/LICENSE-2.0
 *
 * Unless required by applicable law or agreed to in writing,
 * software distributed under the License is distributed on an
 * "AS IS" BASIS, WITHOUT WARRANTIES OR CONDITIONS OF ANY
 * KIND, either express or implied.  See the License for the
 * specific language governing permissions and limitations
 * under the License.
 */
package org.apache.accumulo.core.clientImpl;

import static com.google.common.base.Preconditions.checkArgument;
import static com.google.common.base.Suppliers.memoize;
import static com.google.common.base.Suppliers.memoizeWithExpiration;
import static java.nio.charset.StandardCharsets.UTF_8;
import static java.util.concurrent.TimeUnit.MILLISECONDS;
import static java.util.concurrent.TimeUnit.SECONDS;
import static org.apache.accumulo.core.metadata.schema.TabletMetadata.ColumnType.LOCATION;
import static org.apache.accumulo.core.util.threads.ThreadPoolNames.CONDITIONAL_WRITER_CLEANUP_POOL;
import static org.apache.accumulo.core.util.threads.ThreadPoolNames.SCANNER_READ_AHEAD_POOL;

import java.lang.Thread.UncaughtExceptionHandler;
import java.net.URL;
import java.nio.file.Path;
import java.util.Collection;
import java.util.Collections;
import java.util.HashMap;
import java.util.List;
import java.util.Map;
import java.util.Objects;
import java.util.Optional;
import java.util.Properties;
import java.util.UUID;
import java.util.concurrent.Callable;
import java.util.concurrent.Future;
import java.util.concurrent.SynchronousQueue;
import java.util.concurrent.ThreadPoolExecutor;
import java.util.function.Function;
import java.util.function.Supplier;
import java.util.stream.Collectors;

import org.apache.accumulo.core.Constants;
import org.apache.accumulo.core.client.AccumuloClient;
import org.apache.accumulo.core.client.AccumuloException;
import org.apache.accumulo.core.client.AccumuloSecurityException;
import org.apache.accumulo.core.client.BatchDeleter;
import org.apache.accumulo.core.client.BatchScanner;
import org.apache.accumulo.core.client.BatchWriter;
import org.apache.accumulo.core.client.BatchWriterConfig;
import org.apache.accumulo.core.client.ConditionalWriter;
import org.apache.accumulo.core.client.ConditionalWriterConfig;
import org.apache.accumulo.core.client.Durability;
import org.apache.accumulo.core.client.MultiTableBatchWriter;
import org.apache.accumulo.core.client.NamespaceNotFoundException;
import org.apache.accumulo.core.client.Scanner;
import org.apache.accumulo.core.client.TableDeletedException;
import org.apache.accumulo.core.client.TableNotFoundException;
import org.apache.accumulo.core.client.TableOfflineException;
import org.apache.accumulo.core.client.admin.InstanceOperations;
import org.apache.accumulo.core.client.admin.NamespaceOperations;
import org.apache.accumulo.core.client.admin.SecurityOperations;
import org.apache.accumulo.core.client.admin.TableOperations;
import org.apache.accumulo.core.client.security.tokens.AuthenticationToken;
import org.apache.accumulo.core.conf.AccumuloConfiguration;
import org.apache.accumulo.core.conf.ClientProperty;
import org.apache.accumulo.core.conf.Property;
import org.apache.accumulo.core.data.InstanceId;
import org.apache.accumulo.core.data.KeyValue;
import org.apache.accumulo.core.data.NamespaceId;
import org.apache.accumulo.core.data.TableId;
import org.apache.accumulo.core.fate.zookeeper.ZooCache;
import org.apache.accumulo.core.fate.zookeeper.ZooCache.ZcStat;
import org.apache.accumulo.core.fate.zookeeper.ZooCacheFactory;
import org.apache.accumulo.core.fate.zookeeper.ZooReader;
import org.apache.accumulo.core.fate.zookeeper.ZooUtil;
import org.apache.accumulo.core.lock.ServiceLock;
import org.apache.accumulo.core.lock.ServiceLockData;
import org.apache.accumulo.core.lock.ServiceLockData.ThriftService;
import org.apache.accumulo.core.manager.state.tables.TableState;
import org.apache.accumulo.core.metadata.RootTable;
import org.apache.accumulo.core.metadata.schema.Ample;
import org.apache.accumulo.core.metadata.schema.Ample.ReadConsistency;
import org.apache.accumulo.core.metadata.schema.AmpleImpl;
import org.apache.accumulo.core.metadata.schema.TabletMetadata.Location;
import org.apache.accumulo.core.metadata.schema.TabletMetadata.LocationType;
import org.apache.accumulo.core.rpc.SaslConnectionParams;
import org.apache.accumulo.core.rpc.SslConnectionParams;
import org.apache.accumulo.core.security.Authorizations;
import org.apache.accumulo.core.securityImpl.thrift.TCredentials;
import org.apache.accumulo.core.singletons.SingletonManager;
import org.apache.accumulo.core.singletons.SingletonReservation;
import org.apache.accumulo.core.spi.common.ServiceEnvironment;
import org.apache.accumulo.core.spi.scan.ScanServerInfo;
import org.apache.accumulo.core.spi.scan.ScanServerSelector;
import org.apache.accumulo.core.util.Pair;
import org.apache.accumulo.core.util.Timer;
import org.apache.accumulo.core.util.tables.TableZooHelper;
import org.apache.accumulo.core.util.threads.ThreadPools;
import org.apache.accumulo.core.util.threads.Threads;
import org.apache.hadoop.conf.Configuration;
import org.slf4j.Logger;
import org.slf4j.LoggerFactory;

import com.google.common.base.Suppliers;

/**
 * This class represents any essential configuration and credentials needed to initiate RPC
 * operations throughout the code. It is intended to represent a shared object that contains these
 * things from when the client was first constructed. It is not public API, and is only an internal
 * representation of the context in which a client is executing RPCs. If additional parameters are
 * added to the public API that need to be used in the internals of Accumulo, they should be added
 * to this object for later retrieval, rather than as a separate parameter. Any state in this object
 * should be available at the time of its construction.
 */
public class ClientContext implements AccumuloClient {

  private static final Logger log = LoggerFactory.getLogger(ClientContext.class);

  private final ClientInfo info;
  private InstanceId instanceId;
  private final ZooReader zooReader;
  private final ZooCache zooCache;

  private Credentials creds;
  private BatchWriterConfig batchWriterConfig;
  private ConditionalWriterConfig conditionalWriterConfig;
  private final AccumuloConfiguration serverConf;
  private final Configuration hadoopConf;

  // These fields are very frequently accessed (each time a connection is created) and expensive to
  // compute, so cache them.
  private final Supplier<Long> timeoutSupplier;
  private final Supplier<SaslConnectionParams> saslSupplier;
  private final Supplier<SslConnectionParams> sslSupplier;
  private final Supplier<ScanServerSelector> scanServerSelectorSupplier;
  private TCredentials rpcCreds;
  private ThriftTransportPool thriftTransportPool;

  private volatile boolean closed = false;

  private SecurityOperations secops = null;
  private final TableOperationsImpl tableops;
  private final NamespaceOperations namespaceops;
  private InstanceOperations instanceops = null;
  private final SingletonReservation singletonReservation;
  private final ThreadPools clientThreadPools;
  private ThreadPoolExecutor cleanupThreadPool;
  private ThreadPoolExecutor scannerReadaheadPool;

  private void ensureOpen() {
    if (closed) {
      throw new IllegalStateException("This client was closed.");
    }
  }

  private ScanServerSelector createScanServerSelector() {
    String clazz = ClientProperty.SCAN_SERVER_SELECTOR.getValue(info.getProperties());
    try {
      Class<? extends ScanServerSelector> impl =
          Class.forName(clazz).asSubclass(ScanServerSelector.class);
      ScanServerSelector scanServerSelector = impl.getDeclaredConstructor().newInstance();

      Map<String,String> sserverProps = new HashMap<>();
      ClientProperty
          .getPrefix(info.getProperties(), ClientProperty.SCAN_SERVER_SELECTOR_OPTS_PREFIX.getKey())
          .forEach((k, v) -> {
            sserverProps.put(
                k.toString()
                    .substring(ClientProperty.SCAN_SERVER_SELECTOR_OPTS_PREFIX.getKey().length()),
                v.toString());
          });

      scanServerSelector.init(new ScanServerSelector.InitParameters() {
        @Override
        public Map<String,String> getOptions() {
          return Collections.unmodifiableMap(sserverProps);
        }

        @Override
        public ServiceEnvironment getServiceEnv() {
          return new ClientServiceEnvironmentImpl(ClientContext.this);
        }

        @Override
        public Supplier<Collection<ScanServerInfo>> getScanServers() {
          return () -> ClientContext.this.getScanServers().entrySet().stream()
              .map(entry -> new ScanServerInfo() {
                @Override
                public String getAddress() {
                  return entry.getKey();
                }

                @Override
                public String getGroup() {
                  return entry.getValue().getSecond();
                }
              }).collect(Collectors.toSet());
        }
      });
      return scanServerSelector;
    } catch (ReflectiveOperationException | IllegalArgumentException | SecurityException e) {
      throw new RuntimeException("Error creating ScanServerSelector implementation: " + clazz, e);
    }
  }

  /**
   * Create a client context with the provided configuration. Legacy client code must provide a
   * no-op SingletonReservation to preserve behavior prior to 2.x. Clients since 2.x should call
   * Accumulo.newClient() builder, which will create a client reservation in
   * {@link ClientBuilderImpl#buildClient}
   */
  public ClientContext(SingletonReservation reservation, ClientInfo info,
      AccumuloConfiguration serverConf, UncaughtExceptionHandler ueh) {
    this.info = info;
    this.hadoopConf = info.getHadoopConf();
    zooReader = new ZooReader(info.getZooKeepers(), info.getZooKeepersSessionTimeOut());
    zooCache =
        new ZooCacheFactory().getZooCache(info.getZooKeepers(), info.getZooKeepersSessionTimeOut());
    this.serverConf = serverConf;
    timeoutSupplier = memoizeWithExpiration(
        () -> getConfiguration().getTimeInMillis(Property.GENERAL_RPC_TIMEOUT), 100, MILLISECONDS);
    sslSupplier = Suppliers.memoize(() -> SslConnectionParams.forClient(getConfiguration()));
    saslSupplier = memoizeWithExpiration(
        () -> SaslConnectionParams.from(getConfiguration(), getCredentials().getToken()), 100,
        MILLISECONDS);
    scanServerSelectorSupplier = memoize(this::createScanServerSelector);
    this.singletonReservation = Objects.requireNonNull(reservation);
    this.tableops = new TableOperationsImpl(this);
    this.namespaceops = new NamespaceOperationsImpl(this, tableops);
    if (ueh == Threads.UEH) {
      clientThreadPools = ThreadPools.getServerThreadPools();
    } else {
      // Provide a default UEH that just logs the error
      if (ueh == null) {
        clientThreadPools = ThreadPools.getClientThreadPools((t, e) -> {
          log.error("Caught an Exception in client background thread: {}. Thread is dead.", t, e);
        });
      } else {
        clientThreadPools = ThreadPools.getClientThreadPools(ueh);
      }
    }
  }

  public Ample getAmple() {
    ensureOpen();
    return new AmpleImpl(this);
  }

  public synchronized Future<List<KeyValue>>
      submitScannerReadAheadTask(Callable<List<KeyValue>> c) {
    ensureOpen();
    if (scannerReadaheadPool == null) {
      scannerReadaheadPool = clientThreadPools.getPoolBuilder(SCANNER_READ_AHEAD_POOL)
          .numCoreThreads(0).numMaxThreads(Integer.MAX_VALUE).withTimeOut(3L, SECONDS)
          .withQueue(new SynchronousQueue<>()).build();
    }
    return scannerReadaheadPool.submit(c);
  }

  public synchronized void executeCleanupTask(Runnable r) {
    ensureOpen();
    if (cleanupThreadPool == null) {
      cleanupThreadPool = clientThreadPools.getPoolBuilder(CONDITIONAL_WRITER_CLEANUP_POOL)
          .numCoreThreads(1).withTimeOut(3L, SECONDS).build();
    }
    this.cleanupThreadPool.execute(r);
  }

  /**
   * @return ThreadPools instance optionally configured with client UncaughtExceptionHandler
   */
  public ThreadPools threadPools() {
    ensureOpen();
    return clientThreadPools;
  }

  /**
   * Retrieve the credentials used to construct this context
   */
  public synchronized Credentials getCredentials() {
    ensureOpen();
    if (creds == null) {
      creds = new Credentials(info.getPrincipal(), info.getAuthenticationToken());
    }
    return creds;
  }

  public String getPrincipal() {
    ensureOpen();
    return getCredentials().getPrincipal();
  }

  public AuthenticationToken getAuthenticationToken() {
    ensureOpen();
    return getCredentials().getToken();
  }

  public Properties getProperties() {
    ensureOpen();
    return info.getProperties();
  }

  /**
   * Update the credentials in the current context after changing the current user's password or
   * other auth token
   */
  public synchronized void setCredentials(Credentials newCredentials) {
    ensureOpen();
    checkArgument(newCredentials != null, "newCredentials is null");
    creds = newCredentials;
    rpcCreds = null;
  }

  /**
   * Retrieve the configuration used to construct this context
   */
  public AccumuloConfiguration getConfiguration() {
    ensureOpen();
    return serverConf;
  }

  /**
   * Retrieve the hadoop configuration
   */
  public Configuration getHadoopConf() {
    ensureOpen();
    return this.hadoopConf;
  }

  /**
   * Retrieve the universal RPC client timeout from the configuration
   */
  public long getClientTimeoutInMillis() {
    ensureOpen();
    return timeoutSupplier.get();
  }

  /**
   * Retrieve SSL/TLS configuration to initiate an RPC connection to a server
   */
  public SslConnectionParams getClientSslParams() {
    ensureOpen();
    return sslSupplier.get();
  }

  /**
   * Retrieve SASL configuration to initiate an RPC connection to a server
   */
  public SaslConnectionParams getSaslParams() {
    ensureOpen();
    return saslSupplier.get();
  }

  static BatchWriterConfig getBatchWriterConfig(Properties props) {
    BatchWriterConfig batchWriterConfig = new BatchWriterConfig();

    Long maxMemory = ClientProperty.BATCH_WRITER_MEMORY_MAX.getBytes(props);
    if (maxMemory != null) {
      batchWriterConfig.setMaxMemory(maxMemory);
    }
    Long maxLatency = ClientProperty.BATCH_WRITER_LATENCY_MAX.getTimeInMillis(props);
    if (maxLatency != null) {
      batchWriterConfig.setMaxLatency(maxLatency, MILLISECONDS);
    }
    Long timeout = ClientProperty.BATCH_WRITER_TIMEOUT_MAX.getTimeInMillis(props);
    if (timeout != null) {
      batchWriterConfig.setTimeout(timeout, MILLISECONDS);
    }
    Integer maxThreads = ClientProperty.BATCH_WRITER_THREADS_MAX.getInteger(props);
    if (maxThreads != null) {
      batchWriterConfig.setMaxWriteThreads(maxThreads);
    }
    String durability = ClientProperty.BATCH_WRITER_DURABILITY.getValue(props);
    if (!durability.isEmpty()) {
      batchWriterConfig.setDurability(Durability.valueOf(durability.toUpperCase()));
    }
    return batchWriterConfig;
  }

  public synchronized BatchWriterConfig getBatchWriterConfig() {
    ensureOpen();
    if (batchWriterConfig == null) {
      batchWriterConfig = getBatchWriterConfig(info.getProperties());
    }
    return batchWriterConfig;
  }

  /**
   * @return map of live scan server addresses to lock uuids.
   */
  public Map<String,Pair<UUID,String>> getScanServers() {
    Map<String,Pair<UUID,String>> liveScanServers = new HashMap<>();
    String root = this.getZooKeeperRoot() + Constants.ZSSERVERS;
    var addrs = this.getZooCache().getChildren(root);
    for (String addr : addrs) {
      try {
        final var zLockPath = ServiceLock.path(root + "/" + addr);
        ZcStat stat = new ZcStat();
        Optional<ServiceLockData> sld = ServiceLock.getLockData(getZooCache(), zLockPath, stat);
        if (sld.isPresent()) {
          UUID uuid = sld.orElseThrow().getServerUUID(ThriftService.TABLET_SCAN);
          String group = sld.orElseThrow().getGroup(ThriftService.TABLET_SCAN);
          liveScanServers.put(addr, new Pair<>(uuid, group));
        }
      } catch (IllegalArgumentException e) {
        log.error("Error validating zookeeper scan server node: " + addr, e);
      }
    }
    return liveScanServers;
  }

  /**
   * @return the scan server selector implementation used for determining which scan servers will be
   *         used when performing an eventually consistent scan
   */
  public ScanServerSelector getScanServerSelector() {
    ensureOpen();
    return scanServerSelectorSupplier.get();
  }

  static ConditionalWriterConfig getConditionalWriterConfig(Properties props) {
    ConditionalWriterConfig conditionalWriterConfig = new ConditionalWriterConfig();

    Long timeout = ClientProperty.CONDITIONAL_WRITER_TIMEOUT_MAX.getTimeInMillis(props);
    if (timeout != null) {
      conditionalWriterConfig.setTimeout(timeout, MILLISECONDS);
    }
    String durability = ClientProperty.CONDITIONAL_WRITER_DURABILITY.getValue(props);
    if (!durability.isEmpty()) {
      conditionalWriterConfig.setDurability(Durability.valueOf(durability.toUpperCase()));
    }
    Integer maxThreads = ClientProperty.CONDITIONAL_WRITER_THREADS_MAX.getInteger(props);
    if (maxThreads != null) {
      conditionalWriterConfig.setMaxWriteThreads(maxThreads);
    }
    return conditionalWriterConfig;
  }

  public synchronized ConditionalWriterConfig getConditionalWriterConfig() {
    ensureOpen();
    if (conditionalWriterConfig == null) {
      conditionalWriterConfig = getConditionalWriterConfig(info.getProperties());
    }
    return conditionalWriterConfig;
  }

  /**
   * Serialize the credentials just before initiating the RPC call
   */
  public synchronized TCredentials rpcCreds() {
    ensureOpen();
    if (getCredentials().getToken().isDestroyed()) {
      rpcCreds = null;
    }

    if (rpcCreds == null) {
      rpcCreds = getCredentials().toThrift(getInstanceID());
    }

    return rpcCreds;
  }

  /**
   * Returns the location of the tablet server that is serving the root tablet.
   *
   * @return location in "hostname:port" form
   */
  public String getRootTabletLocation() {
    ensureOpen();

    Timer timer = null;

    if (log.isTraceEnabled()) {
      log.trace("tid={} Looking up root tablet location in zookeeper.",
          Thread.currentThread().getId());
      timer = Timer.startNew();
    }

    Location loc =
        getAmple().readTablet(RootTable.EXTENT, ReadConsistency.EVENTUAL, LOCATION).getLocation();

    if (timer != null) {
      log.trace("tid={} Found root tablet at {} in {}", Thread.currentThread().getId(), loc,
          String.format("%.3f secs", timer.elapsed(MILLISECONDS) / 1000.0));
    }

    if (loc == null || loc.getType() != LocationType.CURRENT) {
      return null;
    }

    return loc.getHostPort();
  }

  /**
   * Returns the location(s) of the accumulo manager and any redundant servers.
   *
   * @return a list of locations in "hostname:port" form
   */
  public List<String> getManagerLocations() {
    ensureOpen();
    var zLockManagerPath =
        ServiceLock.path(Constants.ZROOT + "/" + getInstanceID() + Constants.ZMANAGER_LOCK);

    Timer timer = null;

    if (log.isTraceEnabled()) {
<<<<<<< HEAD
      log.trace("tid={} Looking up manager location in zookeeper at {}.",
          Thread.currentThread().getId(), zLockManagerPath);
      timer = new OpTimer().start();
=======
      log.trace("tid={} Looking up manager location in zookeeper.", Thread.currentThread().getId());
      timer = Timer.startNew();
>>>>>>> 41fd4827
    }

    Optional<ServiceLockData> sld = zooCache.getLockData(zLockManagerPath);
    String location = null;
    if (sld.isPresent()) {
      location = sld.orElseThrow().getAddressString(ThriftService.MANAGER);
    }

    if (timer != null) {
      log.trace("tid={} Found manager at {} in {}", Thread.currentThread().getId(),
<<<<<<< HEAD
          (location == null ? "null" : location), String.format("%.3f secs", timer.scale(SECONDS)));
=======
          (loc == null ? "null" : new String(loc, UTF_8)),
          String.format("%.3f secs", timer.elapsed(MILLISECONDS) / 1000.0));
>>>>>>> 41fd4827
    }

    if (location == null) {
      return Collections.emptyList();
    }

    return Collections.singletonList(location);
  }

  /**
   * Returns a unique string that identifies this instance of accumulo.
   *
   * @return a UUID
   */
  public InstanceId getInstanceID() {
    ensureOpen();
    if (instanceId == null) {
      // lookup by name
      final String instanceName = info.getInstanceName();
      String instanceNamePath = Constants.ZROOT + Constants.ZINSTANCES + "/" + instanceName;
      byte[] data = zooCache.get(instanceNamePath);
      if (data == null) {
        throw new RuntimeException(
            "Instance name " + instanceName + " does not exist in zookeeper. "
                + "Run \"accumulo org.apache.accumulo.server.util.ListInstances\" to see a list.");
      }
      String instanceIdString = new String(data, UTF_8);
      // verify that the instanceId found via the instanceName actually exists as an instance
      if (zooCache.get(Constants.ZROOT + "/" + instanceIdString) == null) {
        throw new RuntimeException("Instance id " + instanceIdString
            + (instanceName == null ? "" : " pointed to by the name " + instanceName)
            + " does not exist in zookeeper");
      }
      instanceId = InstanceId.of(instanceIdString);
    }
    return instanceId;
  }

  public String getZooKeeperRoot() {
    ensureOpen();
    return ZooUtil.getRoot(getInstanceID());
  }

  /**
   * Returns the instance name given at system initialization time.
   *
   * @return current instance name
   */
  public String getInstanceName() {
    ensureOpen();
    return info.getInstanceName();
  }

  /**
   * Returns a comma-separated list of zookeeper servers the instance is using.
   *
   * @return the zookeeper servers this instance is using in "hostname:port" form
   */
  public String getZooKeepers() {
    ensureOpen();
    return info.getZooKeepers();
  }

  /**
   * Returns the zookeeper connection timeout.
   *
   * @return the configured timeout to connect to zookeeper
   */
  public int getZooKeepersSessionTimeOut() {
    ensureOpen();
    return info.getZooKeepersSessionTimeOut();
  }

  public ZooCache getZooCache() {
    ensureOpen();
    return zooCache;
  }

  private TableZooHelper tableZooHelper;

  private synchronized TableZooHelper tableZooHelper() {
    ensureOpen();
    if (tableZooHelper == null) {
      tableZooHelper = new TableZooHelper(this);
    }
    return tableZooHelper;
  }

  public TableId getTableId(String tableName) throws TableNotFoundException {
    return tableZooHelper().getTableId(tableName);
  }

  public TableId _getTableIdDetectNamespaceNotFound(String tableName)
      throws NamespaceNotFoundException, TableNotFoundException {
    return tableZooHelper()._getTableIdDetectNamespaceNotFound(tableName);
  }

  public String getTableName(TableId tableId) throws TableNotFoundException {
    return tableZooHelper().getTableName(tableId);
  }

  public Map<String,TableId> getTableNameToIdMap() {
    return tableZooHelper().getTableMap().getNameToIdMap();
  }

  public Map<TableId,String> getTableIdToNameMap() {
    return tableZooHelper().getTableMap().getIdtoNameMap();
  }

  public boolean tableNodeExists(TableId tableId) {
    return tableZooHelper().tableNodeExists(tableId);
  }

  public void clearTableListCache() {
    tableZooHelper().clearTableListCache();
  }

  public String getPrintableTableInfoFromId(TableId tableId) {
    return tableZooHelper().getPrintableTableInfoFromId(tableId);
  }

  public String getPrintableTableInfoFromName(String tableName) {
    return tableZooHelper().getPrintableTableInfoFromName(tableName);
  }

  public TableState getTableState(TableId tableId) {
    return tableZooHelper().getTableState(tableId, false);
  }

  public TableState getTableState(TableId tableId, boolean clearCachedState) {
    return tableZooHelper().getTableState(tableId, clearCachedState);
  }

  public NamespaceId getNamespaceId(TableId tableId) throws TableNotFoundException {
    return tableZooHelper().getNamespaceId(tableId);
  }

  // use cases overlap with requireNotDeleted, but this throws a checked exception
  public TableId requireTableExists(TableId tableId, String tableName)
      throws TableNotFoundException {
    if (!tableNodeExists(tableId)) {
      throw new TableNotFoundException(tableId.canonical(), tableName, "Table no longer exists");
    }
    return tableId;
  }

  // use cases overlap with requireTableExists, but this throws a runtime exception
  public TableId requireNotDeleted(TableId tableId) {
    if (!tableNodeExists(tableId)) {
      throw new TableDeletedException(tableId.canonical());
    }
    return tableId;
  }

  public TableId requireNotOffline(TableId tableId, String tableName) {
    if (getTableState(tableId) == TableState.OFFLINE) {
      throw new TableOfflineException(tableId, tableName);
    }
    return tableId;
  }

  @Override
  public BatchScanner createBatchScanner(String tableName, Authorizations authorizations,
      int numQueryThreads) throws TableNotFoundException {
    ensureOpen();
    checkArgument(authorizations != null, "authorizations is null");
    return new TabletServerBatchReader(this, requireNotOffline(getTableId(tableName), tableName),
        tableName, authorizations, numQueryThreads);
  }

  @Override
  public BatchScanner createBatchScanner(String tableName, Authorizations authorizations)
      throws TableNotFoundException {
    ensureOpen();
    Integer numQueryThreads =
        ClientProperty.BATCH_SCANNER_NUM_QUERY_THREADS.getInteger(getProperties());
    Objects.requireNonNull(numQueryThreads);
    return createBatchScanner(tableName, authorizations, numQueryThreads);
  }

  @Override
  public BatchScanner createBatchScanner(String tableName)
      throws TableNotFoundException, AccumuloSecurityException, AccumuloException {
    Authorizations auths = securityOperations().getUserAuthorizations(getPrincipal());
    return createBatchScanner(tableName, auths);
  }

  @Override
  public BatchDeleter createBatchDeleter(String tableName, Authorizations authorizations,
      int numQueryThreads, BatchWriterConfig config) throws TableNotFoundException {
    ensureOpen();
    checkArgument(authorizations != null, "authorizations is null");
    return new TabletServerBatchDeleter(this, requireNotOffline(getTableId(tableName), tableName),
        tableName, authorizations, numQueryThreads, config.merge(getBatchWriterConfig()));
  }

  @Override
  public BatchDeleter createBatchDeleter(String tableName, Authorizations authorizations,
      int numQueryThreads) throws TableNotFoundException {
    ensureOpen();
    return createBatchDeleter(tableName, authorizations, numQueryThreads, new BatchWriterConfig());
  }

  @Override
  public BatchWriter createBatchWriter(String tableName, BatchWriterConfig config)
      throws TableNotFoundException {
    ensureOpen();
    // we used to allow null inputs for bw config
    if (config == null) {
      config = new BatchWriterConfig();
    }
    return new BatchWriterImpl(this, requireNotOffline(getTableId(tableName), tableName),
        config.merge(getBatchWriterConfig()));
  }

  @Override
  public BatchWriter createBatchWriter(String tableName) throws TableNotFoundException {
    return createBatchWriter(tableName, new BatchWriterConfig());
  }

  @Override
  public MultiTableBatchWriter createMultiTableBatchWriter(BatchWriterConfig config) {
    ensureOpen();
    return new MultiTableBatchWriterImpl(this, config.merge(getBatchWriterConfig()));
  }

  @Override
  public MultiTableBatchWriter createMultiTableBatchWriter() {
    return createMultiTableBatchWriter(new BatchWriterConfig());
  }

  @Override
  public ConditionalWriter createConditionalWriter(String tableName, ConditionalWriterConfig config)
      throws TableNotFoundException {
    ensureOpen();
    if (config == null) {
      config = new ConditionalWriterConfig();
    }
    return new ConditionalWriterImpl(this, requireNotOffline(getTableId(tableName), tableName),
        tableName, config.merge(getConditionalWriterConfig()));
  }

  @Override
  public ConditionalWriter createConditionalWriter(String tableName) throws TableNotFoundException {
    return createConditionalWriter(tableName, null);
  }

  @Override
  public Scanner createScanner(String tableName, Authorizations authorizations)
      throws TableNotFoundException {
    ensureOpen();
    checkArgument(authorizations != null, "authorizations is null");
    Scanner scanner =
        new ScannerImpl(this, requireNotOffline(getTableId(tableName), tableName), authorizations);
    Integer batchSize = ClientProperty.SCANNER_BATCH_SIZE.getInteger(getProperties());
    if (batchSize != null) {
      scanner.setBatchSize(batchSize);
    }
    return scanner;
  }

  @Override
  public Scanner createScanner(String tableName)
      throws TableNotFoundException, AccumuloSecurityException, AccumuloException {
    Authorizations auths = securityOperations().getUserAuthorizations(getPrincipal());
    return createScanner(tableName, auths);
  }

  @Override
  public String whoami() {
    ensureOpen();
    return getCredentials().getPrincipal();
  }

  @Override
  public synchronized TableOperations tableOperations() {
    ensureOpen();
    return tableops;
  }

  @Override
  public synchronized NamespaceOperations namespaceOperations() {
    ensureOpen();
    return namespaceops;
  }

  @Override
  public synchronized SecurityOperations securityOperations() {
    ensureOpen();
    if (secops == null) {
      secops = new SecurityOperationsImpl(this);
    }

    return secops;
  }

  @Override
  public synchronized InstanceOperations instanceOperations() {
    ensureOpen();
    if (instanceops == null) {
      instanceops = new InstanceOperationsImpl(this);
    }

    return instanceops;
  }

  @Override
  public Properties properties() {
    ensureOpen();
    Properties result = new Properties();
    getProperties().forEach((key, value) -> {
      if (!key.equals(ClientProperty.AUTH_TOKEN.getKey())) {
        result.setProperty((String) key, (String) value);
      }
    });
    return result;
  }

  public AuthenticationToken token() {
    ensureOpen();
    return getAuthenticationToken();
  }

  @Override
  public synchronized void close() {
    closed = true;
    if (thriftTransportPool != null) {
      thriftTransportPool.shutdown();
    }
    if (tableZooHelper != null) {
      tableZooHelper.close();
    }
    if (scannerReadaheadPool != null) {
      scannerReadaheadPool.shutdownNow(); // abort all tasks, client is shutting down
    }
    if (cleanupThreadPool != null) {
      cleanupThreadPool.shutdown(); // wait for shutdown tasks to execute
    }
    singletonReservation.close();
  }

  public static class ClientBuilderImpl<T>
      implements InstanceArgs<T>, PropertyOptions<T>, AuthenticationArgs<T>, ConnectionOptions<T>,
      SslOptions<T>, SaslOptions<T>, ClientFactory<T>, FromOptions<T> {

    private Properties properties = new Properties();
    private AuthenticationToken token = null;
    private final Function<ClientBuilderImpl<T>,T> builderFunction;
    private UncaughtExceptionHandler ueh = null;

    public ClientBuilderImpl(Function<ClientBuilderImpl<T>,T> builderFunction) {
      this.builderFunction = builderFunction;
    }

    private ClientInfo getClientInfo() {
      if (token != null) {
        ClientProperty.validate(properties, false);
        return new ClientInfoImpl(properties, token);
      }
      ClientProperty.validate(properties);
      return new ClientInfoImpl(properties);
    }

    private UncaughtExceptionHandler getUncaughtExceptionHandler() {
      return ueh;
    }

    @Override
    public T build() {
      return builderFunction.apply(this);
    }

    public static AccumuloClient buildClient(ClientBuilderImpl<AccumuloClient> cbi) {
      SingletonReservation reservation = SingletonManager.getClientReservation();
      try {
        // ClientContext closes reservation unless a RuntimeException is thrown
        ClientInfo info = cbi.getClientInfo();
        AccumuloConfiguration config = ClientConfConverter.toAccumuloConf(info.getProperties());
        return new ClientContext(reservation, info, config, cbi.getUncaughtExceptionHandler());
      } catch (RuntimeException e) {
        reservation.close();
        throw e;
      }
    }

    public static Properties buildProps(ClientBuilderImpl<Properties> cbi) {
      ClientProperty.validate(cbi.properties);
      return cbi.properties;
    }

    @Override
    public AuthenticationArgs<T> to(CharSequence instanceName, CharSequence zookeepers) {
      setProperty(ClientProperty.INSTANCE_NAME, instanceName);
      setProperty(ClientProperty.INSTANCE_ZOOKEEPERS, zookeepers);
      return this;
    }

    @Override
    public SslOptions<T> truststore(CharSequence path) {
      setProperty(ClientProperty.SSL_TRUSTSTORE_PATH, path);
      return this;
    }

    @Override
    public SslOptions<T> truststore(CharSequence path, CharSequence password, CharSequence type) {
      setProperty(ClientProperty.SSL_TRUSTSTORE_PATH, path);
      setProperty(ClientProperty.SSL_TRUSTSTORE_PASSWORD, password);
      setProperty(ClientProperty.SSL_TRUSTSTORE_TYPE, type);
      return this;
    }

    @Override
    public SslOptions<T> keystore(CharSequence path) {
      setProperty(ClientProperty.SSL_KEYSTORE_PATH, path);
      return this;
    }

    @Override
    public SslOptions<T> keystore(CharSequence path, CharSequence password, CharSequence type) {
      setProperty(ClientProperty.SSL_KEYSTORE_PATH, path);
      setProperty(ClientProperty.SSL_KEYSTORE_PASSWORD, password);
      setProperty(ClientProperty.SSL_KEYSTORE_TYPE, type);
      return this;
    }

    @Override
    public SslOptions<T> useJsse() {
      setProperty(ClientProperty.SSL_USE_JSSE, "true");
      return this;
    }

    @Override
    public ConnectionOptions<T> zkTimeout(int timeout) {
      ClientProperty.INSTANCE_ZOOKEEPERS_TIMEOUT.setTimeInMillis(properties, (long) timeout);
      return this;
    }

    @Override
    public SslOptions<T> useSsl() {
      setProperty(ClientProperty.SSL_ENABLED, "true");
      return this;
    }

    @Override
    public SaslOptions<T> useSasl() {
      setProperty(ClientProperty.SASL_ENABLED, "true");
      return this;
    }

    @Override
    public ConnectionOptions<T> batchWriterConfig(BatchWriterConfig batchWriterConfig) {
      ClientProperty.BATCH_WRITER_MEMORY_MAX.setBytes(properties, batchWriterConfig.getMaxMemory());
      ClientProperty.BATCH_WRITER_LATENCY_MAX.setTimeInMillis(properties,
          batchWriterConfig.getMaxLatency(MILLISECONDS));
      ClientProperty.BATCH_WRITER_TIMEOUT_MAX.setTimeInMillis(properties,
          batchWriterConfig.getTimeout(MILLISECONDS));
      setProperty(ClientProperty.BATCH_WRITER_THREADS_MAX, batchWriterConfig.getMaxWriteThreads());
      setProperty(ClientProperty.BATCH_WRITER_DURABILITY,
          batchWriterConfig.getDurability().toString());
      return this;
    }

    @Override
    public ConnectionOptions<T> batchScannerQueryThreads(int numQueryThreads) {
      setProperty(ClientProperty.BATCH_SCANNER_NUM_QUERY_THREADS, numQueryThreads);
      return this;
    }

    @Override
    public ConnectionOptions<T> scannerBatchSize(int batchSize) {
      setProperty(ClientProperty.SCANNER_BATCH_SIZE, batchSize);
      return this;
    }

    @Override
    public SaslOptions<T> primary(CharSequence kerberosServerPrimary) {
      setProperty(ClientProperty.SASL_KERBEROS_SERVER_PRIMARY, kerberosServerPrimary);
      return this;
    }

    @Override
    public SaslOptions<T> qop(CharSequence qualityOfProtection) {
      setProperty(ClientProperty.SASL_QOP, qualityOfProtection);
      return this;
    }

    @Override
    public FromOptions<T> from(String propertiesFilePath) {
      return from(ClientInfoImpl.toProperties(propertiesFilePath));
    }

    @Override
    public FromOptions<T> from(Path propertiesFile) {
      return from(ClientInfoImpl.toProperties(propertiesFile));
    }

    @Override
    public FromOptions<T> from(URL propertiesURL) {
      return from(ClientInfoImpl.toProperties(propertiesURL));
    }

    @Override
    public FromOptions<T> from(Properties properties) {
      // Make a copy, so that this builder's subsequent methods don't mutate the
      // properties object provided by the caller
      this.properties = new Properties();
      this.properties.putAll(properties);
      return this;
    }

    @Override
    public ConnectionOptions<T> as(CharSequence username, CharSequence password) {
      setProperty(ClientProperty.AUTH_PRINCIPAL, username);
      ClientProperty.setPassword(properties, password);
      return this;
    }

    @Override
    public ConnectionOptions<T> as(CharSequence principal, Path keyTabFile) {
      setProperty(ClientProperty.AUTH_PRINCIPAL, principal);
      ClientProperty.setKerberosKeytab(properties, keyTabFile.toString());
      return this;
    }

    @Override
    public ConnectionOptions<T> as(CharSequence principal, AuthenticationToken token) {
      if (token.isDestroyed()) {
        throw new IllegalArgumentException("AuthenticationToken has been destroyed");
      }
      setProperty(ClientProperty.AUTH_PRINCIPAL, principal.toString());
      ClientProperty.setAuthenticationToken(properties, token);
      this.token = token;
      return this;
    }

    public void setProperty(ClientProperty property, CharSequence value) {
      properties.setProperty(property.getKey(), value.toString());
    }

    public void setProperty(ClientProperty property, Long value) {
      setProperty(property, Long.toString(value));
    }

    public void setProperty(ClientProperty property, Integer value) {
      setProperty(property, Integer.toString(value));
    }

    @Override
    public ClientFactory<T> withUncaughtExceptionHandler(UncaughtExceptionHandler ueh) {
      this.ueh = ueh;
      return this;
    }

  }

  public ZooReader getZooReader() {
    ensureOpen();
    return zooReader;
  }

  protected long getTransportPoolMaxAgeMillis() {
    ensureOpen();
    return ClientProperty.RPC_TRANSPORT_IDLE_TIMEOUT.getTimeInMillis(getProperties());
  }

  public synchronized ThriftTransportPool getTransportPool() {
    ensureOpen();
    if (thriftTransportPool == null) {
      thriftTransportPool = ThriftTransportPool.startNew(this::getTransportPoolMaxAgeMillis);
    }
    return thriftTransportPool;
  }

}<|MERGE_RESOLUTION|>--- conflicted
+++ resolved
@@ -513,14 +513,9 @@
     Timer timer = null;
 
     if (log.isTraceEnabled()) {
-<<<<<<< HEAD
       log.trace("tid={} Looking up manager location in zookeeper at {}.",
           Thread.currentThread().getId(), zLockManagerPath);
-      timer = new OpTimer().start();
-=======
-      log.trace("tid={} Looking up manager location in zookeeper.", Thread.currentThread().getId());
       timer = Timer.startNew();
->>>>>>> 41fd4827
     }
 
     Optional<ServiceLockData> sld = zooCache.getLockData(zLockManagerPath);
@@ -531,12 +526,8 @@
 
     if (timer != null) {
       log.trace("tid={} Found manager at {} in {}", Thread.currentThread().getId(),
-<<<<<<< HEAD
-          (location == null ? "null" : location), String.format("%.3f secs", timer.scale(SECONDS)));
-=======
-          (loc == null ? "null" : new String(loc, UTF_8)),
+          (location == null ? "null" : location),
           String.format("%.3f secs", timer.elapsed(MILLISECONDS) / 1000.0));
->>>>>>> 41fd4827
     }
 
     if (location == null) {
