--- conflicted
+++ resolved
@@ -244,13 +244,9 @@
   }
   
   /**
-<<<<<<< HEAD
    * Determines if the given key is before the start key of this range.
    *
    * @param key key to check
-=======
-   * 
->>>>>>> 716ea0ee
    * @return true if the given key is before the range, otherwise false
    */
   public boolean beforeStartKey(Key key) {
@@ -276,12 +272,9 @@
   }
   
   /**
-<<<<<<< HEAD
    * Determines if the given key is after the ending key of this range.
    *
    * @param key key to check
-=======
->>>>>>> 716ea0ee
    * @return true if the given key is after the range, otherwise false
    */
   public boolean afterEndKey(Key key) {
@@ -369,15 +362,10 @@
   }
   
   /**
-<<<<<<< HEAD
    * Determines if the given key falls within this range.
    *
    * @param key key to consider
    * @return true if the given key falls within the range, false otherwise
-=======
-   * 
-   * @return true if the given key falls within the range
->>>>>>> 716ea0ee
    */
   public boolean contains(Key key) {
     return !beforeStartKey(key) && !afterEndKey(key);
@@ -396,10 +384,7 @@
    * [a,d], (g,t]
    * </pre>
    * 
-<<<<<<< HEAD
    * @param ranges to merge
-=======
->>>>>>> 716ea0ee
    * @return list of merged ranges
    */
   public static List<Range> mergeOverlapping(Collection<Range> ranges) {
@@ -468,15 +453,9 @@
    * System.out.println(range3.equals(new Range(&quot;c&quot;, &quot;f&quot;)));
    * </pre>
    * 
-<<<<<<< HEAD
    * @param range range to clip to
    * @return the intersection of this range and the given range
    * @throws IllegalArgumentException if ranges does not overlap
-=======
-   * @return the intersection
-   * @throws IllegalArgumentException
-   *           if ranges does not overlap
->>>>>>> 716ea0ee
    */
   public Range clip(Range range) {
     return clip(range, false);
@@ -492,12 +471,6 @@
    * @return the intersection of this range and the given range, or null if ranges do not overlap and returnNullIfDisjoint is true
    * @throws IllegalArgumentException if ranges does not overlap and returnNullIfDisjoint is false
    * @see Range#clip(Range)
-<<<<<<< HEAD
-=======
-   * @param returnNullIfDisjoint
-   *          If the ranges do not overlap and true is passed, then null is returned otherwise an exception is thrown.
-   * @return the intersection
->>>>>>> 716ea0ee
    */
   
   public Range clip(Range range, boolean returnNullIfDisjoint) {
@@ -545,11 +518,8 @@
    * Creates a new range that is bounded by the columns passed in. The start key in the returned range will have a column >= to the minimum column. The end key
    * in the returned range will have a column <= the max column.
    * 
-<<<<<<< HEAD
    * @param min minimum column
    * @param max maximum column
-=======
->>>>>>> 716ea0ee
    * @return a column bounded range
    * @throws IllegalArgumentException if the minimum column compares greater than the maximum column
    */
@@ -774,15 +744,11 @@
   }
   
   /**
-<<<<<<< HEAD
    * Returns a Text that sorts just after all Texts beginning with a prefix.
    * 
    * @param prefix to follow
    * @return prefix that immediately follows the given prefix when sorted, or
    * null if no prefix can follow (i.e., the string is all 0xff bytes)
-=======
-   * Returns a Text that sorts just after all Texts beginning with a prefix
->>>>>>> 716ea0ee
    */
   public static Text followingPrefix(Text prefix) {
     byte[] prefixBytes = prefix.getBytes();
