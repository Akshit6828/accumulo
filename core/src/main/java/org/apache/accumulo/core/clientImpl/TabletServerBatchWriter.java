/*
 * Licensed to the Apache Software Foundation (ASF) under one
 * or more contributor license agreements.  See the NOTICE file
 * distributed with this work for additional information
 * regarding copyright ownership.  The ASF licenses this file
 * to you under the Apache License, Version 2.0 (the
 * "License"); you may not use this file except in compliance
 * with the License.  You may obtain a copy of the License at
 *
 *   https://www.apache.org/licenses/LICENSE-2.0
 *
 * Unless required by applicable law or agreed to in writing,
 * software distributed under the License is distributed on an
 * "AS IS" BASIS, WITHOUT WARRANTIES OR CONDITIONS OF ANY
 * KIND, either express or implied.  See the License for the
 * specific language governing permissions and limitations
 * under the License.
 */
package org.apache.accumulo.core.clientImpl;

import static java.util.concurrent.TimeUnit.MILLISECONDS;
import static java.util.concurrent.TimeUnit.MINUTES;
import static java.util.concurrent.TimeUnit.SECONDS;
import static java.util.function.Function.identity;
import static java.util.stream.Collectors.toList;
import static java.util.stream.Collectors.toMap;

import java.io.IOException;
import java.lang.management.CompilationMXBean;
import java.lang.management.GarbageCollectorMXBean;
import java.lang.management.ManagementFactory;
import java.util.ArrayList;
import java.util.Collections;
import java.util.HashMap;
import java.util.HashSet;
import java.util.Iterator;
import java.util.List;
import java.util.Map;
import java.util.Map.Entry;
import java.util.OptionalLong;
import java.util.Set;
import java.util.TreeSet;
import java.util.concurrent.ScheduledFuture;
import java.util.concurrent.ScheduledThreadPoolExecutor;
import java.util.concurrent.SynchronousQueue;
import java.util.concurrent.ThreadPoolExecutor;
import java.util.concurrent.TimeUnit;
import java.util.concurrent.atomic.AtomicBoolean;
import java.util.concurrent.atomic.AtomicInteger;
import java.util.concurrent.atomic.AtomicLong;

import org.apache.accumulo.core.Constants;
import org.apache.accumulo.core.client.AccumuloException;
import org.apache.accumulo.core.client.AccumuloSecurityException;
import org.apache.accumulo.core.client.BatchWriterConfig;
import org.apache.accumulo.core.client.Durability;
import org.apache.accumulo.core.client.MutationsRejectedException;
import org.apache.accumulo.core.client.TableDeletedException;
import org.apache.accumulo.core.client.TableNotFoundException;
import org.apache.accumulo.core.client.TableOfflineException;
import org.apache.accumulo.core.client.TimedOutException;
import org.apache.accumulo.core.clientImpl.TabletLocator.TabletServerMutations;
import org.apache.accumulo.core.clientImpl.thrift.SecurityErrorCode;
import org.apache.accumulo.core.clientImpl.thrift.TInfo;
import org.apache.accumulo.core.clientImpl.thrift.ThriftSecurityException;
import org.apache.accumulo.core.constraints.Violations;
import org.apache.accumulo.core.data.ConstraintViolationSummary;
import org.apache.accumulo.core.data.Mutation;
import org.apache.accumulo.core.data.TableId;
import org.apache.accumulo.core.data.TabletId;
import org.apache.accumulo.core.dataImpl.KeyExtent;
import org.apache.accumulo.core.dataImpl.TabletIdImpl;
import org.apache.accumulo.core.dataImpl.thrift.TMutation;
import org.apache.accumulo.core.dataImpl.thrift.UpdateErrors;
import org.apache.accumulo.core.fate.zookeeper.ServiceLock;
import org.apache.accumulo.core.rpc.ThriftUtil;
import org.apache.accumulo.core.rpc.clients.ThriftClientTypes;
<<<<<<< HEAD
import org.apache.accumulo.core.tabletingest.thrift.ConstraintViolationException;
import org.apache.accumulo.core.tabletingest.thrift.TabletIngestClientService;
import org.apache.accumulo.core.tabletserver.thrift.NotServingTabletException;
import org.apache.accumulo.core.trace.TraceUtil;
=======
import org.apache.accumulo.core.tabletserver.thrift.NoSuchScanIDException;
import org.apache.accumulo.core.tabletserver.thrift.TabletClientService;
import org.apache.accumulo.core.trace.TraceUtil;
import org.apache.accumulo.core.trace.thrift.TInfo;
import org.apache.accumulo.core.util.HostAndPort;
import org.apache.accumulo.core.util.Retry;
>>>>>>> c78dfc52
import org.apache.accumulo.core.util.threads.ThreadPools;
import org.apache.accumulo.core.util.threads.Threads;
import org.apache.thrift.TApplicationException;
import org.apache.thrift.TException;
import org.apache.thrift.TServiceClient;
import org.apache.thrift.transport.TTransportException;
import org.slf4j.Logger;
import org.slf4j.LoggerFactory;

import com.google.common.base.Joiner;
import com.google.common.net.HostAndPort;

import io.opentelemetry.api.trace.Span;
import io.opentelemetry.context.Scope;

/*
 * Differences from previous TabletServerBatchWriter
 *   + As background threads finish sending mutations to tablet servers they decrement memory usage
 *   + Once the queue of unprocessed mutations reaches 50% it is always pushed
 *     to the background threads, even if they are currently processing... new
 *     mutations are merged with mutations currently processing in the background
 *   + Failed mutations are held for 1000ms and then re-added to the unprocessed queue
 *   + Flush holds adding of new mutations so it does not wait indefinitely
 *
 * Considerations
 *   + All background threads must catch and note Exception
 *   + mutations for a single tablet server are only processed by one thread
 *     concurrently (if new mutations come in for a tablet server while one
 *     thread is processing mutations for it, no other thread should
 *     start processing those mutations)
 *
 * Memory accounting
 *   + when a mutation enters the system memory is incremented
 *   + when a mutation successfully leaves the system memory is decremented
 */
public class TabletServerBatchWriter implements AutoCloseable {

  private static final Logger log = LoggerFactory.getLogger(TabletServerBatchWriter.class);

  // basic configuration
  private final ClientContext context;
  private final long maxMem;
  private final long maxLatency;
  private final long timeout;
  private final Durability durability;

  // state
  private boolean flushing;
  private boolean closed;
  private MutationSet mutations;

  // background writer
  private final MutationWriter writer;

  // latency timers
  private final ScheduledThreadPoolExecutor executor;
  private ScheduledFuture<?> latencyTimerFuture;
  private final Map<String,TimeoutTracker> timeoutTrackers =
      Collections.synchronizedMap(new HashMap<>());

  // stats
  private long totalMemUsed = 0;
  private long lastProcessingStartTime;

  private long totalAdded = 0;
  private final AtomicLong totalSent = new AtomicLong(0);
  private final AtomicLong totalBinned = new AtomicLong(0);
  private final AtomicLong totalBinTime = new AtomicLong(0);
  private final AtomicLong totalSendTime = new AtomicLong(0);
  private long startTime = 0;
  private long initialGCTimes;
  private long initialCompileTimes;
  private double initialSystemLoad;

  private AtomicInteger tabletServersBatchSum = new AtomicInteger(0);
  private AtomicInteger tabletBatchSum = new AtomicInteger(0);
  private AtomicInteger numBatches = new AtomicInteger(0);
  private AtomicInteger maxTabletBatch = new AtomicInteger(Integer.MIN_VALUE);
  private AtomicInteger minTabletBatch = new AtomicInteger(Integer.MAX_VALUE);
  private AtomicInteger minTabletServersBatch = new AtomicInteger(Integer.MAX_VALUE);
  private AtomicInteger maxTabletServersBatch = new AtomicInteger(Integer.MIN_VALUE);

  // error handling
  private final Violations violations = new Violations();
  private final Map<KeyExtent,Set<SecurityErrorCode>> authorizationFailures = new HashMap<>();
  private final HashSet<String> serverSideErrors = new HashSet<>();
  private final FailedMutations failedMutations;
  private int unknownErrors = 0;
  private final AtomicBoolean somethingFailed = new AtomicBoolean(false);
  private Exception lastUnknownError = null;

  private static class TimeoutTracker {

    final String server;
    final long timeOut;
    long activityTime;
    Long firstErrorTime = null;

    TimeoutTracker(String server, long timeOut) {
      this.timeOut = timeOut;
      this.server = server;
    }

    void startingWrite() {
      activityTime = System.currentTimeMillis();
    }

    void madeProgress() {
      activityTime = System.currentTimeMillis();
      firstErrorTime = null;
    }

    void wroteNothing() {
      if (firstErrorTime == null) {
        firstErrorTime = activityTime;
      } else if (System.currentTimeMillis() - firstErrorTime > timeOut) {
        throw new TimedOutException(Collections.singleton(server));
      }
    }

    void errorOccured() {
      wroteNothing();
    }

    public long getTimeOut() {
      return timeOut;
    }
  }

  public TabletServerBatchWriter(ClientContext context, BatchWriterConfig config) {
    this.context = context;
    this.executor = context.threadPools()
        .createGeneralScheduledExecutorService(this.context.getConfiguration());
    this.failedMutations = new FailedMutations();
    this.maxMem = config.getMaxMemory();
    this.maxLatency = config.getMaxLatency(MILLISECONDS) <= 0 ? Long.MAX_VALUE
        : config.getMaxLatency(MILLISECONDS);
    this.timeout = config.getTimeout(MILLISECONDS);
    this.mutations = new MutationSet();
    this.lastProcessingStartTime = System.currentTimeMillis();
    this.durability = config.getDurability();

    this.writer = new MutationWriter(config.getMaxWriteThreads());

    if (this.maxLatency != Long.MAX_VALUE) {
      latencyTimerFuture = executor
          .scheduleWithFixedDelay(Threads.createNamedRunnable("BatchWriterLatencyTimer", () -> {
            try {
              synchronized (TabletServerBatchWriter.this) {
                if ((System.currentTimeMillis() - lastProcessingStartTime)
                    > TabletServerBatchWriter.this.maxLatency) {
                  startProcessing();
                }
              }
            } catch (Exception e) {
              updateUnknownErrors("Max latency task failed " + e.getMessage(), e);
            }
          }), 0, this.maxLatency / 4, MILLISECONDS);
    }
  }

  private synchronized void startProcessing() {
    if (mutations.getMemoryUsed() == 0) {
      return;
    }
    lastProcessingStartTime = System.currentTimeMillis();
    writer.queueMutations(mutations);
    mutations = new MutationSet();
  }

  private synchronized void decrementMemUsed(long amount) {
    totalMemUsed -= amount;
    this.notifyAll();
  }

  public synchronized void addMutation(TableId table, Mutation m)
      throws MutationsRejectedException {

    if (closed) {
      throw new IllegalStateException("Closed");
    }
    if (m.size() == 0) {
      throw new IllegalArgumentException("Can not add empty mutations");
    }
    if (this.latencyTimerFuture != null) {
      ThreadPools.ensureRunning(this.latencyTimerFuture,
          "Latency timer thread has exited, cannot guarantee latency target");
    }

    checkForFailures();

    waitRTE(() -> (totalMemUsed > maxMem || flushing) && !somethingFailed.get());

    // do checks again since things could have changed while waiting and not holding lock
    if (closed) {
      throw new IllegalStateException("Closed");
    }
    checkForFailures();

    if (startTime == 0) {
      startTime = System.currentTimeMillis();

      List<GarbageCollectorMXBean> gcmBeans = ManagementFactory.getGarbageCollectorMXBeans();
      for (GarbageCollectorMXBean garbageCollectorMXBean : gcmBeans) {
        initialGCTimes += garbageCollectorMXBean.getCollectionTime();
      }

      CompilationMXBean compMxBean = ManagementFactory.getCompilationMXBean();
      if (compMxBean.isCompilationTimeMonitoringSupported()) {
        initialCompileTimes = compMxBean.getTotalCompilationTime();
      }

      initialSystemLoad = ManagementFactory.getOperatingSystemMXBean().getSystemLoadAverage();
    }

    // create a copy of mutation so that after this method returns the user
    // is free to reuse the mutation object, like calling readFields... this
    // is important for the case where a mutation is passed from map to reduce
    // to batch writer... the map reduce code will keep passing the same mutation
    // object into the reduce method
    m = new Mutation(m);

    totalMemUsed += m.estimatedMemoryUsed();
    mutations.addMutation(table, m);
    totalAdded++;

    if (mutations.getMemoryUsed() >= maxMem / 2) {
      startProcessing();
      checkForFailures();
    }
  }

  public void addMutation(TableId table, Iterator<Mutation> iterator)
      throws MutationsRejectedException {
    while (iterator.hasNext()) {
      addMutation(table, iterator.next());
    }
  }

  public synchronized void flush() throws MutationsRejectedException {

    if (closed) {
      throw new IllegalStateException("Closed");
    }

    Span span = TraceUtil.startSpan(this.getClass(), "flush");
    try (Scope scope = span.makeCurrent()) {
      checkForFailures();

      if (flushing) {
        // some other thread is currently flushing, so wait
        waitRTE(() -> flushing && !somethingFailed.get());

        checkForFailures();

        return;
      }

      flushing = true;

      startProcessing();
      checkForFailures();

      waitRTE(() -> totalMemUsed > 0 && !somethingFailed.get());

      flushing = false;
      this.notifyAll();

      checkForFailures();
    } catch (Exception e) {
      TraceUtil.setException(span, e, true);
      throw e;
    } finally {
      span.end();
    }
  }

  @Override
  public synchronized void close() throws MutationsRejectedException {

    if (closed) {
      return;
    }

    Span span = TraceUtil.startSpan(this.getClass(), "close");
    try (Scope scope = span.makeCurrent()) {
      closed = true;

      startProcessing();

      waitRTE(() -> totalMemUsed > 0 && !somethingFailed.get());

      logStats();

      checkForFailures();
    } catch (Exception e) {
      TraceUtil.setException(span, e, true);
      throw e;
    } finally {
      span.end();
      // make a best effort to release these resources
      writer.binningThreadPool.shutdownNow();
      writer.sendThreadPool.shutdownNow();
      executor.shutdownNow();
    }
  }

  private void logStats() {
    if (log.isTraceEnabled()) {
      long finishTime = System.currentTimeMillis();

      long finalGCTimes = 0;
      List<GarbageCollectorMXBean> gcmBeans = ManagementFactory.getGarbageCollectorMXBeans();
      for (GarbageCollectorMXBean garbageCollectorMXBean : gcmBeans) {
        finalGCTimes += garbageCollectorMXBean.getCollectionTime();
      }

      CompilationMXBean compMxBean = ManagementFactory.getCompilationMXBean();
      long finalCompileTimes = 0;
      if (compMxBean.isCompilationTimeMonitoringSupported()) {
        finalCompileTimes = compMxBean.getTotalCompilationTime();
      }

      double averageRate = totalSent.get() / (totalSendTime.get() / 1000.0);
      double overallRate = totalAdded / ((finishTime - startTime) / 1000.0);

      double finalSystemLoad = ManagementFactory.getOperatingSystemMXBean().getSystemLoadAverage();

      log.trace("");
      log.trace("TABLET SERVER BATCH WRITER STATISTICS");
      log.trace(String.format("Added                : %,10d mutations", totalAdded));
      log.trace(String.format("Sent                 : %,10d mutations", totalSent.get()));
      log.trace(String.format("Resent percentage   : %10.2f%s",
          (totalSent.get() - totalAdded) / (double) totalAdded * 100.0, "%"));
      log.trace(
          String.format("Overall time         : %,10.2f secs", (finishTime - startTime) / 1000.0));
      log.trace(String.format("Overall send rate    : %,10.2f mutations/sec", overallRate));
      log.trace(
          String.format("Send efficiency      : %10.2f%s", overallRate / averageRate * 100.0, "%"));
      log.trace("");
      log.trace("BACKGROUND WRITER PROCESS STATISTICS");
      log.trace(
          String.format("Total send time      : %,10.2f secs %6.2f%s", totalSendTime.get() / 1000.0,
              100.0 * totalSendTime.get() / (finishTime - startTime), "%"));
      log.trace(String.format("Average send rate    : %,10.2f mutations/sec", averageRate));
      log.trace(String.format("Total bin time       : %,10.2f secs %6.2f%s",
          totalBinTime.get() / 1000.0, 100.0 * totalBinTime.get() / (finishTime - startTime), "%"));
      log.trace(String.format("Average bin rate     : %,10.2f mutations/sec",
          totalBinned.get() / (totalBinTime.get() / 1000.0)));
      log.trace(String.format("tservers per batch   : %,8.2f avg  %,6d min %,6d max",
          (float) (numBatches.get() != 0 ? (tabletServersBatchSum.get() / numBatches.get()) : 0),
          minTabletServersBatch.get(), maxTabletServersBatch.get()));
      log.trace(String.format("tablets per batch    : %,8.2f avg  %,6d min %,6d max",
          (float) (numBatches.get() != 0 ? (tabletBatchSum.get() / numBatches.get()) : 0),
          minTabletBatch.get(), maxTabletBatch.get()));
      log.trace("");
      log.trace("SYSTEM STATISTICS");
      log.trace(String.format("JVM GC Time          : %,10.2f secs",
          ((finalGCTimes - initialGCTimes) / 1000.0)));
      if (compMxBean.isCompilationTimeMonitoringSupported()) {
        log.trace(String.format("JVM Compile Time     : %,10.2f secs",
            (finalCompileTimes - initialCompileTimes) / 1000.0));
      }
      log.trace(String.format("System load average : initial=%6.2f final=%6.2f", initialSystemLoad,
          finalSystemLoad));
    }
  }

  private void updateSendStats(long count, long time) {
    totalSent.addAndGet(count);
    totalSendTime.addAndGet(time);
  }

  public void updateBinningStats(int count, long time,
      Map<String,TabletServerMutations<Mutation>> binnedMutations) {
    if (log.isTraceEnabled()) {
      totalBinTime.addAndGet(time);
      totalBinned.addAndGet(count);
      updateBatchStats(binnedMutations);
    }
  }

  private static void computeMin(AtomicInteger stat, int update) {
    int old = stat.get();
    while (!stat.compareAndSet(old, Math.min(old, update))) {
      old = stat.get();
    }
  }

  private static void computeMax(AtomicInteger stat, int update) {
    int old = stat.get();
    while (!stat.compareAndSet(old, Math.max(old, update))) {
      old = stat.get();
    }
  }

  private void updateBatchStats(Map<String,TabletServerMutations<Mutation>> binnedMutations) {
    tabletServersBatchSum.addAndGet(binnedMutations.size());

    computeMin(minTabletServersBatch, binnedMutations.size());
    computeMax(maxTabletServersBatch, binnedMutations.size());

    int numTablets = 0;

    for (Entry<String,TabletServerMutations<Mutation>> entry : binnedMutations.entrySet()) {
      TabletServerMutations<Mutation> tsm = entry.getValue();
      numTablets += tsm.getMutations().size();
    }

    tabletBatchSum.addAndGet(numTablets);

    computeMin(minTabletBatch, numTablets);
    computeMax(maxTabletBatch, numTablets);

    numBatches.incrementAndGet();
  }

  private interface WaitCondition {
    boolean shouldWait();
  }

  private void waitRTE(WaitCondition condition) {
    try {
      while (condition.shouldWait()) {
        wait();
      }
    } catch (InterruptedException e) {
      throw new IllegalStateException(e);
    }
  }

  // BEGIN code for handling unrecoverable errors

  private void updatedConstraintViolations(List<ConstraintViolationSummary> cvsList) {
    if (!cvsList.isEmpty()) {
      synchronized (this) {
        somethingFailed.set(true);
        violations.add(cvsList);
        this.notifyAll();
      }
    }
  }

  private void updateAuthorizationFailures(Map<KeyExtent,SecurityErrorCode> authorizationFailures) {
    if (!authorizationFailures.isEmpty()) {

      // was a table deleted?
      context.clearTableListCache();
      authorizationFailures.keySet().stream().map(KeyExtent::tableId)
          .forEach(context::requireNotDeleted);

      synchronized (this) {
        somethingFailed.set(true);
        // add these authorizationFailures to those collected by this batch writer
        authorizationFailures.forEach((ke, code) -> this.authorizationFailures
            .computeIfAbsent(ke, k -> new HashSet<>()).add(code));
        this.notifyAll();
      }
    }
  }

  private synchronized void updateServerErrors(String server, Exception e) {
    somethingFailed.set(true);
    this.serverSideErrors.add(server);
    this.notifyAll();
    log.error("Server side error on {}", server, e);
  }

  private synchronized void updateUnknownErrors(String msg, Exception t) {
    somethingFailed.set(true);
    unknownErrors++;
    this.lastUnknownError = t;
    this.notifyAll();
    if (t instanceof TableDeletedException || t instanceof TableOfflineException
        || t instanceof TimedOutException) {
      log.debug("{}", msg, t); // this is not unknown
    } else {
      log.error("{}", msg, t);
    }
  }

  private void checkForFailures() throws MutationsRejectedException {
    if (somethingFailed.get()) {
      List<ConstraintViolationSummary> cvsList = violations.asList();
      HashMap<TabletId,Set<org.apache.accumulo.core.client.security.SecurityErrorCode>> af =
          new HashMap<>();
      for (Entry<KeyExtent,Set<SecurityErrorCode>> entry : authorizationFailures.entrySet()) {
        HashSet<org.apache.accumulo.core.client.security.SecurityErrorCode> codes = new HashSet<>();

        for (SecurityErrorCode sce : entry.getValue()) {
          codes.add(org.apache.accumulo.core.client.security.SecurityErrorCode.valueOf(sce.name()));
        }

        af.put(new TabletIdImpl(entry.getKey()), codes);
      }

      throw new MutationsRejectedException(context, cvsList, af, serverSideErrors, unknownErrors,
          lastUnknownError);
    }
  }

  // END code for handling unrecoverable errors

  // BEGIN code for handling failed mutations

  /**
   * Add mutations that previously failed back into the mix
   */
  private synchronized void addFailedMutations(MutationSet failedMutations) {
    mutations.addAll(failedMutations);
    if (mutations.getMemoryUsed() >= maxMem / 2 || closed || flushing) {
      startProcessing();
    }
  }

  private class FailedMutations {

    private MutationSet recentFailures = null;
    private long initTime;
    private final Runnable task;
    private final ScheduledFuture<?> future;

    FailedMutations() {
      task =
          Threads.createNamedRunnable("failed mutationBatchWriterLatencyTimers handler", this::run);
      future = executor.scheduleWithFixedDelay(task, 0, 500, MILLISECONDS);
    }

    private MutationSet init() {
      ThreadPools.ensureRunning(future,
          "Background task that re-queues failed mutations has exited.");
      if (recentFailures == null) {
        recentFailures = new MutationSet();
        initTime = System.currentTimeMillis();
      }
      return recentFailures;
    }

    synchronized void add(TableId table, ArrayList<Mutation> tableFailures) {
      init().addAll(table, tableFailures);
    }

    synchronized void add(MutationSet failures) {
      init().addAll(failures);
    }

    synchronized void add(TabletServerMutations<Mutation> tsm) {
      init();
      tsm.getMutations().forEach((ke, muts) -> recentFailures.addAll(ke.tableId(), muts));
    }

    public void run() {
      try {
        MutationSet rf = null;

        synchronized (this) {
          if (recentFailures != null && System.currentTimeMillis() - initTime > 1000) {
            rf = recentFailures;
            recentFailures = null;
          }
        }

        if (rf != null) {
          if (log.isTraceEnabled()) {
            log.trace("tid={}  Requeuing {} failed mutations", Thread.currentThread().getId(),
                rf.size());
          }
          addFailedMutations(rf);
        }
      } catch (Exception t) {
        updateUnknownErrors("tid=" + Thread.currentThread().getId()
            + "  Failed to requeue failed mutations " + t.getMessage(), t);
        executor.remove(task);
      }
    }
  }

  // END code for handling failed mutations

  // BEGIN code for sending mutations to tablet servers using background threads

  private class MutationWriter {

    private static final int MUTATION_BATCH_SIZE = 1 << 17;
    private final ThreadPoolExecutor sendThreadPool;
    private final ThreadPoolExecutor binningThreadPool;
    private final Map<String,TabletServerMutations<Mutation>> serversMutations;
    private final Set<String> queued;
    private final Map<TableId,TabletLocator> locators;

    public MutationWriter(int numSendThreads) {
      serversMutations = new HashMap<>();
      queued = new HashSet<>();
      sendThreadPool = context.threadPools().createFixedThreadPool(numSendThreads,
          this.getClass().getName(), false);
      locators = new HashMap<>();
      binningThreadPool = context.threadPools().createFixedThreadPool(1, "BinMutations",
          new SynchronousQueue<>(), false);
      binningThreadPool.setRejectedExecutionHandler(new ThreadPoolExecutor.CallerRunsPolicy());
    }

    private synchronized TabletLocator getLocator(TableId tableId) {
      TabletLocator ret = locators.get(tableId);
      if (ret == null) {
        ret = new TimeoutTabletLocator(timeout, context, tableId);
        locators.put(tableId, ret);
      }

      return ret;
    }

    private void binMutations(MutationSet mutationsToProcess,
        Map<String,TabletServerMutations<Mutation>> binnedMutations) {
      TableId tableId = null;
      try {
        Set<Entry<TableId,List<Mutation>>> es = mutationsToProcess.getMutations().entrySet();
        for (Entry<TableId,List<Mutation>> entry : es) {
          tableId = entry.getKey();
          TabletLocator locator = getLocator(tableId);
          List<Mutation> tableMutations = entry.getValue();

          if (tableMutations != null) {
            ArrayList<Mutation> tableFailures = new ArrayList<>();
            locator.binMutations(context, tableMutations, binnedMutations, tableFailures);

            if (!tableFailures.isEmpty()) {
              failedMutations.add(tableId, tableFailures);

              if (tableFailures.size() == tableMutations.size()) {
                context.requireNotDeleted(tableId);
                context.requireNotOffline(tableId, null);
              }
            }
          }

        }
        return;
      } catch (AccumuloServerException ase) {
        updateServerErrors(ase.getServer(), ase);
      } catch (AccumuloException ae) {
        // assume an IOError communicating with metadata tablet
        failedMutations.add(mutationsToProcess);
      } catch (AccumuloSecurityException e) {
        updateAuthorizationFailures(Collections.singletonMap(new KeyExtent(tableId, null, null),
            SecurityErrorCode.valueOf(e.getSecurityErrorCode().name())));
      } catch (TableDeletedException | TableNotFoundException | TableOfflineException e) {
        updateUnknownErrors(e.getMessage(), e);
      }

      // an error occurred
      binnedMutations.clear();

    }

    void queueMutations(final MutationSet mutationsToSend) {
      if (mutationsToSend == null) {
        return;
      }
      binningThreadPool.execute(() -> {
        try {
          log.trace("{} - binning {} mutations", Thread.currentThread().getName(),
              mutationsToSend.size());
          addMutations(mutationsToSend);
        } catch (Exception e) {
          updateUnknownErrors("Error processing mutation set", e);
        }
      });
    }

    private void addMutations(MutationSet mutationsToSend) {
      Map<String,TabletServerMutations<Mutation>> binnedMutations = new HashMap<>();
      Span span = TraceUtil.startSpan(this.getClass(), "binMutations");
      try (Scope scope = span.makeCurrent()) {
        long t1 = System.currentTimeMillis();
        binMutations(mutationsToSend, binnedMutations);
        long t2 = System.currentTimeMillis();
        updateBinningStats(mutationsToSend.size(), (t2 - t1), binnedMutations);
      } catch (Exception e) {
        TraceUtil.setException(span, e, true);
        throw e;
      } finally {
        span.end();
      }
      addMutations(binnedMutations);
    }

    private synchronized void
        addMutations(Map<String,TabletServerMutations<Mutation>> binnedMutations) {

      int count = 0;

      // merge mutations into existing mutations for a tablet server
      for (Entry<String,TabletServerMutations<Mutation>> entry : binnedMutations.entrySet()) {
        String server = entry.getKey();

        TabletServerMutations<Mutation> currentMutations = serversMutations.get(server);

        if (currentMutations == null) {
          serversMutations.put(server, entry.getValue());
        } else {
          for (Entry<KeyExtent,List<Mutation>> entry2 : entry.getValue().getMutations()
              .entrySet()) {
            for (Mutation m : entry2.getValue()) {
              currentMutations.addMutation(entry2.getKey(), m);
            }
          }
        }

        if (log.isTraceEnabled()) {
          for (Entry<KeyExtent,List<Mutation>> entry2 : entry.getValue().getMutations()
              .entrySet()) {
            count += entry2.getValue().size();
          }
        }

      }

      if (count > 0 && log.isTraceEnabled()) {
        log.trace(String.format("Started sending %,d mutations to %,d tablet servers", count,
            binnedMutations.keySet().size()));
      }

      // randomize order of servers
      ArrayList<String> servers = new ArrayList<>(binnedMutations.keySet());
      Collections.shuffle(servers);

      for (String server : servers) {
        if (!queued.contains(server)) {
          sendThreadPool.execute(new SendTask(server));
          queued.add(server);
        }
      }
    }

    private synchronized TabletServerMutations<Mutation> getMutationsToSend(String server) {
      TabletServerMutations<Mutation> tsmuts = serversMutations.remove(server);
      if (tsmuts == null) {
        queued.remove(server);
      }

      return tsmuts;
    }

    class SendTask implements Runnable {

      private final String location;

      SendTask(String server) {
        this.location = server;
      }

      @Override
      public void run() {
        try {
          TabletServerMutations<Mutation> tsmuts = getMutationsToSend(location);

          while (tsmuts != null) {
            send(tsmuts);
            tsmuts = getMutationsToSend(location);
          }
        } catch (Exception t) {
          updateUnknownErrors(
              "Failed to send tablet server " + location + " its batch : " + t.getMessage(), t);
        }
      }

      public void send(TabletServerMutations<Mutation> tsm)
          throws AccumuloServerException, AccumuloSecurityException {

        MutationSet failures = null;

        String oldName = Thread.currentThread().getName();

        Map<KeyExtent,List<Mutation>> mutationBatch = tsm.getMutations();
        try {

          long count = 0;

          Set<TableId> tableIds = new TreeSet<>();
          for (Map.Entry<KeyExtent,List<Mutation>> entry : mutationBatch.entrySet()) {
            count += entry.getValue().size();
            tableIds.add(entry.getKey().tableId());
          }

          String msg = "sending " + String.format("%,d", count) + " mutations to "
              + String.format("%,d", mutationBatch.size()) + " tablets at " + location + " tids: ["
              + Joiner.on(',').join(tableIds) + ']';
          Thread.currentThread().setName(msg);

          Span span = TraceUtil.startSpan(this.getClass(), "sendMutations");
          try (Scope scope = span.makeCurrent()) {

            TimeoutTracker timeoutTracker = timeoutTrackers.get(location);
            if (timeoutTracker == null) {
              timeoutTracker = new TimeoutTracker(location, timeout);
              timeoutTrackers.put(location, timeoutTracker);
            }

            long st1 = System.currentTimeMillis();
            try (SessionCloser sessionCloser = new SessionCloser(location)) {
              failures = sendMutationsToTabletServer(location, mutationBatch, timeoutTracker,
                  sessionCloser);
            } catch (ThriftSecurityException e) {
              updateAuthorizationFailures(
                  mutationBatch.keySet().stream().collect(toMap(identity(), ke -> e.code)));
              throw new AccumuloSecurityException(e.user, e.code, e);
            }

            long st2 = System.currentTimeMillis();
            if (log.isTraceEnabled()) {
              log.trace("sent " + String.format("%,d", count) + " mutations to " + location + " in "
                  + String.format("%.2f secs (%,.2f mutations/sec) with %,d failures",
                      (st2 - st1) / 1000.0, count / ((st2 - st1) / 1000.0), failures.size()));
            }

            long successBytes = 0;
            for (Entry<KeyExtent,List<Mutation>> entry : mutationBatch.entrySet()) {
              for (Mutation mutation : entry.getValue()) {
                successBytes += mutation.estimatedMemoryUsed();
              }
            }

            if (failures.size() > 0) {
              failedMutations.add(failures);
              successBytes -= failures.getMemoryUsed();
            }

            updateSendStats(count, st2 - st1);
            decrementMemUsed(successBytes);

          } catch (Exception e) {
            TraceUtil.setException(span, e, true);
            throw e;
          } finally {
            span.end();
          }
        } catch (IOException e) {
          log.debug("failed to send mutations to {} : {}", location, e.getMessage());

          HashSet<TableId> tables = new HashSet<>();
          for (KeyExtent ke : mutationBatch.keySet()) {
            tables.add(ke.tableId());
          }

          for (TableId table : tables) {
            getLocator(table).invalidateCache(context, location);
          }

          failedMutations.add(tsm);
        } finally {
          Thread.currentThread().setName(oldName);
        }
      }
    }

    private MutationSet sendMutationsToTabletServer(String location,
        Map<KeyExtent,List<Mutation>> tabMuts, TimeoutTracker timeoutTracker,
        SessionCloser sessionCloser)
        throws IOException, AccumuloSecurityException, AccumuloServerException {
      if (tabMuts.isEmpty()) {
        return new MutationSet();
      }
      TInfo tinfo = TraceUtil.traceInfo();

      timeoutTracker.startingWrite();

      // If there is an open session, must close it before the batchwriter closes or writes could
      // happen after the batch writer closes. See #3721
      try {
        final HostAndPort parsedServer = HostAndPort.fromString(location);
        final TabletIngestClientService.Iface client;

        if (timeoutTracker.getTimeOut() < context.getClientTimeoutInMillis()) {
          client = ThriftUtil.getClient(ThriftClientTypes.TABLET_INGEST, parsedServer, context,
              timeoutTracker.getTimeOut());
        } else {
          client = ThriftUtil.getClient(ThriftClientTypes.TABLET_INGEST, parsedServer, context);
        }

        try {
          MutationSet allFailures = new MutationSet();

          // set the session on the sessionCloser so that any failures after this point will close
          // the session if needed
          sessionCloser.setSession(
              client.startUpdate(tinfo, context.rpcCreds(), DurabilityImpl.toThrift(durability)));

          List<TMutation> updates = new ArrayList<>();
          for (Entry<KeyExtent,List<Mutation>> entry : tabMuts.entrySet()) {
            long size = 0;
            Iterator<Mutation> iter = entry.getValue().iterator();
            while (iter.hasNext()) {
              while (size < MUTATION_BATCH_SIZE && iter.hasNext()) {
                Mutation mutation = iter.next();
                updates.add(mutation.toThrift());
                size += mutation.numBytes();
              }

              client.applyUpdates(tinfo, sessionCloser.getSession(), entry.getKey().toThrift(),
                  updates);
              updates.clear();
              size = 0;
            }
          }

          UpdateErrors updateErrors = client.closeUpdate(tinfo, sessionCloser.getSession());

          // the write completed successfully so no need to close the session
          sessionCloser.clearSession();

          // @formatter:off
            Map<KeyExtent,Long> failures = updateErrors.failedExtents.entrySet().stream().collect(toMap(
                            entry -> KeyExtent.fromThrift(entry.getKey()),
                            Entry::getValue
            ));
            // @formatter:on
          updatedConstraintViolations(updateErrors.violationSummaries.stream()
              .map(ConstraintViolationSummary::new).collect(toList()));
          // @formatter:off
            updateAuthorizationFailures(updateErrors.authorizationFailures.entrySet().stream().collect(toMap(
                            entry -> KeyExtent.fromThrift(entry.getKey()),
                            Entry::getValue
            )));
            // @formatter:on
          long totalCommitted = 0;

          for (Entry<KeyExtent,Long> entry : failures.entrySet()) {
            KeyExtent failedExtent = entry.getKey();
            int numCommitted = (int) (long) entry.getValue();
            totalCommitted += numCommitted;

            TableId tableId = failedExtent.tableId();

            getLocator(tableId).invalidateCache(failedExtent);

            List<Mutation> mutations = tabMuts.get(failedExtent);
            allFailures.addAll(tableId, mutations.subList(numCommitted, mutations.size()));
          }

          if (failures.keySet().containsAll(tabMuts.keySet()) && totalCommitted == 0) {
            // nothing was successfully written
            timeoutTracker.wroteNothing();
          } else {
            // successfully wrote something to tablet server
            timeoutTracker.madeProgress();
          }

          return allFailures;
        } finally {
          ThriftUtil.returnClient((TServiceClient) client, context);
        }
      } catch (TTransportException e) {
        timeoutTracker.errorOccured();
        throw new IOException(e);
      } catch (TApplicationException tae) {
        // no need to close the session when unretryable errors happen
        sessionCloser.clearSession();
        updateServerErrors(location, tae);
        throw new AccumuloServerException(location, tae);
      } catch (ThriftSecurityException e) {
        // no need to close the session when unretryable errors happen
        sessionCloser.clearSession();
        updateAuthorizationFailures(
            tabMuts.keySet().stream().collect(toMap(identity(), ke -> e.code)));
        throw new AccumuloSecurityException(e.user, e.code, e);
      } catch (TException e) {
        throw new IOException(e);
      }
    }

    class SessionCloser implements AutoCloseable {

      private final String location;
      private OptionalLong usid;

      SessionCloser(String location) {
        this.location = location;
        usid = OptionalLong.empty();
      }

      void setSession(long usid) {
        this.usid = OptionalLong.of(usid);
      }

      public long getSession() {
        return usid.getAsLong();
      }

      void clearSession() {
        usid = OptionalLong.empty();
      }

      @Override
      public void close() throws ThriftSecurityException {
        if (usid.isPresent()) {
          try {
            closeSession();
          } catch (InterruptedException e) {
            throw new IllegalStateException(e);
          }
        }
      }

      /**
       * Checks if there is a lock held by a tserver at a specific host and port.
       */
      private boolean isALockHeld(String tserver) {
        var root = context.getZooKeeperRoot() + Constants.ZTSERVERS;
        var zLockPath = ServiceLock.path(root + "/" + tserver);
        return ServiceLock.getSessionId(context.getZooCache(), zLockPath) != 0;
      }

      private void closeSession() throws InterruptedException, ThriftSecurityException {

        Retry retry = Retry.builder().infiniteRetries().retryAfter(100, MILLISECONDS)
            .incrementBy(100, MILLISECONDS).maxWait(60, SECONDS).backOffFactor(1.5)
            .logInterval(3, MINUTES).createRetry();

        final HostAndPort parsedServer = HostAndPort.fromString(location);

        long startTime = System.nanoTime();

        // If somethingFailed is true then the batch writer will throw an exception on close or
        // flush, so no need to close this session. Only want to close the session for retryable
        // exceptions.
        while (!somethingFailed.get()) {

          TabletClientService.Client client = null;

          // Check if a lock is held by any tserver at the host and port. It does not need to be the
          // exact tserver instance that existed when the session was created because if a new
          // tserver instance comes up then the session will not exist there. Trying to get the
          // exact tserver instance that created the session would require changes to the RPC that
          // creates the session and this is not needed.
          if (!isALockHeld(location)) {
            retry.logCompletion(log,
                "No tserver for failed write session " + location + " " + usid);
            break;
          }

          try {
            if (timeout < context.getClientTimeoutInMillis()) {
              client = ThriftUtil.getClient(ThriftClientTypes.TABLET_SERVER, parsedServer, context,
                  timeout);
            } else {
              client = ThriftUtil.getClient(ThriftClientTypes.TABLET_SERVER, parsedServer, context);
            }

            client.closeUpdate(TraceUtil.traceInfo(), usid.getAsLong());
            retry.logCompletion(log, "Closed failed write session " + location + " " + usid);
            break;
          } catch (NoSuchScanIDException e) {
            retry.logCompletion(log,
                "Failed write session no longer exists " + location + " " + usid);
            // The session no longer exists, so done
            break;
          } catch (TApplicationException tae) {
            // no need to bother closing session in this case
            updateServerErrors(location, tae);
            break;
          } catch (ThriftSecurityException e) {
            throw e;
          } catch (TException e) {
            retry.waitForNextAttempt(log, "Attempting to close failed write session " + location
                + " " + usid + " " + e.getMessage());
          } finally {
            ThriftUtil.returnClient(client, context);
          }

          // if a timeout is set on the batch writer, then do not retry longer than the timeout
          if (TimeUnit.NANOSECONDS.toMillis(System.nanoTime() - startTime) > timeout) {
            log.debug("Giving up on closing session {} {} and timing out.", location, usid);
            throw new TimedOutException(Set.of(location));
          }
        }
      }
    }
  }

  // END code for sending mutations to tablet servers using background threads

  private static class MutationSet {

    private final HashMap<TableId,List<Mutation>> mutations;
    private long memoryUsed = 0;

    MutationSet() {
      mutations = new HashMap<>();
    }

    void addMutation(TableId table, Mutation mutation) {
      mutations.computeIfAbsent(table, k -> new ArrayList<>()).add(mutation);
      memoryUsed += mutation.estimatedMemoryUsed();
    }

    Map<TableId,List<Mutation>> getMutations() {
      return mutations;
    }

    int size() {
      int result = 0;
      for (List<Mutation> perTable : mutations.values()) {
        result += perTable.size();
      }
      return result;
    }

    public void addAll(MutationSet failures) {
      Set<Entry<TableId,List<Mutation>>> es = failures.getMutations().entrySet();

      for (Entry<TableId,List<Mutation>> entry : es) {
        TableId table = entry.getKey();

        for (Mutation mutation : entry.getValue()) {
          addMutation(table, mutation);
        }
      }
    }

    public void addAll(TableId table, List<Mutation> mutations) {
      for (Mutation mutation : mutations) {
        addMutation(table, mutation);
      }
    }

    public long getMemoryUsed() {
      return memoryUsed;
    }

  }
}<|MERGE_RESOLUTION|>--- conflicted
+++ resolved
@@ -72,22 +72,13 @@
 import org.apache.accumulo.core.dataImpl.TabletIdImpl;
 import org.apache.accumulo.core.dataImpl.thrift.TMutation;
 import org.apache.accumulo.core.dataImpl.thrift.UpdateErrors;
-import org.apache.accumulo.core.fate.zookeeper.ServiceLock;
+import org.apache.accumulo.core.lock.ServiceLock;
 import org.apache.accumulo.core.rpc.ThriftUtil;
 import org.apache.accumulo.core.rpc.clients.ThriftClientTypes;
-<<<<<<< HEAD
-import org.apache.accumulo.core.tabletingest.thrift.ConstraintViolationException;
 import org.apache.accumulo.core.tabletingest.thrift.TabletIngestClientService;
-import org.apache.accumulo.core.tabletserver.thrift.NotServingTabletException;
+import org.apache.accumulo.core.tabletserver.thrift.NoSuchScanIDException;
 import org.apache.accumulo.core.trace.TraceUtil;
-=======
-import org.apache.accumulo.core.tabletserver.thrift.NoSuchScanIDException;
-import org.apache.accumulo.core.tabletserver.thrift.TabletClientService;
-import org.apache.accumulo.core.trace.TraceUtil;
-import org.apache.accumulo.core.trace.thrift.TInfo;
-import org.apache.accumulo.core.util.HostAndPort;
 import org.apache.accumulo.core.util.Retry;
->>>>>>> c78dfc52
 import org.apache.accumulo.core.util.threads.ThreadPools;
 import org.apache.accumulo.core.util.threads.Threads;
 import org.apache.thrift.TApplicationException;
@@ -1115,7 +1106,7 @@
         // exceptions.
         while (!somethingFailed.get()) {
 
-          TabletClientService.Client client = null;
+          TabletIngestClientService.Client client = null;
 
           // Check if a lock is held by any tserver at the host and port. It does not need to be the
           // exact tserver instance that existed when the session was created because if a new
@@ -1130,10 +1121,10 @@
 
           try {
             if (timeout < context.getClientTimeoutInMillis()) {
-              client = ThriftUtil.getClient(ThriftClientTypes.TABLET_SERVER, parsedServer, context,
+              client = ThriftUtil.getClient(ThriftClientTypes.TABLET_INGEST, parsedServer, context,
                   timeout);
             } else {
-              client = ThriftUtil.getClient(ThriftClientTypes.TABLET_SERVER, parsedServer, context);
+              client = ThriftUtil.getClient(ThriftClientTypes.TABLET_INGEST, parsedServer, context);
             }
 
             client.closeUpdate(TraceUtil.traceInfo(), usid.getAsLong());
