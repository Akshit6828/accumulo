--- conflicted
+++ resolved
@@ -278,14 +278,9 @@
       MasterClientService.Iface client = null;
       try {
         client = MasterClient.getConnectionWithRetry(context);
-<<<<<<< HEAD
-        client.executeFateOperation(Tracer.traceInfo(), context.rpcCreds(), opid, op, args, opts, autoCleanUp);
-        return;
-=======
         client.executeFateOperation(Tracer.traceInfo(), context.rpcCreds(), opid, op, args, opts,
             autoCleanUp);
-        break;
->>>>>>> f4f43feb
+        return;
       } catch (TTransportException tte) {
         log.debug("Failed to call executeFateOperation(), retrying ... ", tte);
         sleepUninterruptibly(100, TimeUnit.MILLISECONDS);
@@ -385,12 +380,8 @@
         case NAMESPACE_NOTFOUND:
           throw new NamespaceNotFoundException(e);
         case OFFLINE:
-<<<<<<< HEAD
-          throw new TableOfflineException(context.getInstance(), Tables.getTableId(context.getInstance(), tableOrNamespaceName).canonicalID());
-=======
           throw new TableOfflineException(context.getInstance(),
-              Tables.getTableId(context.getInstance(), tableOrNamespaceName));
->>>>>>> f4f43feb
+              Tables.getTableId(context.getInstance(), tableOrNamespaceName).canonicalID());
         default:
           throw new AccumuloException(e.description, e);
       }
@@ -415,12 +406,8 @@
     private CountDownLatch latch;
     private AtomicReference<Throwable> exception;
 
-<<<<<<< HEAD
-    SplitEnv(String tableName, Table.ID tableId, ExecutorService executor, CountDownLatch latch, AtomicReference<Throwable> exception) {
-=======
-    SplitEnv(String tableName, String tableId, ExecutorService executor, CountDownLatch latch,
+    SplitEnv(String tableName, Table.ID tableId, ExecutorService executor, CountDownLatch latch,
         AtomicReference<Throwable> exception) {
->>>>>>> f4f43feb
       this.tableName = tableName;
       this.tableId = tableId;
       this.executor = executor;
@@ -471,14 +458,9 @@
   }
 
   @Override
-<<<<<<< HEAD
-  public void addSplits(String tableName, SortedSet<Text> partitionKeys) throws TableNotFoundException, AccumuloException, AccumuloSecurityException {
-    Table.ID tableId = Tables.getTableId(context.getInstance(), tableName);
-=======
   public void addSplits(String tableName, SortedSet<Text> partitionKeys)
       throws TableNotFoundException, AccumuloException, AccumuloSecurityException {
-    String tableId = Tables.getTableId(context.getInstance(), tableName);
->>>>>>> f4f43feb
+    Table.ID tableId = Tables.getTableId(context.getInstance(), tableName);
 
     List<Text> splits = new ArrayList<>(partitionKeys);
     // should be sorted because we copied from a sorted set, but that makes assumptions about
@@ -503,19 +485,12 @@
           // user would only have the stack trace for the background thread.
           if (excep instanceof TableNotFoundException) {
             TableNotFoundException tnfe = (TableNotFoundException) excep;
-<<<<<<< HEAD
-            throw new TableNotFoundException(tableId.canonicalID(), tableName, "Table not found by background thread", tnfe);
-          } else if (excep instanceof TableOfflineException) {
-            log.debug("TableOfflineException occurred in background thread. Throwing new exception", excep);
-            throw new TableOfflineException(context.getInstance(), tableId.canonicalID());
-=======
-            throw new TableNotFoundException(tableId, tableName,
+            throw new TableNotFoundException(tableId.canonicalID(), tableName,
                 "Table not found by background thread", tnfe);
           } else if (excep instanceof TableOfflineException) {
             log.debug("TableOfflineException occurred in background thread. Throwing new exception",
                 excep);
-            throw new TableOfflineException(context.getInstance(), tableId);
->>>>>>> f4f43feb
+            throw new TableOfflineException(context.getInstance(), tableId.canonicalID());
           } else if (excep instanceof AccumuloSecurityException) {
             // base == background accumulo security exception
             AccumuloSecurityException base = (AccumuloSecurityException) excep;
@@ -537,14 +512,9 @@
     }
   }
 
-<<<<<<< HEAD
-  private void addSplits(String tableName, SortedSet<Text> partitionKeys, Table.ID tableId) throws AccumuloException, AccumuloSecurityException,
-      TableNotFoundException, AccumuloServerException {
-=======
-  private void addSplits(String tableName, SortedSet<Text> partitionKeys, String tableId)
+  private void addSplits(String tableName, SortedSet<Text> partitionKeys, Table.ID tableId)
       throws AccumuloException, AccumuloSecurityException, TableNotFoundException,
       AccumuloServerException {
->>>>>>> f4f43feb
     TabletLocator tabLocator = TabletLocator.getLocator(context, tableId);
 
     for (Text split : partitionKeys) {
@@ -793,12 +763,8 @@
     if (propertiesToSet == null)
       propertiesToSet = Collections.emptyMap();
 
-<<<<<<< HEAD
-    List<ByteBuffer> args = Arrays.asList(ByteBuffer.wrap(srcTableId.getUtf8()), ByteBuffer.wrap(newTableName.getBytes(UTF_8)));
-=======
-    List<ByteBuffer> args = Arrays.asList(ByteBuffer.wrap(srcTableId.getBytes(UTF_8)),
+    List<ByteBuffer> args = Arrays.asList(ByteBuffer.wrap(srcTableId.getUtf8()),
         ByteBuffer.wrap(newTableName.getBytes(UTF_8)));
->>>>>>> f4f43feb
     Map<String,String> opts = new HashMap<>();
     for (Entry<String,String> entry : propertiesToSet.entrySet()) {
       if (entry.getKey().startsWith(CLONE_EXCLUDE_PREFIX))
@@ -845,15 +811,9 @@
   }
 
   @Override
-<<<<<<< HEAD
-  public void compact(String tableName, Text start, Text end, boolean flush, boolean wait) throws AccumuloSecurityException, TableNotFoundException,
-      AccumuloException {
-    compact(tableName, start, end, new ArrayList<>(), flush, wait);
-=======
   public void compact(String tableName, Text start, Text end, boolean flush, boolean wait)
       throws AccumuloSecurityException, TableNotFoundException, AccumuloException {
-    compact(tableName, start, end, new ArrayList<IteratorSetting>(), flush, wait);
->>>>>>> f4f43feb
+    compact(tableName, start, end, new ArrayList<>(), flush, wait);
   }
 
   @Override
@@ -898,17 +858,11 @@
     if (config.getFlush())
       _flush(tableId, start, end, true);
 
-<<<<<<< HEAD
-    List<ByteBuffer> args = Arrays.asList(ByteBuffer.wrap(tableId.getUtf8()), start == null ? EMPTY : TextUtil.getByteBuffer(start), end == null ? EMPTY
-        : TextUtil.getByteBuffer(end), ByteBuffer.wrap(IteratorUtil.encodeIteratorSettings(config.getIterators())), ByteBuffer
-        .wrap(CompactionStrategyConfigUtil.encode(config.getCompactionStrategy())));
-=======
-    List<ByteBuffer> args = Arrays.asList(ByteBuffer.wrap(tableId.getBytes(UTF_8)),
+    List<ByteBuffer> args = Arrays.asList(ByteBuffer.wrap(tableId.getUtf8()),
         start == null ? EMPTY : TextUtil.getByteBuffer(start),
         end == null ? EMPTY : TextUtil.getByteBuffer(end),
         ByteBuffer.wrap(IteratorUtil.encodeIteratorSettings(config.getIterators())),
         ByteBuffer.wrap(CompactionStrategyConfigUtil.encode(config.getCompactionStrategy())));
->>>>>>> f4f43feb
 
     Map<String,String> opts = new HashMap<>();
     try {
@@ -922,14 +876,9 @@
   }
 
   @Override
-<<<<<<< HEAD
-  public void cancelCompaction(String tableName) throws AccumuloSecurityException, TableNotFoundException, AccumuloException {
-    Table.ID tableId = Tables.getTableId(context.getInstance(), tableName);
-=======
   public void cancelCompaction(String tableName)
       throws AccumuloSecurityException, TableNotFoundException, AccumuloException {
-    String tableId = Tables.getTableId(context.getInstance(), tableName);
->>>>>>> f4f43feb
+    Table.ID tableId = Tables.getTableId(context.getInstance(), tableName);
 
     List<ByteBuffer> args = Arrays.asList(ByteBuffer.wrap(tableId.getUtf8()));
 
@@ -944,12 +893,8 @@
 
   }
 
-<<<<<<< HEAD
-  private void _flush(Table.ID tableId, Text start, Text end, boolean wait) throws AccumuloException, AccumuloSecurityException, TableNotFoundException {
-=======
-  private void _flush(String tableId, Text start, Text end, boolean wait)
+  private void _flush(Table.ID tableId, Text start, Text end, boolean wait)
       throws AccumuloException, AccumuloSecurityException, TableNotFoundException {
->>>>>>> f4f43feb
 
     try {
       long flushID;
@@ -962,7 +907,8 @@
         MasterClientService.Iface client = null;
         try {
           client = MasterClient.getConnectionWithRetry(context);
-          flushID = client.initiateFlush(Tracer.traceInfo(), context.rpcCreds(), tableId.canonicalID());
+          flushID = client.initiateFlush(Tracer.traceInfo(), context.rpcCreds(),
+              tableId.canonicalID());
           break;
         } catch (TTransportException tte) {
           log.debug("Failed to call initiateFlush, retrying ... ", tte);
@@ -980,14 +926,9 @@
         MasterClientService.Iface client = null;
         try {
           client = MasterClient.getConnectionWithRetry(context);
-<<<<<<< HEAD
-          client.waitForFlush(Tracer.traceInfo(), context.rpcCreds(), tableId.canonicalID(), TextUtil.getByteBuffer(start), TextUtil.getByteBuffer(end),
-              flushID, wait ? Long.MAX_VALUE : 1);
-=======
-          client.waitForFlush(Tracer.traceInfo(), context.rpcCreds(), tableId,
+          client.waitForFlush(Tracer.traceInfo(), context.rpcCreds(), tableId.canonicalID(),
               TextUtil.getByteBuffer(start), TextUtil.getByteBuffer(end), flushID,
               wait ? Long.MAX_VALUE : 1);
->>>>>>> f4f43feb
           break;
         } catch (TTransportException tte) {
           log.debug("Failed to call initiateFlush, retrying ... ", tte);
@@ -1090,20 +1031,7 @@
   public void setLocalityGroups(String tableName, Map<String,Set<Text>> groups)
       throws AccumuloException, AccumuloSecurityException, TableNotFoundException {
     // ensure locality groups do not overlap
-<<<<<<< HEAD
     LocalityGroupUtil.ensureNonOverlappingGroups(groups);
-=======
-    HashSet<Text> all = new HashSet<>();
-    for (Entry<String,Set<Text>> entry : groups.entrySet()) {
-
-      if (!Collections.disjoint(all, entry.getValue())) {
-        throw new IllegalArgumentException(
-            "Group " + entry.getKey() + " overlaps with another group");
-      }
-
-      all.addAll(entry.getValue());
-    }
->>>>>>> f4f43feb
 
     for (Entry<String,Set<Text>> entry : groups.entrySet()) {
       Set<Text> colFams = entry.getValue();
@@ -1284,13 +1212,8 @@
     }
   }
 
-<<<<<<< HEAD
-  private void waitForTableStateTransition(Table.ID tableId, TableState expectedState) throws AccumuloException, TableNotFoundException,
-      AccumuloSecurityException {
-=======
-  private void waitForTableStateTransition(String tableId, TableState expectedState)
+  private void waitForTableStateTransition(Table.ID tableId, TableState expectedState)
       throws AccumuloException, TableNotFoundException, AccumuloSecurityException {
->>>>>>> f4f43feb
 
     Text startRow = null;
     Text lastRow = null;
@@ -1304,14 +1227,9 @@
           if (!Tables.exists(context.getInstance(), tableId))
             throw new TableDeletedException(tableId.canonicalID());
           if (currentState == TableState.DELETING)
-<<<<<<< HEAD
             throw new TableNotFoundException(tableId.canonicalID(), "", "Table is being deleted.");
-          throw new AccumuloException("Unexpected table state " + tableId + " " + Tables.getTableState(context.getInstance(), tableId) + " != " + expectedState);
-=======
-            throw new TableNotFoundException(tableId, "", "Table is being deleted.");
           throw new AccumuloException("Unexpected table state " + tableId + " "
               + Tables.getTableState(context.getInstance(), tableId) + " != " + expectedState);
->>>>>>> f4f43feb
         }
       }
 
@@ -1899,7 +1817,8 @@
       public SummaryRetriever startRow(Text startRow) {
         Objects.requireNonNull(startRow);
         if (endRow != null) {
-          Preconditions.checkArgument(startRow.compareTo(endRow) < 0, "Start row must be less than end row : %s >= %s", startRow, endRow);
+          Preconditions.checkArgument(startRow.compareTo(endRow) < 0,
+              "Start row must be less than end row : %s >= %s", startRow, endRow);
         }
         this.startRow = startRow;
         return this;
@@ -1911,24 +1830,29 @@
       }
 
       @Override
-      public List<Summary> retrieve() throws AccumuloException, AccumuloSecurityException, TableNotFoundException {
+      public List<Summary> retrieve()
+          throws AccumuloException, AccumuloSecurityException, TableNotFoundException {
         Table.ID tableId = Tables.getTableId(context.getInstance(), tableName);
         if (Tables.getTableState(context.getInstance(), tableId) == TableState.OFFLINE)
           throw new TableOfflineException(context.getInstance(), tableId.canonicalID());
 
-        TRowRange range = new TRowRange(TextUtil.getByteBuffer(startRow), TextUtil.getByteBuffer(endRow));
-        TSummaryRequest request = new TSummaryRequest(tableId.canonicalID(), range, summariesToFetch, summarizerClassRegex);
+        TRowRange range = new TRowRange(TextUtil.getByteBuffer(startRow),
+            TextUtil.getByteBuffer(endRow));
+        TSummaryRequest request = new TSummaryRequest(tableId.canonicalID(), range,
+            summariesToFetch, summarizerClassRegex);
         if (flush) {
           _flush(tableId, startRow, endRow, true);
         }
 
-        TSummaries ret = ServerClient.execute(context, new TabletClientService.Client.Factory(), client -> {
-          TSummaries tsr = client.startGetSummaries(Tracer.traceInfo(), context.rpcCreds(), request);
-          while (!tsr.finished) {
-            tsr = client.contiuneGetSummaries(Tracer.traceInfo(), tsr.sessionId);
-          }
-          return tsr;
-        });
+        TSummaries ret = ServerClient.execute(context, new TabletClientService.Client.Factory(),
+            client -> {
+              TSummaries tsr = client.startGetSummaries(Tracer.traceInfo(), context.rpcCreds(),
+                  request);
+              while (!tsr.finished) {
+                tsr = client.contiuneGetSummaries(Tracer.traceInfo(), tsr.sessionId);
+              }
+              return tsr;
+            });
         return new SummaryCollection(ret).getSummaries();
       }
 
@@ -1936,7 +1860,8 @@
       public SummaryRetriever endRow(Text endRow) {
         Objects.requireNonNull(endRow);
         if (startRow != null) {
-          Preconditions.checkArgument(startRow.compareTo(endRow) < 0, "Start row must be less than end row : %s >= %s", startRow, endRow);
+          Preconditions.checkArgument(startRow.compareTo(endRow) < 0,
+              "Start row must be less than end row : %s >= %s", startRow, endRow);
         }
         this.endRow = endRow;
         return this;
@@ -1950,7 +1875,8 @@
       @Override
       public SummaryRetriever withConfiguration(Collection<SummarizerConfiguration> configs) {
         Objects.requireNonNull(configs);
-        summariesToFetch = configs.stream().map(SummarizerConfigurationUtil::toThrift).collect(Collectors.toList());
+        summariesToFetch = configs.stream().map(SummarizerConfigurationUtil::toThrift)
+            .collect(Collectors.toList());
         return this;
       }
 
@@ -1963,7 +1889,8 @@
       @Override
       public SummaryRetriever withMatchingConfiguration(String regex) {
         Objects.requireNonNull(regex);
-        // Do a sanity check here to make sure that regex compiles, instead of having it fail on a tserver.
+        // Do a sanity check here to make sure that regex compiles, instead of having it fail on a
+        // tserver.
         Pattern.compile(regex);
         this.summarizerClassRegex = regex;
         return this;
@@ -1978,9 +1905,10 @@
   }
 
   @Override
-  public void addSummarizers(String tableName, SummarizerConfiguration... newConfigs) throws AccumuloException, AccumuloSecurityException,
-      TableNotFoundException {
-    HashSet<SummarizerConfiguration> currentConfigs = new HashSet<>(SummarizerConfiguration.fromTableProperties(getProperties(tableName)));
+  public void addSummarizers(String tableName, SummarizerConfiguration... newConfigs)
+      throws AccumuloException, AccumuloSecurityException, TableNotFoundException {
+    HashSet<SummarizerConfiguration> currentConfigs = new HashSet<>(
+        SummarizerConfiguration.fromTableProperties(getProperties(tableName)));
     HashSet<SummarizerConfiguration> newConfigSet = new HashSet<>(Arrays.asList(newConfigs));
 
     newConfigSet.removeIf(sc -> currentConfigs.contains(sc));
@@ -1993,16 +1921,18 @@
       }
     }
 
-    Set<Entry<String,String>> es = SummarizerConfiguration.toTableProperties(newConfigSet).entrySet();
+    Set<Entry<String,String>> es = SummarizerConfiguration.toTableProperties(newConfigSet)
+        .entrySet();
     for (Entry<String,String> entry : es) {
       setProperty(tableName, entry.getKey(), entry.getValue());
     }
   }
 
   @Override
-  public void removeSummarizers(String tableName, Predicate<SummarizerConfiguration> predicate) throws AccumuloException, TableNotFoundException,
-      AccumuloSecurityException {
-    Collection<SummarizerConfiguration> summarizerConfigs = SummarizerConfiguration.fromTableProperties(getProperties(tableName));
+  public void removeSummarizers(String tableName, Predicate<SummarizerConfiguration> predicate)
+      throws AccumuloException, TableNotFoundException, AccumuloSecurityException {
+    Collection<SummarizerConfiguration> summarizerConfigs = SummarizerConfiguration
+        .fromTableProperties(getProperties(tableName));
     for (SummarizerConfiguration sc : summarizerConfigs) {
       if (predicate.test(sc)) {
         Set<String> ks = sc.toTableProperties().keySet();
@@ -2014,7 +1944,8 @@
   }
 
   @Override
-  public List<SummarizerConfiguration> listSummarizers(String tableName) throws AccumuloException, TableNotFoundException, AccumuloSecurityException {
+  public List<SummarizerConfiguration> listSummarizers(String tableName)
+      throws AccumuloException, TableNotFoundException, AccumuloSecurityException {
     return new ArrayList<>(SummarizerConfiguration.fromTableProperties(getProperties(tableName)));
   }
 }