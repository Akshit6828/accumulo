--- conflicted
+++ resolved
@@ -16,14 +16,13 @@
  */
 package org.apache.accumulo.core.iterators.user;
 
-import static com.google.common.base.Charsets.UTF_8;
+import static java.nio.charset.StandardCharsets.UTF_8;
 
 import java.io.ByteArrayInputStream;
 import java.io.ByteArrayOutputStream;
 import java.io.DataInputStream;
 import java.io.DataOutputStream;
 import java.io.IOException;
-import java.nio.charset.StandardCharsets;
 import java.util.ArrayList;
 import java.util.Arrays;
 import java.util.Iterator;
@@ -210,20 +209,12 @@
         sb.append(",");
         sb.append(Long.toString(la.get(i)));
       }
-<<<<<<< HEAD
-      return sb.toString().getBytes(StandardCharsets.UTF_8);
-=======
       return sb.toString().getBytes(UTF_8);
->>>>>>> 9b20a9d4
     }
     
     @Override
     public List<Long> decode(byte[] b) {
-<<<<<<< HEAD
-      String[] longstrs = new String(b, StandardCharsets.UTF_8).split(",");
-=======
       String[] longstrs = new String(b, UTF_8).split(",");
->>>>>>> 9b20a9d4
       List<Long> la = new ArrayList<Long>(longstrs.length);
       for (String s : longstrs) {
         if (s.length() == 0)
