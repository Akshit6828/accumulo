--- conflicted
+++ resolved
@@ -66,12 +66,8 @@
   private InstanceOperations instanceops = null;
   private ReplicationOperations replicationops = null;
 
-<<<<<<< HEAD
-  public ConnectorImpl(final ClientContext context) throws AccumuloSecurityException, AccumuloException {
-=======
   public ConnectorImpl(final ClientContext context)
-      throws AccumuloException, AccumuloSecurityException {
->>>>>>> f4f43feb
+      throws AccumuloSecurityException, AccumuloException {
     checkArgument(context != null, "Context is null");
     checkArgument(context.getCredentials() != null, "Credentials are null");
     checkArgument(context.getCredentials().getToken() != null, "Authentication token is null");
@@ -137,17 +133,14 @@
       int numQueryThreads, BatchWriterConfig config) throws TableNotFoundException {
     checkArgument(tableName != null, "tableName is null");
     checkArgument(authorizations != null, "authorizations is null");
-<<<<<<< HEAD
-    return new TabletServerBatchDeleter(context, getTableId(tableName), authorizations, numQueryThreads, config.merge(context.getBatchWriterConfig()));
-  }
-
-  @Override
-  public BatchDeleter createBatchDeleter(String tableName, Authorizations authorizations, int numQueryThreads) throws TableNotFoundException {
+    return new TabletServerBatchDeleter(context, getTableId(tableName), authorizations,
+        numQueryThreads, config.merge(context.getBatchWriterConfig()));
+  }
+
+  @Override
+  public BatchDeleter createBatchDeleter(String tableName, Authorizations authorizations,
+      int numQueryThreads) throws TableNotFoundException {
     return createBatchDeleter(tableName, authorizations, numQueryThreads, new BatchWriterConfig());
-=======
-    return new TabletServerBatchDeleter(context, getTableId(tableName), authorizations,
-        numQueryThreads, config);
->>>>>>> f4f43feb
   }
 
   @Deprecated
@@ -168,7 +161,8 @@
     if (config == null) {
       config = new BatchWriterConfig();
     }
-    return new BatchWriterImpl(context, getTableId(tableName), config.merge(context.getBatchWriterConfig()));
+    return new BatchWriterImpl(context, getTableId(tableName),
+        config.merge(context.getBatchWriterConfig()));
   }
 
   @Override
@@ -248,8 +242,9 @@
     return replicationops;
   }
 
-  public static class ConnectorBuilderImpl implements InstanceArgs, PropertyOptions, ConnectionInfoOptions, AuthenticationArgs, ConnectionOptions, SslOptions,
-      SaslOptions, ConnectorFactory {
+  public static class ConnectorBuilderImpl
+      implements InstanceArgs, PropertyOptions, ConnectionInfoOptions, AuthenticationArgs,
+      ConnectionOptions, SslOptions, SaslOptions, ConnectorFactory {
 
     private Properties properties = new Properties();
     private AuthenticationToken token = null;
@@ -326,10 +321,14 @@
     @Override
     public ConnectionOptions withBatchWriterConfig(BatchWriterConfig batchWriterConfig) {
       setProperty(ClientProperty.BATCH_WRITER_MAX_MEMORY_BYTES, batchWriterConfig.getMaxMemory());
-      setProperty(ClientProperty.BATCH_WRITER_MAX_LATENCY_SEC, batchWriterConfig.getMaxLatency(TimeUnit.SECONDS));
-      setProperty(ClientProperty.BATCH_WRITER_MAX_TIMEOUT_SEC, batchWriterConfig.getTimeout(TimeUnit.SECONDS));
-      setProperty(ClientProperty.BATCH_WRITER_MAX_WRITE_THREADS, batchWriterConfig.getMaxWriteThreads());
-      setProperty(ClientProperty.BATCH_WRITER_DURABILITY, batchWriterConfig.getDurability().toString());
+      setProperty(ClientProperty.BATCH_WRITER_MAX_LATENCY_SEC,
+          batchWriterConfig.getMaxLatency(TimeUnit.SECONDS));
+      setProperty(ClientProperty.BATCH_WRITER_MAX_TIMEOUT_SEC,
+          batchWriterConfig.getTimeout(TimeUnit.SECONDS));
+      setProperty(ClientProperty.BATCH_WRITER_MAX_WRITE_THREADS,
+          batchWriterConfig.getMaxWriteThreads());
+      setProperty(ClientProperty.BATCH_WRITER_DURABILITY,
+          batchWriterConfig.getDurability().toString());
       return this;
     }
 
@@ -386,7 +385,8 @@
             throw new IllegalArgumentException(e);
           }
         default:
-          throw new IllegalArgumentException("An authentication method (password, kerberos, etc) must be set");
+          throw new IllegalArgumentException(
+              "An authentication method (password, kerberos, etc) must be set");
       }
       return this;
     }
@@ -439,7 +439,8 @@
         setProperty(ClientProperty.AUTH_METHOD, "password");
       } else if (token instanceof KerberosToken) {
         setProperty(ClientProperty.AUTH_METHOD, "kerberos");
-        setProperty(ClientProperty.AUTH_KERBEROS_KEYTAB_PATH, ((KerberosToken) token).getKeytab().getAbsolutePath());
+        setProperty(ClientProperty.AUTH_KERBEROS_KEYTAB_PATH,
+            ((KerberosToken) token).getKeytab().getAbsolutePath());
       } else {
         setProperty(ClientProperty.AUTH_METHOD, "unknown");
       }
