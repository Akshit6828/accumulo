--- conflicted
+++ resolved
@@ -513,7 +513,7 @@
           } else if (scanState.range.getEndKey() != null
               && dataRange.beforeStartKey(scanState.range.getEndKey())) {
             // should not happen
-            throw new RuntimeException("Unexpected tablet, extent : " + loc.getExtent()
+            throw new IllegalStateException("Unexpected tablet, extent : " + loc.getExtent()
                 + "  range : " + scanState.range + " startRow : " + scanState.startRow);
           }
         }
@@ -579,72 +579,7 @@
               "Failed to retrieve next batch of key values before timeout");
         }
 
-<<<<<<< HEAD
         ScanAddress addr = getNextScanAddress(context, scanState, timeOut, startTime, maxSleepTime);
-=======
-        while (loc == null) {
-          long currentTime = System.currentTimeMillis();
-          if ((currentTime - startTime) / 1000.0 > timeOut) {
-            throw new ScanTimedOutException();
-          }
-
-          Span child1 = TraceUtil.startSpan(ThriftScanner.class, "scan::locateTablet");
-          try (Scope locateSpan = child1.makeCurrent()) {
-            loc = TabletLocator.getLocator(context, scanState.tableId).locateTablet(context,
-                scanState.startRow, scanState.skipStartRow, false);
-
-            if (loc == null) {
-              context.requireNotDeleted(scanState.tableId);
-              context.requireNotOffline(scanState.tableId, null);
-
-              error = "Failed to locate tablet for table : " + scanState.tableId + " row : "
-                  + scanState.startRow;
-              if (!error.equals(lastError)) {
-                log.debug("{}", error);
-              } else if (log.isTraceEnabled()) {
-                log.trace("{}", error);
-              }
-              lastError = error;
-              sleepMillis = pause(sleepMillis, maxSleepTime, scanState.runOnScanServer);
-            } else {
-              // when a tablet splits we do want to continue scanning the low child
-              // of the split if we are already passed it
-              Range dataRange = loc.getExtent().toDataRange();
-
-              if (scanState.range.getStartKey() != null
-                  && dataRange.afterEndKey(scanState.range.getStartKey())) {
-                // go to the next tablet
-                scanState.startRow = loc.getExtent().endRow();
-                scanState.skipStartRow = true;
-                loc = null;
-              } else if (scanState.range.getEndKey() != null
-                  && dataRange.beforeStartKey(scanState.range.getEndKey())) {
-                // should not happen
-                throw new IllegalStateException("Unexpected tablet, extent : " + loc.getExtent()
-                    + "  range : " + scanState.range + " startRow : " + scanState.startRow);
-              }
-            }
-          } catch (AccumuloServerException e) {
-            TraceUtil.setException(child1, e, true);
-            log.debug("Scan failed, server side exception : {}", e.getMessage());
-            throw e;
-          } catch (AccumuloException e) {
-            error = "exception from tablet loc " + e.getMessage();
-            if (!error.equals(lastError)) {
-              log.debug("{}", error);
-            } else if (log.isTraceEnabled()) {
-              log.trace("{}", error);
-            }
-
-            TraceUtil.setException(child1, e, false);
-
-            lastError = error;
-            sleepMillis = pause(sleepMillis, maxSleepTime, scanState.runOnScanServer);
-          } finally {
-            child1.end();
-          }
-        }
->>>>>>> b90d4790
 
         Span child2 = TraceUtil.startSpan(ThriftScanner.class, "scan::location",
             Map.of("tserver", addr.serverAddress));
