--- conflicted
+++ resolved
@@ -41,12 +41,8 @@
   private Authorizations authorizations;
   private Text tableId;
 
-<<<<<<< HEAD
-  public OfflineScanner(Instance instance, Credentials credentials, Table.ID tableId, Authorizations authorizations) {
-=======
-  public OfflineScanner(Instance instance, Credentials credentials, String tableId,
+  public OfflineScanner(Instance instance, Credentials credentials, Table.ID tableId,
       Authorizations authorizations) {
->>>>>>> f4f43feb
     checkArgument(instance != null, "instance is null");
     checkArgument(credentials != null, "credentials is null");
     checkArgument(tableId != null, "tableId is null");
