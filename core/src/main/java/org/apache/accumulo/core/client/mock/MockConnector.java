/*
 * Licensed to the Apache Software Foundation (ASF) under one or more
 * contributor license agreements.  See the NOTICE file distributed with
 * this work for additional information regarding copyright ownership.
 * The ASF licenses this file to You under the Apache License, Version 2.0
 * (the "License"); you may not use this file except in compliance with
 * the License.  You may obtain a copy of the License at
 *
 *     http://www.apache.org/licenses/LICENSE-2.0
 *
 * Unless required by applicable law or agreed to in writing, software
 * distributed under the License is distributed on an "AS IS" BASIS,
 * WITHOUT WARRANTIES OR CONDITIONS OF ANY KIND, either express or implied.
 * See the License for the specific language governing permissions and
 * limitations under the License.
 */
package org.apache.accumulo.core.client.mock;

import java.util.concurrent.TimeUnit;

import org.apache.accumulo.core.client.AccumuloSecurityException;
import org.apache.accumulo.core.client.BatchDeleter;
import org.apache.accumulo.core.client.BatchScanner;
import org.apache.accumulo.core.client.BatchWriter;
import org.apache.accumulo.core.client.BatchWriterConfig;
import org.apache.accumulo.core.client.ConditionalWriter;
import org.apache.accumulo.core.client.ConditionalWriterConfig;
import org.apache.accumulo.core.client.Connector;
import org.apache.accumulo.core.client.Instance;
import org.apache.accumulo.core.client.MultiTableBatchWriter;
import org.apache.accumulo.core.client.Scanner;
import org.apache.accumulo.core.client.TableNotFoundException;
import org.apache.accumulo.core.client.admin.InstanceOperations;
import org.apache.accumulo.core.client.admin.NamespaceOperations;
import org.apache.accumulo.core.client.admin.ReplicationOperations;
import org.apache.accumulo.core.client.admin.SecurityOperations;
import org.apache.accumulo.core.client.admin.TableOperations;
import org.apache.accumulo.core.client.impl.Credentials;
import org.apache.accumulo.core.client.impl.thrift.SecurityErrorCode;
import org.apache.accumulo.core.client.security.tokens.NullToken;
import org.apache.accumulo.core.security.Authorizations;

/**
 * @deprecated since 1.8.0; use MiniAccumuloCluster or a standard mock framework instead.
 */
@Deprecated
public class MockConnector extends Connector {

  String username;
  private final MockAccumulo acu;
  private final Instance instance;

  MockConnector(String username, MockInstance instance) throws AccumuloSecurityException {
    this(new Credentials(username, new NullToken()),
        new MockAccumulo(MockInstance.getDefaultFileSystem()), instance);
  }

  MockConnector(Credentials credentials, MockAccumulo acu, MockInstance instance)
      throws AccumuloSecurityException {
    if (credentials.getToken().isDestroyed())
      throw new AccumuloSecurityException(credentials.getPrincipal(),
          SecurityErrorCode.TOKEN_EXPIRED);
    this.username = credentials.getPrincipal();
    this.acu = acu;
    this.instance = instance;
  }

  @Override
  public BatchScanner createBatchScanner(String tableName, Authorizations authorizations,
      int numQueryThreads) throws TableNotFoundException {
    if (acu.tables.get(tableName) == null)
      throw new TableNotFoundException(tableName, tableName, "no such table");
    return acu.createBatchScanner(tableName, authorizations);
  }

  @Deprecated
  @Override
  public BatchDeleter createBatchDeleter(String tableName, Authorizations authorizations,
      int numQueryThreads, long maxMemory, long maxLatency, int maxWriteThreads)
      throws TableNotFoundException {
    if (acu.tables.get(tableName) == null)
      throw new TableNotFoundException(tableName, tableName, "no such table");
    return new MockBatchDeleter(acu, tableName, authorizations);
  }

  @Override
  public BatchDeleter createBatchDeleter(String tableName, Authorizations authorizations,
      int numQueryThreads, BatchWriterConfig config) throws TableNotFoundException {
    return createBatchDeleter(tableName, authorizations, numQueryThreads, config.getMaxMemory(),
        config.getMaxLatency(TimeUnit.MILLISECONDS), config.getMaxWriteThreads());
  }

  @Override
  public BatchDeleter createBatchDeleter(String tableName, Authorizations authorizations, int numQueryThreads) throws TableNotFoundException {
    return createBatchDeleter(tableName, authorizations, numQueryThreads, new BatchWriterConfig());
  }

  @Deprecated
  @Override
  public BatchWriter createBatchWriter(String tableName, long maxMemory, long maxLatency,
      int maxWriteThreads) throws TableNotFoundException {
    if (acu.tables.get(tableName) == null)
      throw new TableNotFoundException(tableName, tableName, "no such table");
    return new MockBatchWriter(acu, tableName);
  }

  @Override
  public BatchWriter createBatchWriter(String tableName, BatchWriterConfig config)
      throws TableNotFoundException {
    return createBatchWriter(tableName, config.getMaxMemory(),
        config.getMaxLatency(TimeUnit.MILLISECONDS), config.getMaxWriteThreads());
  }

  @Override
  public BatchWriter createBatchWriter(String tableName) throws TableNotFoundException {
    return createBatchWriter(tableName, new BatchWriterConfig());
  }

  @Deprecated
  @Override
  public MultiTableBatchWriter createMultiTableBatchWriter(long maxMemory, long maxLatency,
      int maxWriteThreads) {
    return new MockMultiTableBatchWriter(acu);
  }

  @Override
  public MultiTableBatchWriter createMultiTableBatchWriter(BatchWriterConfig config) {
    return createMultiTableBatchWriter(config.getMaxMemory(),
        config.getMaxLatency(TimeUnit.MILLISECONDS), config.getMaxWriteThreads());
  }

  @Override
<<<<<<< HEAD
  public MultiTableBatchWriter createMultiTableBatchWriter() {
    return createMultiTableBatchWriter(new BatchWriterConfig());
  }

  @Override
  public Scanner createScanner(String tableName, Authorizations authorizations) throws TableNotFoundException {
=======
  public Scanner createScanner(String tableName, Authorizations authorizations)
      throws TableNotFoundException {
>>>>>>> f4f43feb
    MockTable table = acu.tables.get(tableName);
    if (table == null)
      throw new TableNotFoundException(tableName, tableName, "no such table");
    return new MockScanner(table, authorizations);
  }

  @Override
  public Instance getInstance() {
    return instance;
  }

  @Override
  public String whoami() {
    return username;
  }

  @Override
  public TableOperations tableOperations() {
    return new MockTableOperations(acu, username);
  }

  @Override
  public SecurityOperations securityOperations() {
    return new MockSecurityOperations(acu);
  }

  @Override
  public InstanceOperations instanceOperations() {
    return new MockInstanceOperations(acu);
  }

  @Override
  public NamespaceOperations namespaceOperations() {
    return new MockNamespaceOperations(acu, username);
  }

  @Override
  public ConditionalWriter createConditionalWriter(String tableName, ConditionalWriterConfig config)
      throws TableNotFoundException {
    // TODO add implementation
    throw new UnsupportedOperationException();
  }

  @Override
  public ReplicationOperations replicationOperations() {
    // TODO add implementation
    throw new UnsupportedOperationException();
  }

}<|MERGE_RESOLUTION|>--- conflicted
+++ resolved
@@ -91,7 +91,8 @@
   }
 
   @Override
-  public BatchDeleter createBatchDeleter(String tableName, Authorizations authorizations, int numQueryThreads) throws TableNotFoundException {
+  public BatchDeleter createBatchDeleter(String tableName, Authorizations authorizations,
+      int numQueryThreads) throws TableNotFoundException {
     return createBatchDeleter(tableName, authorizations, numQueryThreads, new BatchWriterConfig());
   }
 
@@ -130,17 +131,13 @@
   }
 
   @Override
-<<<<<<< HEAD
   public MultiTableBatchWriter createMultiTableBatchWriter() {
     return createMultiTableBatchWriter(new BatchWriterConfig());
   }
 
   @Override
-  public Scanner createScanner(String tableName, Authorizations authorizations) throws TableNotFoundException {
-=======
   public Scanner createScanner(String tableName, Authorizations authorizations)
       throws TableNotFoundException {
->>>>>>> f4f43feb
     MockTable table = acu.tables.get(tableName);
     if (table == null)
       throw new TableNotFoundException(tableName, tableName, "no such table");
