--- conflicted
+++ resolved
@@ -570,13 +570,8 @@
 
             if (log.isTraceEnabled()) {
               log.trace("tid={} Splitting tablet {} on {} at {}", Thread.currentThread().getId(),
-<<<<<<< HEAD
                   tl.getExtent(), address, split);
-              timer = new OpTimer().start();
-=======
-                  tl.tablet_extent, address, split);
               timer = Timer.startNew();
->>>>>>> 41fd4827
             }
 
             client.splitTablet(TraceUtil.traceInfo(), context.rpcCreds(), tl.getExtent().toThrift(),
