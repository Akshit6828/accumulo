/*
 * Licensed to the Apache Software Foundation (ASF) under one or more
 * contributor license agreements.  See the NOTICE file distributed with
 * this work for additional information regarding copyright ownership.
 * The ASF licenses this file to You under the Apache License, Version 2.0
 * (the "License"); you may not use this file except in compliance with
 * the License.  You may obtain a copy of the License at
 *
 *     http://www.apache.org/licenses/LICENSE-2.0
 *
 * Unless required by applicable law or agreed to in writing, software
 * distributed under the License is distributed on an "AS IS" BASIS,
 * WITHOUT WARRANTIES OR CONDITIONS OF ANY KIND, either express or implied.
 * See the License for the specific language governing permissions and
 * limitations under the License.
 */
package org.apache.accumulo.core.client.impl;

import java.io.IOException;
import java.lang.management.CompilationMXBean;
import java.lang.management.GarbageCollectorMXBean;
import java.lang.management.ManagementFactory;
import java.util.ArrayList;
import java.util.Collections;
import java.util.HashMap;
import java.util.HashSet;
import java.util.Iterator;
import java.util.List;
import java.util.Map;
import java.util.Map.Entry;
import java.util.Set;
import java.util.Timer;
import java.util.TimerTask;
import java.util.TreeSet;
import java.util.concurrent.ExecutorService;
import java.util.concurrent.SynchronousQueue;
import java.util.concurrent.ThreadPoolExecutor;
import java.util.concurrent.TimeUnit;
import java.util.concurrent.atomic.AtomicInteger;
import java.util.concurrent.atomic.AtomicLong;

import org.apache.accumulo.core.client.AccumuloException;
import org.apache.accumulo.core.client.AccumuloSecurityException;
import org.apache.accumulo.core.client.BatchWriterConfig;
import org.apache.accumulo.core.client.Durability;
import org.apache.accumulo.core.client.MutationsRejectedException;
import org.apache.accumulo.core.client.TableDeletedException;
import org.apache.accumulo.core.client.TableNotFoundException;
import org.apache.accumulo.core.client.TableOfflineException;
import org.apache.accumulo.core.client.TimedOutException;
import org.apache.accumulo.core.client.impl.TabletLocator.TabletServerMutations;
import org.apache.accumulo.core.client.impl.thrift.SecurityErrorCode;
import org.apache.accumulo.core.client.impl.thrift.ThriftSecurityException;
import org.apache.accumulo.core.constraints.Violations;
import org.apache.accumulo.core.data.ConstraintViolationSummary;
import org.apache.accumulo.core.data.Mutation;
import org.apache.accumulo.core.data.TabletId;
import org.apache.accumulo.core.data.impl.KeyExtent;
import org.apache.accumulo.core.data.impl.TabletIdImpl;
import org.apache.accumulo.core.data.thrift.TMutation;
import org.apache.accumulo.core.data.thrift.UpdateErrors;
import org.apache.accumulo.core.master.state.tables.TableState;
import org.apache.accumulo.core.rpc.ThriftUtil;
import org.apache.accumulo.core.tabletserver.thrift.ConstraintViolationException;
import org.apache.accumulo.core.tabletserver.thrift.NotServingTabletException;
import org.apache.accumulo.core.tabletserver.thrift.TabletClientService;
import org.apache.accumulo.core.trace.Span;
import org.apache.accumulo.core.trace.Trace;
import org.apache.accumulo.core.trace.Tracer;
import org.apache.accumulo.core.trace.thrift.TInfo;
import org.apache.accumulo.core.util.HostAndPort;
import org.apache.accumulo.core.util.SimpleThreadPool;
import org.apache.thrift.TApplicationException;
import org.apache.thrift.TException;
import org.apache.thrift.TServiceClient;
import org.apache.thrift.transport.TTransportException;
import org.slf4j.Logger;
import org.slf4j.LoggerFactory;

import com.google.common.base.Joiner;

/*
 * Differences from previous TabletServerBatchWriter
 *   + As background threads finish sending mutations to tablet servers they decrement memory usage
 *   + Once the queue of unprocessed mutations reaches 50% it is always pushed to the background threads,
 *      even if they are currently processing... new mutations are merged with mutations currently
 *      processing in the background
 *   + Failed mutations are held for 1000ms and then re-added to the unprocessed queue
 *   + Flush holds adding of new mutations so it does not wait indefinitely
 *
 * Considerations
 *   + All background threads must catch and note Throwable
 *   + mutations for a single tablet server are only processed by one thread concurrently (if new mutations
 *      come in for a tablet server while one thread is processing mutations for it, no other thread should
 *      start processing those mutations)
 *
 * Memory accounting
 *   + when a mutation enters the system memory is incremented
 *   + when a mutation successfully leaves the system memory is decremented
 *
 *
 *
 */

public class TabletServerBatchWriter {

  private static final Logger log = LoggerFactory.getLogger(TabletServerBatchWriter.class);

  // basic configuration
  private final ClientContext context;
  private final long maxMem;
  private final long maxLatency;
  private final long timeout;
  private final Durability durability;

  // state
  private boolean flushing;
  private boolean closed;
  private MutationSet mutations;

  // background writer
  private final MutationWriter writer;

  // latency timers
  private final Timer jtimer = new Timer("BatchWriterLatencyTimer", true);
  private final Map<String,TimeoutTracker> timeoutTrackers = Collections
      .synchronizedMap(new HashMap<String,TabletServerBatchWriter.TimeoutTracker>());

  // stats
  private long totalMemUsed = 0;
  private long lastProcessingStartTime;

  private long totalAdded = 0;
  private final AtomicLong totalSent = new AtomicLong(0);
  private final AtomicLong totalBinned = new AtomicLong(0);
  private final AtomicLong totalBinTime = new AtomicLong(0);
  private final AtomicLong totalSendTime = new AtomicLong(0);
  private long startTime = 0;
  private long initialGCTimes;
  private long initialCompileTimes;
  private double initialSystemLoad;

  private AtomicInteger tabletServersBatchSum = new AtomicInteger(0);
  private AtomicInteger tabletBatchSum = new AtomicInteger(0);
  private AtomicInteger numBatches = new AtomicInteger(0);
  private AtomicInteger maxTabletBatch = new AtomicInteger(Integer.MIN_VALUE);
  private AtomicInteger minTabletBatch = new AtomicInteger(Integer.MAX_VALUE);
  private AtomicInteger minTabletServersBatch = new AtomicInteger(Integer.MAX_VALUE);
  private AtomicInteger maxTabletServersBatch = new AtomicInteger(Integer.MIN_VALUE);

  // error handling
  private final Violations violations = new Violations();
  private final Map<KeyExtent,Set<SecurityErrorCode>> authorizationFailures = new HashMap<>();
  private final HashSet<String> serverSideErrors = new HashSet<>();
  private final FailedMutations failedMutations = new FailedMutations();
  private int unknownErrors = 0;
  private boolean somethingFailed = false;
  private Throwable lastUnknownError = null;

  private static class TimeoutTracker {

    final String server;
    final long timeOut;
    long activityTime;
    Long firstErrorTime = null;

    TimeoutTracker(String server, long timeOut) {
      this.timeOut = timeOut;
      this.server = server;
    }

    void startingWrite() {
      activityTime = System.currentTimeMillis();
    }

    void madeProgress() {
      activityTime = System.currentTimeMillis();
      firstErrorTime = null;
    }

    void wroteNothing() {
      if (firstErrorTime == null) {
        firstErrorTime = activityTime;
      } else if (System.currentTimeMillis() - firstErrorTime > timeOut) {
        throw new TimedOutException(Collections.singleton(server));
      }
    }

    void errorOccured(Exception e) {
      wroteNothing();
    }

    public long getTimeOut() {
      return timeOut;
    }
  }

  public TabletServerBatchWriter(ClientContext context, BatchWriterConfig config) {
    this.context = context;
    this.maxMem = config.getMaxMemory();
    this.maxLatency = config.getMaxLatency(TimeUnit.MILLISECONDS) <= 0 ? Long.MAX_VALUE
        : config.getMaxLatency(TimeUnit.MILLISECONDS);
    this.timeout = config.getTimeout(TimeUnit.MILLISECONDS);
    this.mutations = new MutationSet();
    this.lastProcessingStartTime = System.currentTimeMillis();
    this.durability = config.getDurability();

    this.writer = new MutationWriter(config.getMaxWriteThreads());

    if (this.maxLatency != Long.MAX_VALUE) {
      jtimer.schedule(new TimerTask() {
        @Override
        public void run() {
          try {
            synchronized (TabletServerBatchWriter.this) {
              if ((System.currentTimeMillis()
                  - lastProcessingStartTime) > TabletServerBatchWriter.this.maxLatency)
                startProcessing();
            }
          } catch (Throwable t) {
            updateUnknownErrors("Max latency task failed " + t.getMessage(), t);
          }
        }
      }, 0, this.maxLatency / 4);
    }
  }

  private synchronized void startProcessing() {
    if (mutations.getMemoryUsed() == 0)
      return;
    lastProcessingStartTime = System.currentTimeMillis();
    try {
      writer.queueMutations(mutations);
    } catch (InterruptedException e) {
      log.warn("Mutations rejected from binning thread, retrying...");
      failedMutations.add(mutations);
    }
    mutations = new MutationSet();
  }

  private synchronized void decrementMemUsed(long amount) {
    totalMemUsed -= amount;
    this.notifyAll();
  }

  public synchronized void addMutation(Table.ID table, Mutation m) throws MutationsRejectedException {

    if (closed)
      throw new IllegalStateException("Closed");
    if (m.size() == 0)
      throw new IllegalArgumentException("Can not add empty mutations");

    checkForFailures();

    waitRTE(new WaitCondition() {
      @Override
      public boolean shouldWait() {
        return (totalMemUsed > maxMem || flushing) && !somethingFailed;
      }
    });

    // do checks again since things could have changed while waiting and not holding lock
    if (closed)
      throw new IllegalStateException("Closed");
    checkForFailures();

    if (startTime == 0) {
      startTime = System.currentTimeMillis();

      List<GarbageCollectorMXBean> gcmBeans = ManagementFactory.getGarbageCollectorMXBeans();
      for (GarbageCollectorMXBean garbageCollectorMXBean : gcmBeans) {
        initialGCTimes += garbageCollectorMXBean.getCollectionTime();
      }

      CompilationMXBean compMxBean = ManagementFactory.getCompilationMXBean();
      if (compMxBean.isCompilationTimeMonitoringSupported()) {
        initialCompileTimes = compMxBean.getTotalCompilationTime();
      }

      initialSystemLoad = ManagementFactory.getOperatingSystemMXBean().getSystemLoadAverage();
    }

    // create a copy of mutation so that after this method returns the user
    // is free to reuse the mutation object, like calling readFields... this
    // is important for the case where a mutation is passed from map to reduce
    // to batch writer... the map reduce code will keep passing the same mutation
    // object into the reduce method
    m = new Mutation(m);

    totalMemUsed += m.estimatedMemoryUsed();
    mutations.addMutation(table, m);
    totalAdded++;

    if (mutations.getMemoryUsed() >= maxMem / 2) {
      startProcessing();
      checkForFailures();
    }
  }

<<<<<<< HEAD
  public void addMutation(Table.ID table, Iterator<Mutation> iterator) throws MutationsRejectedException {
=======
  public void addMutation(String table, Iterator<Mutation> iterator)
      throws MutationsRejectedException {
>>>>>>> f4f43feb
    while (iterator.hasNext()) {
      addMutation(table, iterator.next());
    }
  }

  public synchronized void flush() throws MutationsRejectedException {

    if (closed)
      throw new IllegalStateException("Closed");

    Span span = Trace.start("flush");

    try {
      checkForFailures();

      if (flushing) {
        // some other thread is currently flushing, so wait
        waitRTE(new WaitCondition() {
          @Override
          public boolean shouldWait() {
            return flushing && !somethingFailed;
          }
        });

        checkForFailures();

        return;
      }

      flushing = true;

      startProcessing();
      checkForFailures();

      waitRTE(new WaitCondition() {
        @Override
        public boolean shouldWait() {
          return totalMemUsed > 0 && !somethingFailed;
        }
      });

      flushing = false;
      this.notifyAll();

      checkForFailures();
    } finally {
      span.stop();
      // somethingFailed = false;
    }
  }

  public synchronized void close() throws MutationsRejectedException {

    if (closed)
      return;

    Span span = Trace.start("close");
    try {
      closed = true;

      startProcessing();

      waitRTE(new WaitCondition() {
        @Override
        public boolean shouldWait() {
          return totalMemUsed > 0 && !somethingFailed;
        }
      });

      logStats();

      checkForFailures();
    } finally {
      // make a best effort to release these resources
      writer.binningThreadPool.shutdownNow();
      writer.sendThreadPool.shutdownNow();
      jtimer.cancel();
      span.stop();
    }
  }

  private void logStats() {
    if (log.isTraceEnabled()) {
      long finishTime = System.currentTimeMillis();

      long finalGCTimes = 0;
      List<GarbageCollectorMXBean> gcmBeans = ManagementFactory.getGarbageCollectorMXBeans();
      for (GarbageCollectorMXBean garbageCollectorMXBean : gcmBeans) {
        finalGCTimes += garbageCollectorMXBean.getCollectionTime();
      }

      CompilationMXBean compMxBean = ManagementFactory.getCompilationMXBean();
      long finalCompileTimes = 0;
      if (compMxBean.isCompilationTimeMonitoringSupported()) {
        finalCompileTimes = compMxBean.getTotalCompilationTime();
      }

      double averageRate = totalSent.get() / (totalSendTime.get() / 1000.0);
      double overallRate = totalAdded / ((finishTime - startTime) / 1000.0);

      double finalSystemLoad = ManagementFactory.getOperatingSystemMXBean().getSystemLoadAverage();

      log.trace("");
      log.trace("TABLET SERVER BATCH WRITER STATISTICS");
      log.trace(String.format("Added                : %,10d mutations", totalAdded));
      log.trace(String.format("Sent                 : %,10d mutations", totalSent.get()));
      log.trace(String.format("Resent percentage   : %10.2f%s",
          (totalSent.get() - totalAdded) / (double) totalAdded * 100.0, "%"));
      log.trace(
          String.format("Overall time         : %,10.2f secs", (finishTime - startTime) / 1000.0));
      log.trace(String.format("Overall send rate    : %,10.2f mutations/sec", overallRate));
      log.trace(
          String.format("Send efficiency      : %10.2f%s", overallRate / averageRate * 100.0, "%"));
      log.trace("");
      log.trace("BACKGROUND WRITER PROCESS STATISTICS");
      log.trace(
          String.format("Total send time      : %,10.2f secs %6.2f%s", totalSendTime.get() / 1000.0,
              100.0 * totalSendTime.get() / (finishTime - startTime), "%"));
      log.trace(String.format("Average send rate    : %,10.2f mutations/sec", averageRate));
      log.trace(String.format("Total bin time       : %,10.2f secs %6.2f%s",
          totalBinTime.get() / 1000.0, 100.0 * totalBinTime.get() / (finishTime - startTime), "%"));
      log.trace(String.format("Average bin rate     : %,10.2f mutations/sec",
          totalBinned.get() / (totalBinTime.get() / 1000.0)));
      log.trace(String.format("tservers per batch   : %,8.2f avg  %,6d min %,6d max",
          (float) (numBatches.get() != 0 ? (tabletServersBatchSum.get() / numBatches.get()) : 0),
          minTabletServersBatch.get(), maxTabletServersBatch.get()));
      log.trace(String.format("tablets per batch    : %,8.2f avg  %,6d min %,6d max",
          (float) (numBatches.get() != 0 ? (tabletBatchSum.get() / numBatches.get()) : 0),
          minTabletBatch.get(), maxTabletBatch.get()));
      log.trace("");
      log.trace("SYSTEM STATISTICS");
      log.trace(String.format("JVM GC Time          : %,10.2f secs",
          ((finalGCTimes - initialGCTimes) / 1000.0)));
      if (compMxBean.isCompilationTimeMonitoringSupported()) {
        log.trace(String.format("JVM Compile Time     : %,10.2f secs",
            (finalCompileTimes - initialCompileTimes) / 1000.0));
      }
      log.trace(String.format("System load average : initial=%6.2f final=%6.2f", initialSystemLoad,
          finalSystemLoad));
    }
  }

  private void updateSendStats(long count, long time) {
    totalSent.addAndGet(count);
    totalSendTime.addAndGet(time);
  }

  public void updateBinningStats(int count, long time,
      Map<String,TabletServerMutations<Mutation>> binnedMutations) {
    if (log.isTraceEnabled()) {
      totalBinTime.addAndGet(time);
      totalBinned.addAndGet(count);
      updateBatchStats(binnedMutations);
    }
  }

  private static void computeMin(AtomicInteger stat, int update) {
    int old = stat.get();
    while (!stat.compareAndSet(old, Math.min(old, update))) {
      old = stat.get();
    }
  }

  private static void computeMax(AtomicInteger stat, int update) {
    int old = stat.get();
    while (!stat.compareAndSet(old, Math.max(old, update))) {
      old = stat.get();
    }
  }

  private void updateBatchStats(Map<String,TabletServerMutations<Mutation>> binnedMutations) {
    tabletServersBatchSum.addAndGet(binnedMutations.size());

    computeMin(minTabletServersBatch, binnedMutations.size());
    computeMax(maxTabletServersBatch, binnedMutations.size());

    int numTablets = 0;

    for (Entry<String,TabletServerMutations<Mutation>> entry : binnedMutations.entrySet()) {
      TabletServerMutations<Mutation> tsm = entry.getValue();
      numTablets += tsm.getMutations().size();
    }

    tabletBatchSum.addAndGet(numTablets);

    computeMin(minTabletBatch, numTablets);
    computeMax(maxTabletBatch, numTablets);

    numBatches.incrementAndGet();
  }

  private interface WaitCondition {
    boolean shouldWait();
  }

  private void waitRTE(WaitCondition condition) {
    try {
      while (condition.shouldWait()) {
        wait();
      }
    } catch (InterruptedException e) {
      throw new RuntimeException(e);
    }
  }

  // BEGIN code for handling unrecoverable errors

  private void updatedConstraintViolations(List<ConstraintViolationSummary> cvsList) {
    if (cvsList.size() > 0) {
      synchronized (this) {
        somethingFailed = true;
        violations.add(cvsList);
        this.notifyAll();
      }
    }
  }

  private void updateAuthorizationFailures(Set<KeyExtent> keySet, SecurityErrorCode code) {
    HashMap<KeyExtent,SecurityErrorCode> map = new HashMap<>();
    for (KeyExtent ke : keySet)
      map.put(ke, code);

    updateAuthorizationFailures(map);
  }

  private void updateAuthorizationFailures(Map<KeyExtent,SecurityErrorCode> authorizationFailures) {
    if (authorizationFailures.size() > 0) {

      // was a table deleted?
      HashSet<Table.ID> tableIds = new HashSet<>();
      for (KeyExtent ke : authorizationFailures.keySet())
        tableIds.add(ke.getTableId());

      Tables.clearCache(context.getInstance());
      for (Table.ID tableId : tableIds)
        if (!Tables.exists(context.getInstance(), tableId))
          throw new TableDeletedException(tableId.canonicalID());

      synchronized (this) {
        somethingFailed = true;
        mergeAuthorizationFailures(this.authorizationFailures, authorizationFailures);
        this.notifyAll();
      }
    }
  }

  private void mergeAuthorizationFailures(Map<KeyExtent,Set<SecurityErrorCode>> source,
      Map<KeyExtent,SecurityErrorCode> addition) {
    for (Entry<KeyExtent,SecurityErrorCode> entry : addition.entrySet()) {
      Set<SecurityErrorCode> secs = source.get(entry.getKey());
      if (secs == null) {
        secs = new HashSet<>();
        source.put(entry.getKey(), secs);
      }
      secs.add(entry.getValue());
    }
  }

  private synchronized void updateServerErrors(String server, Exception e) {
    somethingFailed = true;
    this.serverSideErrors.add(server);
    this.notifyAll();
    log.error("Server side error on {}", server, e);
  }

  private synchronized void updateUnknownErrors(String msg, Throwable t) {
    somethingFailed = true;
    unknownErrors++;
    this.lastUnknownError = t;
    this.notifyAll();
    if (t instanceof TableDeletedException || t instanceof TableOfflineException
        || t instanceof TimedOutException)
      log.debug("{}", msg, t); // this is not unknown
    else
      log.error("{}", msg, t);
  }

  private void checkForFailures() throws MutationsRejectedException {
    if (somethingFailed) {
      List<ConstraintViolationSummary> cvsList = violations.asList();
      HashMap<TabletId,Set<org.apache.accumulo.core.client.security.SecurityErrorCode>> af = new HashMap<>();
      for (Entry<KeyExtent,Set<SecurityErrorCode>> entry : authorizationFailures.entrySet()) {
        HashSet<org.apache.accumulo.core.client.security.SecurityErrorCode> codes = new HashSet<>();

        for (SecurityErrorCode sce : entry.getValue()) {
          codes.add(org.apache.accumulo.core.client.security.SecurityErrorCode.valueOf(sce.name()));
        }

        af.put(new TabletIdImpl(entry.getKey()), codes);
      }

      throw new MutationsRejectedException(context.getInstance(), cvsList, af, serverSideErrors,
          unknownErrors, lastUnknownError);
    }
  }

  // END code for handling unrecoverable errors

  // BEGIN code for handling failed mutations

  /**
   * Add mutations that previously failed back into the mix
   */
  private synchronized void addFailedMutations(MutationSet failedMutations) throws Exception {
    mutations.addAll(failedMutations);
    if (mutations.getMemoryUsed() >= maxMem / 2 || closed || flushing) {
      startProcessing();
    }
  }

  private class FailedMutations extends TimerTask {

    private MutationSet recentFailures = null;
    private long initTime;

    FailedMutations() {
      jtimer.schedule(this, 0, 500);
    }

    private MutationSet init() {
      if (recentFailures == null) {
        recentFailures = new MutationSet();
        initTime = System.currentTimeMillis();
      }
      return recentFailures;
    }

    synchronized void add(Table.ID table, ArrayList<Mutation> tableFailures) {
      init().addAll(table, tableFailures);
    }

    synchronized void add(MutationSet failures) {
      init().addAll(failures);
    }

    synchronized void add(String location, TabletServerMutations<Mutation> tsm) {
      init();
      for (Entry<KeyExtent,List<Mutation>> entry : tsm.getMutations().entrySet()) {
        recentFailures.addAll(entry.getKey().getTableId(), entry.getValue());
      }

    }

    @Override
    public void run() {
      try {
        MutationSet rf = null;

        synchronized (this) {
          if (recentFailures != null && System.currentTimeMillis() - initTime > 1000) {
            rf = recentFailures;
            recentFailures = null;
          }
        }

        if (rf != null) {
          if (log.isTraceEnabled())
<<<<<<< HEAD
            log.trace("tid={}  Requeuing {} failed mutations", Thread.currentThread().getId(), rf.size());
=======
            log.trace("tid=" + Thread.currentThread().getId() + "  Requeuing " + rf.size()
                + " failed mutations");
>>>>>>> f4f43feb
          addFailedMutations(rf);
        }
      } catch (Throwable t) {
        updateUnknownErrors("tid=" + Thread.currentThread().getId()
            + "  Failed to requeue failed mutations " + t.getMessage(), t);
        cancel();
      }
    }
  }

  // END code for handling failed mutations

  // BEGIN code for sending mutations to tablet servers using background threads

  private class MutationWriter {

    private static final int MUTATION_BATCH_SIZE = 1 << 17;
    private final ExecutorService sendThreadPool;
    private final SimpleThreadPool binningThreadPool;
    private final Map<String,TabletServerMutations<Mutation>> serversMutations;
    private final Set<String> queued;
    private final Map<Table.ID,TabletLocator> locators;

    public MutationWriter(int numSendThreads) {
      serversMutations = new HashMap<>();
      queued = new HashSet<>();
      sendThreadPool = new SimpleThreadPool(numSendThreads, this.getClass().getName());
      locators = new HashMap<>();
      binningThreadPool = new SimpleThreadPool(1, "BinMutations", new SynchronousQueue<>());
      binningThreadPool.setRejectedExecutionHandler(new ThreadPoolExecutor.CallerRunsPolicy());
    }

    private synchronized TabletLocator getLocator(Table.ID tableId) {
      TabletLocator ret = locators.get(tableId);
      if (ret == null) {
        ret = new TimeoutTabletLocator(timeout, context, tableId);
        locators.put(tableId, ret);
      }

      return ret;
    }

<<<<<<< HEAD
    private void binMutations(MutationSet mutationsToProcess, Map<String,TabletServerMutations<Mutation>> binnedMutations) {
      Table.ID tableId = null;
=======
    private void binMutations(MutationSet mutationsToProcess,
        Map<String,TabletServerMutations<Mutation>> binnedMutations) {
      String tableId = null;
>>>>>>> f4f43feb
      try {
        Set<Entry<Table.ID,List<Mutation>>> es = mutationsToProcess.getMutations().entrySet();
        for (Entry<Table.ID,List<Mutation>> entry : es) {
          tableId = entry.getKey();
          TabletLocator locator = getLocator(tableId);
          List<Mutation> tableMutations = entry.getValue();

          if (tableMutations != null) {
            ArrayList<Mutation> tableFailures = new ArrayList<>();
            locator.binMutations(context, tableMutations, binnedMutations, tableFailures);

            if (tableFailures.size() > 0) {
              failedMutations.add(tableId, tableFailures);

              if (tableFailures.size() == tableMutations.size())
                if (!Tables.exists(context.getInstance(), entry.getKey()))
                  throw new TableDeletedException(entry.getKey().canonicalID());
                else if (Tables.getTableState(context.getInstance(), tableId) == TableState.OFFLINE)
                  throw new TableOfflineException(context.getInstance(), entry.getKey().canonicalID());
            }
          }

        }
        return;
      } catch (AccumuloServerException ase) {
        updateServerErrors(ase.getServer(), ase);
      } catch (AccumuloException ae) {
        // assume an IOError communicating with metadata tablet
        failedMutations.add(mutationsToProcess);
      } catch (AccumuloSecurityException e) {
<<<<<<< HEAD
        updateAuthorizationFailures(Collections.singletonMap(new KeyExtent(tableId, null, null), SecurityErrorCode.valueOf(e.getSecurityErrorCode().name())));
      } catch (TableDeletedException | TableNotFoundException | TableOfflineException e) {
=======
        updateAuthorizationFailures(Collections.singletonMap(new KeyExtent(tableId, null, null),
            SecurityErrorCode.valueOf(e.getSecurityErrorCode().name())));
      } catch (TableDeletedException e) {
        updateUnknownErrors(e.getMessage(), e);
      } catch (TableOfflineException e) {
        updateUnknownErrors(e.getMessage(), e);
      } catch (TableNotFoundException e) {
>>>>>>> f4f43feb
        updateUnknownErrors(e.getMessage(), e);
      }

      // an error ocurred
      binnedMutations.clear();

    }

    void queueMutations(final MutationSet mutationsToSend) throws InterruptedException {
      if (null == mutationsToSend)
        return;
      binningThreadPool.execute(Trace.wrap(new Runnable() {

        @Override
        public void run() {
          if (null != mutationsToSend) {
            try {
              log.trace("{} - binning {} mutations", Thread.currentThread().getName(),
                  mutationsToSend.size());
              addMutations(mutationsToSend);
            } catch (Exception e) {
              updateUnknownErrors("Error processing mutation set", e);
            }
          }
        }
      }));
    }

    private void addMutations(MutationSet mutationsToSend) {
      Map<String,TabletServerMutations<Mutation>> binnedMutations = new HashMap<>();
      Span span = Trace.start("binMutations");
      try {
        long t1 = System.currentTimeMillis();
        binMutations(mutationsToSend, binnedMutations);
        long t2 = System.currentTimeMillis();
        updateBinningStats(mutationsToSend.size(), (t2 - t1), binnedMutations);
      } finally {
        span.stop();
      }
      addMutations(binnedMutations);
    }

    private synchronized void addMutations(
        Map<String,TabletServerMutations<Mutation>> binnedMutations) {

      int count = 0;

      // merge mutations into existing mutations for a tablet server
      for (Entry<String,TabletServerMutations<Mutation>> entry : binnedMutations.entrySet()) {
        String server = entry.getKey();

        TabletServerMutations<Mutation> currentMutations = serversMutations.get(server);

        if (currentMutations == null) {
          serversMutations.put(server, entry.getValue());
        } else {
          for (Entry<KeyExtent,List<Mutation>> entry2 : entry.getValue().getMutations()
              .entrySet()) {
            for (Mutation m : entry2.getValue()) {
              currentMutations.addMutation(entry2.getKey(), m);
            }
          }
        }

        if (log.isTraceEnabled())
          for (Entry<KeyExtent,List<Mutation>> entry2 : entry.getValue().getMutations().entrySet())
            count += entry2.getValue().size();

      }

      if (count > 0 && log.isTraceEnabled())
        log.trace(String.format("Started sending %,d mutations to %,d tablet servers", count,
            binnedMutations.keySet().size()));

      // randomize order of servers
      ArrayList<String> servers = new ArrayList<>(binnedMutations.keySet());
      Collections.shuffle(servers);

      for (String server : servers)
        if (!queued.contains(server)) {
          sendThreadPool.submit(Trace.wrap(new SendTask(server)));
          queued.add(server);
        }
    }

    private synchronized TabletServerMutations<Mutation> getMutationsToSend(String server) {
      TabletServerMutations<Mutation> tsmuts = serversMutations.remove(server);
      if (tsmuts == null)
        queued.remove(server);

      return tsmuts;
    }

    class SendTask implements Runnable {

      final private String location;

      SendTask(String server) {
        this.location = server;
      }

      @Override
      public void run() {
        try {
          TabletServerMutations<Mutation> tsmuts = getMutationsToSend(location);

          while (tsmuts != null) {
            send(tsmuts);
            tsmuts = getMutationsToSend(location);
          }

          return;
        } catch (Throwable t) {
          updateUnknownErrors(
              "Failed to send tablet server " + location + " its batch : " + t.getMessage(), t);
        }
      }

      public void send(TabletServerMutations<Mutation> tsm)
          throws AccumuloServerException, AccumuloSecurityException {

        MutationSet failures = null;

        String oldName = Thread.currentThread().getName();

        Map<KeyExtent,List<Mutation>> mutationBatch = tsm.getMutations();
        try {

          long count = 0;

          Set<Table.ID> tableIds = new TreeSet<>();
          for (Map.Entry<KeyExtent,List<Mutation>> entry : mutationBatch.entrySet()) {
            count += entry.getValue().size();
            tableIds.add(entry.getKey().getTableId());
          }

          String msg = "sending " + String.format("%,d", count) + " mutations to "
              + String.format("%,d", mutationBatch.size()) + " tablets at " + location + " tids: ["
              + Joiner.on(',').join(tableIds) + ']';
          Thread.currentThread().setName(msg);

          Span span = Trace.start("sendMutations");
          try {

            TimeoutTracker timeoutTracker = timeoutTrackers.get(location);
            if (timeoutTracker == null) {
              timeoutTracker = new TimeoutTracker(location, timeout);
              timeoutTrackers.put(location, timeoutTracker);
            }

            long st1 = System.currentTimeMillis();
            failures = sendMutationsToTabletServer(location, mutationBatch, timeoutTracker);
            long st2 = System.currentTimeMillis();
            if (log.isTraceEnabled())
              log.trace("sent " + String.format("%,d", count) + " mutations to " + location + " in "
                  + String.format("%.2f secs (%,.2f mutations/sec) with %,d failures",
                      (st2 - st1) / 1000.0, count / ((st2 - st1) / 1000.0), failures.size()));

            long successBytes = 0;
            for (Entry<KeyExtent,List<Mutation>> entry : mutationBatch.entrySet()) {
              for (Mutation mutation : entry.getValue()) {
                successBytes += mutation.estimatedMemoryUsed();
              }
            }

            if (failures.size() > 0) {
              failedMutations.add(failures);
              successBytes -= failures.getMemoryUsed();
            }

            updateSendStats(count, st2 - st1);
            decrementMemUsed(successBytes);

          } finally {
            span.stop();
          }
        } catch (IOException e) {
          if (log.isTraceEnabled())
            log.trace("failed to send mutations to {} : {}", location, e.getMessage());

          HashSet<Table.ID> tables = new HashSet<>();
          for (KeyExtent ke : mutationBatch.keySet())
            tables.add(ke.getTableId());

          for (Table.ID table : tables)
            getLocator(table).invalidateCache(context.getInstance(), location);

          failedMutations.add(location, tsm);
        } finally {
          Thread.currentThread().setName(oldName);
        }
      }
    }

    private MutationSet sendMutationsToTabletServer(String location,
        Map<KeyExtent,List<Mutation>> tabMuts, TimeoutTracker timeoutTracker)
        throws IOException, AccumuloSecurityException, AccumuloServerException {
      if (tabMuts.size() == 0) {
        return new MutationSet();
      }
      TInfo tinfo = Tracer.traceInfo();

      timeoutTracker.startingWrite();

      try {
        final HostAndPort parsedServer = HostAndPort.fromString(location);
        final TabletClientService.Iface client;

        if (timeoutTracker.getTimeOut() < context.getClientTimeoutInMillis())
          client = ThriftUtil.getTServerClient(parsedServer, context, timeoutTracker.getTimeOut());
        else
          client = ThriftUtil.getTServerClient(parsedServer, context);

        try {
          MutationSet allFailures = new MutationSet();

          if (tabMuts.size() == 1 && tabMuts.values().iterator().next().size() == 1) {
            Entry<KeyExtent,List<Mutation>> entry = tabMuts.entrySet().iterator().next();

            try {
              client.update(tinfo, context.rpcCreds(), entry.getKey().toThrift(),
                  entry.getValue().get(0).toThrift(), DurabilityImpl.toThrift(durability));
            } catch (NotServingTabletException e) {
              allFailures.addAll(entry.getKey().getTableId(), entry.getValue());
              getLocator(entry.getKey().getTableId()).invalidateCache(entry.getKey());
            } catch (ConstraintViolationException e) {
              updatedConstraintViolations(
                  Translator.translate(e.violationSummaries, Translators.TCVST));
            }
            timeoutTracker.madeProgress();
          } else {

            long usid = client.startUpdate(tinfo, context.rpcCreds(),
                DurabilityImpl.toThrift(durability));

            List<TMutation> updates = new ArrayList<>();
            for (Entry<KeyExtent,List<Mutation>> entry : tabMuts.entrySet()) {
              long size = 0;
              Iterator<Mutation> iter = entry.getValue().iterator();
              while (iter.hasNext()) {
                while (size < MUTATION_BATCH_SIZE && iter.hasNext()) {
                  Mutation mutation = iter.next();
                  updates.add(mutation.toThrift());
                  size += mutation.numBytes();
                }

                client.applyUpdates(tinfo, usid, entry.getKey().toThrift(), updates);
                updates.clear();
                size = 0;
              }
            }

            UpdateErrors updateErrors = client.closeUpdate(tinfo, usid);

            Map<KeyExtent,Long> failures = Translator.translate(updateErrors.failedExtents,
                Translators.TKET);
            updatedConstraintViolations(
                Translator.translate(updateErrors.violationSummaries, Translators.TCVST));
            updateAuthorizationFailures(
                Translator.translate(updateErrors.authorizationFailures, Translators.TKET));

            long totalCommitted = 0;

            for (Entry<KeyExtent,Long> entry : failures.entrySet()) {
              KeyExtent failedExtent = entry.getKey();
              int numCommitted = (int) (long) entry.getValue();
              totalCommitted += numCommitted;

              Table.ID tableId = failedExtent.getTableId();

              getLocator(tableId).invalidateCache(failedExtent);

              ArrayList<Mutation> mutations = (ArrayList<Mutation>) tabMuts.get(failedExtent);
              allFailures.addAll(tableId, mutations.subList(numCommitted, mutations.size()));
            }

            if (failures.keySet().containsAll(tabMuts.keySet()) && totalCommitted == 0) {
              // nothing was successfully written
              timeoutTracker.wroteNothing();
            } else {
              // successfully wrote something to tablet server
              timeoutTracker.madeProgress();
            }
          }
          return allFailures;
        } finally {
          ThriftUtil.returnClient((TServiceClient) client);
        }
      } catch (TTransportException e) {
        timeoutTracker.errorOccured(e);
        throw new IOException(e);
      } catch (TApplicationException tae) {
        updateServerErrors(location, tae);
        throw new AccumuloServerException(location, tae);
      } catch (ThriftSecurityException e) {
        updateAuthorizationFailures(tabMuts.keySet(), e.code);
        throw new AccumuloSecurityException(e.user, e.code, e);
      } catch (TException e) {
        throw new IOException(e);
      }
    }
  }

  // END code for sending mutations to tablet servers using background threads

  private static class MutationSet {

    private final HashMap<Table.ID,List<Mutation>> mutations;
    private int memoryUsed = 0;

    MutationSet() {
      mutations = new HashMap<>();
    }

    void addMutation(Table.ID table, Mutation mutation) {
      List<Mutation> tabMutList = mutations.get(table);
      if (tabMutList == null) {
        tabMutList = new ArrayList<>();
        mutations.put(table, tabMutList);
      }

      tabMutList.add(mutation);

      memoryUsed += mutation.estimatedMemoryUsed();
    }

    Map<Table.ID,List<Mutation>> getMutations() {
      return mutations;
    }

    int size() {
      int result = 0;
      for (List<Mutation> perTable : mutations.values()) {
        result += perTable.size();
      }
      return result;
    }

    public void addAll(MutationSet failures) {
      Set<Entry<Table.ID,List<Mutation>>> es = failures.getMutations().entrySet();

      for (Entry<Table.ID,List<Mutation>> entry : es) {
        Table.ID table = entry.getKey();

        for (Mutation mutation : entry.getValue()) {
          addMutation(table, mutation);
        }
      }
    }

    public void addAll(Table.ID table, List<Mutation> mutations) {
      for (Mutation mutation : mutations) {
        addMutation(table, mutation);
      }
    }

    public int getMemoryUsed() {
      return memoryUsed;
    }

  }
}<|MERGE_RESOLUTION|>--- conflicted
+++ resolved
@@ -243,7 +243,8 @@
     this.notifyAll();
   }
 
-  public synchronized void addMutation(Table.ID table, Mutation m) throws MutationsRejectedException {
+  public synchronized void addMutation(Table.ID table, Mutation m)
+      throws MutationsRejectedException {
 
     if (closed)
       throw new IllegalStateException("Closed");
@@ -297,12 +298,8 @@
     }
   }
 
-<<<<<<< HEAD
-  public void addMutation(Table.ID table, Iterator<Mutation> iterator) throws MutationsRejectedException {
-=======
-  public void addMutation(String table, Iterator<Mutation> iterator)
+  public void addMutation(Table.ID table, Iterator<Mutation> iterator)
       throws MutationsRejectedException {
->>>>>>> f4f43feb
     while (iterator.hasNext()) {
       addMutation(table, iterator.next());
     }
@@ -660,12 +657,8 @@
 
         if (rf != null) {
           if (log.isTraceEnabled())
-<<<<<<< HEAD
-            log.trace("tid={}  Requeuing {} failed mutations", Thread.currentThread().getId(), rf.size());
-=======
-            log.trace("tid=" + Thread.currentThread().getId() + "  Requeuing " + rf.size()
-                + " failed mutations");
->>>>>>> f4f43feb
+            log.trace("tid={}  Requeuing {} failed mutations", Thread.currentThread().getId(),
+                rf.size());
           addFailedMutations(rf);
         }
       } catch (Throwable t) {
@@ -708,14 +701,9 @@
       return ret;
     }
 
-<<<<<<< HEAD
-    private void binMutations(MutationSet mutationsToProcess, Map<String,TabletServerMutations<Mutation>> binnedMutations) {
-      Table.ID tableId = null;
-=======
     private void binMutations(MutationSet mutationsToProcess,
         Map<String,TabletServerMutations<Mutation>> binnedMutations) {
-      String tableId = null;
->>>>>>> f4f43feb
+      Table.ID tableId = null;
       try {
         Set<Entry<Table.ID,List<Mutation>>> es = mutationsToProcess.getMutations().entrySet();
         for (Entry<Table.ID,List<Mutation>> entry : es) {
@@ -734,7 +722,8 @@
                 if (!Tables.exists(context.getInstance(), entry.getKey()))
                   throw new TableDeletedException(entry.getKey().canonicalID());
                 else if (Tables.getTableState(context.getInstance(), tableId) == TableState.OFFLINE)
-                  throw new TableOfflineException(context.getInstance(), entry.getKey().canonicalID());
+                  throw new TableOfflineException(context.getInstance(),
+                      entry.getKey().canonicalID());
             }
           }
 
@@ -746,18 +735,9 @@
         // assume an IOError communicating with metadata tablet
         failedMutations.add(mutationsToProcess);
       } catch (AccumuloSecurityException e) {
-<<<<<<< HEAD
-        updateAuthorizationFailures(Collections.singletonMap(new KeyExtent(tableId, null, null), SecurityErrorCode.valueOf(e.getSecurityErrorCode().name())));
-      } catch (TableDeletedException | TableNotFoundException | TableOfflineException e) {
-=======
         updateAuthorizationFailures(Collections.singletonMap(new KeyExtent(tableId, null, null),
             SecurityErrorCode.valueOf(e.getSecurityErrorCode().name())));
-      } catch (TableDeletedException e) {
-        updateUnknownErrors(e.getMessage(), e);
-      } catch (TableOfflineException e) {
-        updateUnknownErrors(e.getMessage(), e);
-      } catch (TableNotFoundException e) {
->>>>>>> f4f43feb
+      } catch (TableDeletedException | TableNotFoundException | TableOfflineException e) {
         updateUnknownErrors(e.getMessage(), e);
       }
 
