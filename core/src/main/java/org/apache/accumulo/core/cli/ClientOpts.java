--- conflicted
+++ resolved
@@ -111,15 +111,11 @@
 
   @Parameter(names = "--password", converter = PasswordConverter.class, description = "Enter the connection password", password = true)
   public Password securePassword = null;
-<<<<<<< HEAD
-
-=======
-  
+
   @DynamicParameter(names = "-l",
       description = "login properties in the format key=value. Reuse -l for each property (prompt for properties if this option is missing")
   public Map<String,String> loginProps = new LinkedHashMap<String,String>();
   
->>>>>>> c5cead22
   public AuthenticationToken getToken() {
     if (!loginProps.isEmpty()) {
       Properties props = new Properties();
