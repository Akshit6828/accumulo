/*
 * Licensed to the Apache Software Foundation (ASF) under one
 * or more contributor license agreements.  See the NOTICE file
 * distributed with this work for additional information
 * regarding copyright ownership.  The ASF licenses this file
 * to you under the Apache License, Version 2.0 (the
 * "License"); you may not use this file except in compliance
 * with the License.  You may obtain a copy of the License at
 *
 *   https://www.apache.org/licenses/LICENSE-2.0
 *
 * Unless required by applicable law or agreed to in writing,
 * software distributed under the License is distributed on an
 * "AS IS" BASIS, WITHOUT WARRANTIES OR CONDITIONS OF ANY
 * KIND, either express or implied.  See the License for the
 * specific language governing permissions and limitations
 * under the License.
 */
package org.apache.accumulo.core.file.rfile;

import static java.util.Objects.requireNonNull;

import java.io.DataInput;
import java.io.DataInputStream;
import java.io.DataOutput;
import java.io.DataOutputStream;
import java.io.IOException;
import java.io.PrintStream;
import java.io.UncheckedIOException;
import java.util.ArrayList;
import java.util.Collection;
import java.util.Collections;
import java.util.HashMap;
import java.util.HashSet;
import java.util.Iterator;
import java.util.LinkedList;
import java.util.List;
import java.util.Map;
import java.util.Map.Entry;
import java.util.Objects;
import java.util.Set;
import java.util.TreeMap;
import java.util.concurrent.atomic.AtomicBoolean;

import org.apache.accumulo.core.client.SampleNotPresentException;
import org.apache.accumulo.core.client.sample.Sampler;
import org.apache.accumulo.core.client.sample.SamplerConfiguration;
import org.apache.accumulo.core.conf.DefaultConfiguration;
import org.apache.accumulo.core.conf.Property;
import org.apache.accumulo.core.data.ArrayByteSequence;
import org.apache.accumulo.core.data.ByteSequence;
import org.apache.accumulo.core.data.Key;
import org.apache.accumulo.core.data.Range;
import org.apache.accumulo.core.data.Value;
import org.apache.accumulo.core.dataImpl.KeyExtent;
import org.apache.accumulo.core.file.FileSKVIterator;
import org.apache.accumulo.core.file.FileSKVWriter;
import org.apache.accumulo.core.file.NoSuchMetaStoreException;
import org.apache.accumulo.core.file.blockfile.impl.CachableBlockFile;
import org.apache.accumulo.core.file.blockfile.impl.CachableBlockFile.CachableBuilder;
import org.apache.accumulo.core.file.blockfile.impl.CacheProvider;
import org.apache.accumulo.core.file.rfile.BlockIndex.BlockIndexEntry;
import org.apache.accumulo.core.file.rfile.MultiLevelIndex.IndexEntry;
import org.apache.accumulo.core.file.rfile.MultiLevelIndex.Reader.IndexIterator;
import org.apache.accumulo.core.file.rfile.RelativeKey.SkippR;
import org.apache.accumulo.core.file.rfile.bcfile.BCFile;
import org.apache.accumulo.core.file.rfile.bcfile.BCFile.Writer.BlockAppender;
import org.apache.accumulo.core.file.rfile.bcfile.MetaBlockDoesNotExist;
import org.apache.accumulo.core.iterators.IteratorEnvironment;
import org.apache.accumulo.core.iterators.SortedKeyValueIterator;
import org.apache.accumulo.core.iteratorsImpl.system.HeapIterator;
import org.apache.accumulo.core.iteratorsImpl.system.InterruptibleIterator;
import org.apache.accumulo.core.iteratorsImpl.system.IterationInterruptedException;
import org.apache.accumulo.core.iteratorsImpl.system.LocalityGroupIterator;
import org.apache.accumulo.core.iteratorsImpl.system.LocalityGroupIterator.LocalityGroup;
import org.apache.accumulo.core.iteratorsImpl.system.LocalityGroupIterator.LocalityGroupContext;
import org.apache.accumulo.core.iteratorsImpl.system.LocalityGroupIterator.LocalityGroupSeekCache;
import org.apache.accumulo.core.metadata.TabletFile;
import org.apache.accumulo.core.sample.impl.SamplerConfigurationImpl;
import org.apache.accumulo.core.util.LocalityGroupUtil;
import org.apache.accumulo.core.util.MutableByteSequence;
import org.apache.commons.lang3.mutable.MutableLong;
import org.apache.hadoop.io.Text;
import org.apache.hadoop.io.Writable;
import org.slf4j.Logger;
import org.slf4j.LoggerFactory;

import com.google.common.annotations.VisibleForTesting;
import com.google.common.base.Preconditions;
import com.google.common.base.Supplier;
import com.google.common.base.Suppliers;

public class RFile {

  public static final String EXTENSION = "rf";

  private static final Logger log = LoggerFactory.getLogger(RFile.class);

  private RFile() {}

  private static final int RINDEX_MAGIC = 0x20637474;

  static final int RINDEX_VER_8 = 8; // Added sample storage. There is a sample locality group for
                                     // each locality group. Sample are built using a Sampler and
                                     // sampler configuration. The Sampler and its configuration are
                                     // stored in RFile. Persisting the method of producing the
                                     // sample allows a user of RFile to determine if the sample is
                                     // useful.
                                     //
                                     // Selected smaller keys for index by doing two things. First
                                     // internal stats were used to look for keys that were below
                                     // average in size for the index. Also keys that were
                                     // statistically large were excluded from the index. Second
                                     // shorter keys
                                     // (that may not exist in data) were generated for the index.
  static final int RINDEX_VER_7 = 7; // Added support for prefix encoding and encryption. Before
                                     // this change only exact matches within a key field were
                                     // deduped
                                     // for consecutive keys. After this change, if consecutive key
                                     // fields have the same prefix then the prefix is only stored
                                     // once.
  static final int RINDEX_VER_6 = 6; // Added support for multilevel indexes. Before this the index
                                     // was one list with an entry for each data block. For large
                                     // files, a large index needed to be read into memory before
                                     // any seek could be done. After this change the index is a fat
                                     // tree, and opening a large rfile is much faster. Like the
                                     // previous version of Rfile, each index node in the tree is
                                     // kept
                                     // in memory serialized and used in its serialized form.
  // static final int RINDEX_VER_5 = 5; // unreleased
  static final int RINDEX_VER_4 = 4; // Added support for seeking using serialized indexes. After
                                     // this change index is no longer deserialized when rfile
                                     // opened.
                                     // Entire serialized index is read into memory as single byte
                                     // array. For seeks, serialized index is used to find blocks
                                     // (the binary search deserializes the specific entries its
                                     // needs). This resulted in less memory usage (no object
                                     // overhead)
                                     // and faster open times for RFiles.
  static final int RINDEX_VER_3 = 3; // Initial released version of RFile. R is for relative
                                     // encoding. A keys is encoded relative to the previous key.
                                     // The
                                     // initial version deduped key fields that were the same for
                                     // consecutive keys. For sorted data this is a common
                                     // occurrence.
                                     // This version supports locality groups. Each locality group
                                     // has an index pointing to set of data blocks. Each data block
                                     // contains relatively encoded keys and values.

  // Buffer sample data so that many sample data blocks are stored contiguously.
  private static int sampleBufferSize = 10000000;

  @VisibleForTesting
  public static void setSampleBufferSize(int bufferSize) {
    sampleBufferSize = bufferSize;
  }

  private static class LocalityGroupMetadata implements Writable {

    private int startBlock = -1;
    private Key firstKey;
    private Map<ByteSequence,MutableLong> columnFamilies;

    private boolean isDefaultLG = false;
    private String name;
    private Set<ByteSequence> previousColumnFamilies;

    private MultiLevelIndex.BufferedWriter indexWriter;
    private MultiLevelIndex.Reader indexReader;
    private int version;

    public LocalityGroupMetadata(int version, CachableBlockFile.Reader br) {
      columnFamilies = new HashMap<>();
      indexReader = new MultiLevelIndex.Reader(br, version);
      this.version = version;
    }

    public LocalityGroupMetadata(Set<ByteSequence> pcf, int indexBlockSize, BCFile.Writer bfw) {
      isDefaultLG = true;
      columnFamilies = new HashMap<>();
      previousColumnFamilies = pcf;

      indexWriter =
          new MultiLevelIndex.BufferedWriter(new MultiLevelIndex.Writer(bfw, indexBlockSize));
    }

    public LocalityGroupMetadata(String name, Set<ByteSequence> cfset, int indexBlockSize,
        BCFile.Writer bfw) {
      this.name = name;
      isDefaultLG = false;
      columnFamilies = new HashMap<>();
      for (ByteSequence cf : cfset) {
        columnFamilies.put(cf, new MutableLong(0));
      }

      indexWriter =
          new MultiLevelIndex.BufferedWriter(new MultiLevelIndex.Writer(bfw, indexBlockSize));
    }

    private Key getFirstKey() {
      return firstKey;
    }

    private void setFirstKey(Key key) {
      if (firstKey != null) {
        throw new IllegalStateException();
      }
      this.firstKey = new Key(key);
    }

    public void updateColumnCount(Key key) {

      if (isDefaultLG && columnFamilies == null) {
        if (!previousColumnFamilies.isEmpty()) {
          // only do this check when there are previous column families
          ByteSequence cf = key.getColumnFamilyData();
          if (previousColumnFamilies.contains(cf)) {
            throw new IllegalArgumentException("Added column family \"" + cf
                + "\" to default locality group that was in previous locality group");
          }
        }

        // no longer keeping track of column families, so return
        return;
      }

      ByteSequence cf = key.getColumnFamilyData();
      MutableLong count = columnFamilies.get(cf);

      if (count == null) {
        if (!isDefaultLG) {
          throw new IllegalArgumentException("invalid column family : " + cf);
        }

        if (previousColumnFamilies.contains(cf)) {
          throw new IllegalArgumentException("Added column family \"" + cf
              + "\" to default locality group that was in previous locality group");
        }

        if (columnFamilies.size() > Writer.MAX_CF_IN_DLG) {
          // stop keeping track, there are too many
          columnFamilies = null;
          return;
        }
        count = new MutableLong(0);
        columnFamilies.put(new ArrayByteSequence(cf.getBackingArray(), cf.offset(), cf.length()),
            count);

      }

      count.increment();

    }

    @Override
    public void readFields(DataInput in) throws IOException {

      isDefaultLG = in.readBoolean();
      if (!isDefaultLG) {
        name = in.readUTF();
      }

      if (version == RINDEX_VER_3 || version == RINDEX_VER_4 || version == RINDEX_VER_6
          || version == RINDEX_VER_7) {
        startBlock = in.readInt();
      }

      int size = in.readInt();

      if (size == -1) {
        if (!isDefaultLG) {
          throw new IllegalStateException(
              "Non default LG " + name + " does not have column families");
        }

        columnFamilies = null;
      } else {
        if (columnFamilies == null) {
          columnFamilies = new HashMap<>();
        } else {
          columnFamilies.clear();
        }

        for (int i = 0; i < size; i++) {
          int len = in.readInt();
          byte[] cf = new byte[len];
          in.readFully(cf);
          long count = in.readLong();

          columnFamilies.put(new ArrayByteSequence(cf), new MutableLong(count));
        }
      }

      if (in.readBoolean()) {
        firstKey = new Key();
        firstKey.readFields(in);
      } else {
        firstKey = null;
      }

      indexReader.readFields(in);
    }

    @Override
    public void write(DataOutput out) throws IOException {

      out.writeBoolean(isDefaultLG);
      if (!isDefaultLG) {
        out.writeUTF(name);
      }

      if (isDefaultLG && columnFamilies == null) {
        // only expect null when default LG, otherwise let a NPE occur
        out.writeInt(-1);
      } else {
        out.writeInt(columnFamilies.size());

        for (Entry<ByteSequence,MutableLong> entry : columnFamilies.entrySet()) {
          out.writeInt(entry.getKey().length());
          out.write(entry.getKey().getBackingArray(), entry.getKey().offset(),
              entry.getKey().length());
          out.writeLong(entry.getValue().longValue());
        }
      }

      out.writeBoolean(firstKey != null);
      if (firstKey != null) {
        firstKey.write(out);
      }

      indexWriter.close(out);
    }

    public void printInfo(boolean isSample, boolean includeIndexDetails) throws IOException {
      PrintStream out = System.out;
      out.printf("%-24s : %s\n", (isSample ? "Sample " : "") + "Locality group ",
          (isDefaultLG ? "<DEFAULT>" : name));
      if (version == RINDEX_VER_3 || version == RINDEX_VER_4 || version == RINDEX_VER_6
          || version == RINDEX_VER_7) {
        out.printf("\t%-22s : %d\n", "Start block", startBlock);
      }
      out.printf("\t%-22s : %,d\n", "Num   blocks", indexReader.size());
      TreeMap<Integer,Long> sizesByLevel = new TreeMap<>();
      TreeMap<Integer,Long> countsByLevel = new TreeMap<>();
      indexReader.getIndexInfo(sizesByLevel, countsByLevel);
      for (Entry<Integer,Long> entry : sizesByLevel.descendingMap().entrySet()) {
        out.printf("\t%-22s : %,d bytes  %,d blocks\n", "Index level " + entry.getKey(),
            entry.getValue(), countsByLevel.get(entry.getKey()));
      }
      out.printf("\t%-22s : %s\n", "First key", firstKey);

      Key lastKey = null;
      if (indexReader.size() > 0) {
        lastKey = indexReader.getLastKey();
      }

      out.printf("\t%-22s : %s\n", "Last key", lastKey);

      long numKeys = 0;
      IndexIterator countIter = indexReader.lookup(new Key());
      while (countIter.hasNext()) {
        IndexEntry indexEntry = countIter.next();
        numKeys += indexEntry.getNumEntries();
      }

      out.printf("\t%-22s : %,d\n", "Num entries", numKeys);
      out.printf("\t%-22s : %s\n", "Column families",
          (isDefaultLG && columnFamilies == null ? "<UNKNOWN>" : columnFamilies.keySet()));

      if (includeIndexDetails) {
        out.printf("\t%-22s :\nIndex Entries", lastKey);
        String prefix = "\t   ";
        indexReader.printIndex(prefix, out);
      }
    }

  }

  private static class SampleEntry {
    Key key;
    Value val;

    SampleEntry(Key key, Value val) {
      this.key = new Key(key);
      this.val = new Value(val);
    }
  }

  private static class SampleLocalityGroupWriter {

    private Sampler sampler;

    private List<SampleEntry> entries = new ArrayList<>();
    private long dataSize = 0;

    private LocalityGroupWriter lgw;

    public SampleLocalityGroupWriter(LocalityGroupWriter lgw, Sampler sampler) {
      this.lgw = lgw;
      this.sampler = sampler;
    }

    public void append(Key key, Value value) {
      if (sampler.accept(key)) {
        entries.add(new SampleEntry(key, value));
        dataSize += key.getSize() + value.getSize();
      }
    }

    public void close() throws IOException {
      for (SampleEntry se : entries) {
        lgw.append(se.key, se.val);
      }

      lgw.close();
    }

    public void flushIfNeeded() throws IOException {
      if (dataSize > sampleBufferSize) {
        // the reason to write out all but one key is so that closeBlock() can always eventually be
        // called with true
        List<SampleEntry> subList = entries.subList(0, entries.size() - 1);

        if (!subList.isEmpty()) {
          for (SampleEntry se : subList) {
            lgw.append(se.key, se.val);
          }

          lgw.closeBlock(subList.get(subList.size() - 1).key, false);

          subList.clear();
          dataSize = 0;
        }
      }
    }
  }

  private static class LocalityGroupWriter {

    private BCFile.Writer fileWriter;
    private BlockAppender blockWriter;

    private final long blockSize;
    private final long maxBlockSize;
    private int entries = 0;

    private LocalityGroupMetadata currentLocalityGroup = null;

    private Key lastKeyInBlock = null;

    private Key prevKey = new Key();

    private SampleLocalityGroupWriter sample;

    // Use windowed stats to fix ACCUMULO-4669
    private RollingStats keyLenStats = new RollingStats(2017);
    private double averageKeySize = 0;

    LocalityGroupWriter(BCFile.Writer fileWriter, long blockSize, long maxBlockSize,
        LocalityGroupMetadata currentLocalityGroup, SampleLocalityGroupWriter sample) {
      this.fileWriter = fileWriter;
      this.blockSize = blockSize;
      this.maxBlockSize = maxBlockSize;
      this.currentLocalityGroup = currentLocalityGroup;
      this.sample = sample;
    }

    private boolean isGiantKey(Key k) {
      double mean = keyLenStats.getMean();
      double stddev = keyLenStats.getStandardDeviation();
      return k.getSize() > mean + Math.max(9 * mean, 4 * stddev);
    }

    public void append(Key key, Value value) throws IOException {

      if (key.compareTo(prevKey) < 0) {
        throw new IllegalArgumentException(
            "Keys appended out-of-order.  New key " + key + ", previous key " + prevKey);
      }

      currentLocalityGroup.updateColumnCount(key);

      if (currentLocalityGroup.getFirstKey() == null) {
        currentLocalityGroup.setFirstKey(key);
      }

      if (sample != null) {
        sample.append(key, value);
      }

      if (blockWriter == null) {
        blockWriter = fileWriter.prepareDataBlock();
      } else if (blockWriter.getRawSize() > blockSize) {

        // Look for a key that's short to put in the index, defining short as average or below.
        if (averageKeySize == 0) {
          // use the same average for the search for a below average key for a block
          averageKeySize = keyLenStats.getMean();
        }

        // Possibly produce a shorter key that does not exist in data. Even if a key can be
        // shortened, it may not be below average.
        Key closeKey = KeyShortener.shorten(prevKey, key);

        if ((closeKey.getSize() <= averageKeySize || blockWriter.getRawSize() > maxBlockSize)
            && !isGiantKey(closeKey)) {
          closeBlock(closeKey, false);
          blockWriter = fileWriter.prepareDataBlock();
          // set average to zero so its recomputed for the next block
          averageKeySize = 0;
          // To constrain the growth of data blocks, we limit our worst case scenarios to closing
          // blocks if they reach the maximum configurable block size of Integer.MAX_VALUE.
          // 128 bytes added for metadata overhead
        } else if (((long) key.getSize() + (long) value.getSize() + blockWriter.getRawSize() + 128L)
            >= Integer.MAX_VALUE) {
          closeBlock(closeKey, false);
          blockWriter = fileWriter.prepareDataBlock();
          averageKeySize = 0;

        }
      }

      RelativeKey rk = new RelativeKey(lastKeyInBlock, key);

      rk.write(blockWriter);
      value.write(blockWriter);
      entries++;

      keyLenStats.addValue(key.getSize());

      prevKey = new Key(key);
      lastKeyInBlock = prevKey;

    }

    private void closeBlock(Key key, boolean lastBlock) throws IOException {
      blockWriter.close();

      if (lastBlock) {
        currentLocalityGroup.indexWriter.addLast(key, entries, blockWriter.getStartPos(),
            blockWriter.getCompressedSize(), blockWriter.getRawSize());
      } else {
        currentLocalityGroup.indexWriter.add(key, entries, blockWriter.getStartPos(),
            blockWriter.getCompressedSize(), blockWriter.getRawSize());
      }

      if (sample != null) {
        sample.flushIfNeeded();
      }

      blockWriter = null;
      lastKeyInBlock = null;
      entries = 0;
    }

    public void close() throws IOException {
      if (blockWriter != null) {
        closeBlock(lastKeyInBlock, true);
      }

      if (sample != null) {
        sample.close();
      }
    }
  }

  public static class Writer implements FileSKVWriter {

    public static final int MAX_CF_IN_DLG = 1000;
    private static final double MAX_BLOCK_MULTIPLIER = 1.1;

    private BCFile.Writer fileWriter;

    private final long blockSize;
    private final long maxBlockSize;
    private final int indexBlockSize;

    private ArrayList<LocalityGroupMetadata> localityGroups = new ArrayList<>();
    private ArrayList<LocalityGroupMetadata> sampleGroups = new ArrayList<>();
    private LocalityGroupMetadata currentLocalityGroup = null;
    private LocalityGroupMetadata sampleLocalityGroup = null;

    private boolean dataClosed = false;
    private boolean closed = false;
    private boolean startedDefaultLocalityGroup = false;

    private HashSet<ByteSequence> previousColumnFamilies;
    private long length = -1;

    private LocalityGroupWriter lgWriter;

    private SamplerConfigurationImpl samplerConfig;
    private Sampler sampler;

    public Writer(BCFile.Writer bfw, int blockSize) throws IOException {
      this(bfw, blockSize, (int) DefaultConfiguration.getInstance()
          .getAsBytes(Property.TABLE_FILE_COMPRESSED_BLOCK_SIZE_INDEX), null, null);
    }

    public Writer(BCFile.Writer bfw, int blockSize, int indexBlockSize,
        SamplerConfigurationImpl samplerConfig, Sampler sampler) {
      this.blockSize = blockSize;
      this.maxBlockSize = (long) (blockSize * MAX_BLOCK_MULTIPLIER);
      this.indexBlockSize = indexBlockSize;
      this.fileWriter = bfw;
      previousColumnFamilies = new HashSet<>();
      this.samplerConfig = samplerConfig;
      this.sampler = sampler;
    }

    @Override
    public synchronized void close() throws IOException {

      if (closed) {
        return;
      }

      closeData();

      BlockAppender mba = fileWriter.prepareMetaBlock("RFile.index");

      mba.writeInt(RINDEX_MAGIC);
      mba.writeInt(RINDEX_VER_8);

      if (currentLocalityGroup != null) {
        localityGroups.add(currentLocalityGroup);
        sampleGroups.add(sampleLocalityGroup);
      }

      mba.writeInt(localityGroups.size());

      for (LocalityGroupMetadata lc : localityGroups) {
        lc.write(mba);
      }

      if (samplerConfig == null) {
        mba.writeBoolean(false);
      } else {
        mba.writeBoolean(true);

        for (LocalityGroupMetadata lc : sampleGroups) {
          lc.write(mba);
        }

        samplerConfig.write(mba);
      }

      mba.close();
      fileWriter.close();
      length = fileWriter.getLength();

      closed = true;
    }

    private void closeData() throws IOException {

      if (dataClosed) {
        return;
      }

      dataClosed = true;

      if (lgWriter != null) {
        lgWriter.close();
      }
    }

    @Override
    public void append(Key key, Value value) throws IOException {

      if (dataClosed) {
        throw new IllegalStateException("Cannot append, data closed");
      }

      lgWriter.append(key, value);
    }

    @Override
    public DataOutputStream createMetaStore(String name) throws IOException {
      closeData();

      return fileWriter.prepareMetaBlock(name);
    }

    private void _startNewLocalityGroup(String name, Set<ByteSequence> columnFamilies)
        throws IOException {
      if (dataClosed) {
        throw new IllegalStateException("data closed");
      }

      if (startedDefaultLocalityGroup) {
        throw new IllegalStateException(
            "Can not start anymore new locality groups after default locality group started");
      }

      if (lgWriter != null) {
        lgWriter.close();
      }

      if (currentLocalityGroup != null) {
        localityGroups.add(currentLocalityGroup);
        sampleGroups.add(sampleLocalityGroup);
      }

      if (columnFamilies == null) {
        startedDefaultLocalityGroup = true;
        currentLocalityGroup =
            new LocalityGroupMetadata(previousColumnFamilies, indexBlockSize, fileWriter);
        sampleLocalityGroup =
            new LocalityGroupMetadata(previousColumnFamilies, indexBlockSize, fileWriter);
      } else {
        if (!Collections.disjoint(columnFamilies, previousColumnFamilies)) {
          HashSet<ByteSequence> overlap = new HashSet<>(columnFamilies);
          overlap.retainAll(previousColumnFamilies);
          throw new IllegalArgumentException(
              "Column families over lap with previous locality group : " + overlap);
        }
        currentLocalityGroup =
            new LocalityGroupMetadata(name, columnFamilies, indexBlockSize, fileWriter);
        sampleLocalityGroup =
            new LocalityGroupMetadata(name, columnFamilies, indexBlockSize, fileWriter);
        previousColumnFamilies.addAll(columnFamilies);
      }

      SampleLocalityGroupWriter sampleWriter = null;
      if (sampler != null) {
        sampleWriter = new SampleLocalityGroupWriter(
            new LocalityGroupWriter(fileWriter, blockSize, maxBlockSize, sampleLocalityGroup, null),
            sampler);
      }
      lgWriter = new LocalityGroupWriter(fileWriter, blockSize, maxBlockSize, currentLocalityGroup,
          sampleWriter);
    }

    @Override
    public void startNewLocalityGroup(String name, Set<ByteSequence> columnFamilies)
        throws IOException {
      if (columnFamilies == null) {
        throw new NullPointerException();
      }

      _startNewLocalityGroup(name, columnFamilies);
    }

    @Override
    public void startDefaultLocalityGroup() throws IOException {
      _startNewLocalityGroup(null, null);
    }

    @Override
    public boolean supportsLocalityGroups() {
      return true;
    }

    @Override
    public long getLength() {
      if (!closed) {
        return fileWriter.getLength();
      }
      return length;
    }
  }

  private static class LocalityGroupReader extends LocalityGroup implements FileSKVIterator {

    private CachableBlockFile.Reader reader;
    private MultiLevelIndex.Reader index;
    private int blockCount;
    private Key firstKey;
    private int startBlock;
    private boolean closed = false;
    private int version;
    private boolean checkRange = true;

    private LocalityGroupReader(CachableBlockFile.Reader reader, LocalityGroupMetadata lgm,
        int version) {
      super(lgm.columnFamilies, lgm.isDefaultLG);
      this.firstKey = lgm.firstKey;
      this.index = lgm.indexReader;
      this.startBlock = lgm.startBlock;
      blockCount = index.size();
      this.version = version;

      this.reader = reader;

    }

    public LocalityGroupReader(LocalityGroupReader lgr) {
      super(lgr.columnFamilies, lgr.isDefaultLocalityGroup);
      this.firstKey = lgr.firstKey;
      this.index = lgr.index;
      this.startBlock = lgr.startBlock;
      this.blockCount = lgr.blockCount;
      this.reader = lgr.reader;
      this.version = lgr.version;
    }

    Iterator<IndexEntry> getIndex() throws IOException {
      return index.lookup(new Key());
    }

    @Override
    public void close() throws IOException {
      closed = true;
      hasTop = false;
      if (currBlock != null) {
        currBlock.close();
      }

    }

    private IndexIterator iiter;
    private int entriesLeft;
    private CachableBlockFile.CachedBlockRead currBlock;
    private RelativeKey rk;
    private Value val;
    private Key prevKey = null;
    private Range range = null;
    private boolean hasTop = false;
    private AtomicBoolean interruptFlag;

    @Override
    public Key getTopKey() {
      return rk.getKey();
    }

    @Override
    public Value getTopValue() {
      return val;
    }

    @Override
    public boolean hasTop() {
      return hasTop;
    }

    @Override
    public void next() throws IOException {
      try {
        _next();
      } catch (IOException | RuntimeException ioe) {
        reset(true);
        throw ioe;
      }
    }

    private void _next() throws IOException {

      if (!hasTop) {
        throw new IllegalStateException();
      }

      if (entriesLeft == 0) {
        currBlock.close();
        if (metricsGatherer != null) {
          metricsGatherer.startBlock();
        }

        if (iiter.hasNext()) {
          IndexEntry indexEntry = iiter.next();
          entriesLeft = indexEntry.getNumEntries();
          currBlock = getDataBlock(indexEntry);

          checkRange = range.afterEndKey(indexEntry.getKey());
          if (!checkRange) {
            hasTop = true;
          }

        } else {
          rk = null;
          val = null;
          hasTop = false;
          return;
        }
      }

      prevKey = rk.getKey();
      rk.readFields(currBlock);
      val.readFields(currBlock);

      if (metricsGatherer != null) {
        metricsGatherer.addMetric(rk.getKey(), val);
      }

      entriesLeft--;
      if (checkRange) {
        hasTop = !range.afterEndKey(rk.getKey());
      }
    }

    private CachableBlockFile.CachedBlockRead getDataBlock(IndexEntry indexEntry)
        throws IOException {
      if (interruptFlag != null && interruptFlag.get()) {
        throw new IterationInterruptedException();
      }

      if (version == RINDEX_VER_3 || version == RINDEX_VER_4) {
        return reader.getDataBlock(startBlock + iiter.previousIndex());
      } else {
        return reader.getDataBlock(indexEntry.getOffset(), indexEntry.getCompressedSize(),
            indexEntry.getRawSize());
      }

    }

    @Override
    public void seek(Range range, Collection<ByteSequence> columnFamilies, boolean inclusive)
        throws IOException {

      if (closed) {
        throw new IllegalStateException("Locality group reader closed");
      }

      if (!columnFamilies.isEmpty() || inclusive) {
        throw new IllegalArgumentException("I do not know how to filter column families");
      }

      if (interruptFlag != null && interruptFlag.get()) {
        throw new IterationInterruptedException();
      }

      try {
        _seek(range);
      } catch (IOException | RuntimeException ioe) {
        reset(true);
        throw ioe;
      }
    }

    private void reset(boolean exceptionThrown) {
      rk = null;
      hasTop = false;
      if (currBlock != null) {
        try {
          try {
            currBlock.close();
            if (exceptionThrown) {
              reader.close();
            }
          } catch (IOException e) {
            log.warn("Failed to close block reader", e);
          }
        } finally {
          currBlock = null;
        }
      }
    }

    private void _seek(Range range) throws IOException {

      this.range = range;
      this.checkRange = true;

      if (blockCount == 0) {
        // its an empty file
        rk = null;
        return;
      }

      Key startKey = range.getStartKey();
      if (startKey == null) {
        startKey = new Key();
      }

      boolean reseek = true;

      if (range.afterEndKey(firstKey)) {
        // range is before first key in rfile, so there is nothing to do
        reset(false);
        reseek = false;
      }

      if (rk != null) {
        if (range.beforeStartKey(prevKey) && range.afterEndKey(getTopKey())) {
          // range is between the two keys in the file where the last range seeked to stopped, so
          // there is
          // nothing to do
          reseek = false;
        }

        if (startKey.compareTo(getTopKey()) <= 0 && startKey.compareTo(prevKey) > 0) {
          // current location in file can satisfy this request, no need to seek
          reseek = false;
        }

        if (entriesLeft > 0 && startKey.compareTo(getTopKey()) >= 0
            && startKey.compareTo(iiter.peekPrevious().getKey()) <= 0) {
          // start key is within the unconsumed portion of the current block

          // this code intentionally does not use the index associated with a cached block
          // because if only forward seeks are being done, then there is no benefit to building
          // and index for the block... could consider using the index if it exist but not
          // causing the build of an index... doing this could slow down some use cases and
          // and speed up others.

          MutableByteSequence valbs = new MutableByteSequence(new byte[64], 0, 0);
          SkippR skippr =
              RelativeKey.fastSkip(currBlock, startKey, valbs, prevKey, getTopKey(), entriesLeft);
          if (skippr.skipped > 0) {
            entriesLeft -= skippr.skipped;
            val = new Value(valbs.toArray());
            prevKey = skippr.prevKey;
            rk = skippr.rk;
          }

          reseek = false;
        }

        if (entriesLeft == 0 && startKey.compareTo(getTopKey()) > 0
            && startKey.compareTo(iiter.peekPrevious().getKey()) <= 0) {
          // In the empty space at the end of a block. This can occur when keys are shortened in the
          // index creating index entries that do not exist in the
          // block. These shortened index entries fall between the last key in a block and first key
          // in the next block, but may not exist in the data.
          // Just proceed to the next block.
          reseek = false;
        }

        if (iiter.previousIndex() == 0 && getTopKey().equals(firstKey)
            && startKey.compareTo(firstKey) <= 0) {
          // seeking before the beginning of the file, and already positioned at the first key in
          // the file
          // so there is nothing to do
          reseek = false;
        }
      }

      if (reseek) {
        iiter = index.lookup(startKey);

        reset(false);

        if (iiter.hasNext()) {

          // if the index contains the same key multiple times, then go to the
          // earliest index entry containing the key
          while (iiter.hasPrevious()
              && iiter.peekPrevious().getKey().equals(iiter.peek().getKey())) {
            iiter.previous();
          }

          if (iiter.hasPrevious()) {
            prevKey = new Key(iiter.peekPrevious().getKey()); // initially prevKey is the last key
                                                              // of the prev block
          } else {
            prevKey = new Key(); // first block in the file, so set prev key to minimal key
          }

          IndexEntry indexEntry = iiter.next();
          entriesLeft = indexEntry.getNumEntries();
          currBlock = getDataBlock(indexEntry);

          checkRange = range.afterEndKey(indexEntry.getKey());
          if (!checkRange) {
            hasTop = true;
          }

          MutableByteSequence valbs = new MutableByteSequence(new byte[64], 0, 0);

          Key currKey = null;

          if (currBlock.isIndexable()) {
            BlockIndex blockIndex = BlockIndex.getIndex(currBlock, indexEntry);
            if (blockIndex != null) {
              BlockIndexEntry bie = blockIndex.seekBlock(startKey, currBlock);
              if (bie != null) {
                // we are seeked to the current position of the key in the index
                // need to prime the read process and read this key from the block
                RelativeKey tmpRk = new RelativeKey();
                tmpRk.setPrevKey(bie.getPrevKey());
                tmpRk.readFields(currBlock);
                val = new Value();

                val.readFields(currBlock);
                valbs = new MutableByteSequence(val.get(), 0, val.getSize());

                // just consumed one key from the input stream, so subtract one from entries left
                entriesLeft = bie.getEntriesLeft() - 1;
                prevKey = new Key(bie.getPrevKey());
                currKey = tmpRk.getKey();
              }
            }
          }

          SkippR skippr =
              RelativeKey.fastSkip(currBlock, startKey, valbs, prevKey, currKey, entriesLeft);
          prevKey = skippr.prevKey;
          entriesLeft -= skippr.skipped;
          val = new Value(valbs.toArray());
          // set rk when everything above is successful, if exception
          // occurs rk will not be set
          rk = skippr.rk;
        } else {
          // past the last key
        }
      }

      hasTop = rk != null && !range.afterEndKey(rk.getKey());

      while (hasTop() && range.beforeStartKey(getTopKey())) {
        next();
      }

      if (metricsGatherer != null) {
        metricsGatherer.startLocalityGroup(rk.getKey().getColumnFamily());
        metricsGatherer.addMetric(rk.getKey(), val);
      }
    }

    @Override
    public Text getFirstRow() {
      return firstKey != null ? firstKey.getRow() : null;
    }

    @Override
    public Text getLastRow() {
      if (index.size() == 0) {
        return null;
      }
      return index.getLastKey().getRow();
    }

    @Override
    public SortedKeyValueIterator<Key,Value> deepCopy(IteratorEnvironment env) {
      throw new UnsupportedOperationException();
    }

    @Override
    public void closeDeepCopies() {
      throw new UnsupportedOperationException();
    }

    @Override
    public void init(SortedKeyValueIterator<Key,Value> source, Map<String,String> options,
        IteratorEnvironment env) {
      throw new UnsupportedOperationException();
    }

    @Override
    public DataInputStream getMetaStore(String name) {
      throw new UnsupportedOperationException();
    }

    @Override
    public void setInterruptFlag(AtomicBoolean flag) {
      this.interruptFlag = flag;
    }

    @Override
    public InterruptibleIterator getIterator() {
      return this;
    }

    private MetricsGatherer<?> metricsGatherer;

    public void registerMetrics(MetricsGatherer<?> vmg) {
      metricsGatherer = vmg;
    }

    @Override
    public FileSKVIterator getSample(SamplerConfigurationImpl sampleConfig) {
      throw new UnsupportedOperationException();
    }

    @Override
    public void setCacheProvider(CacheProvider cacheProvider) {
      throw new UnsupportedOperationException();
    }

    @Override
    public long estimateOverlappingEntries(KeyExtent extent) throws IOException {
      throw new UnsupportedOperationException();
    }
  }

  public static class Reader extends HeapIterator implements RFileSKVIterator {

    private final CachableBlockFile.Reader reader;

    private final ArrayList<LocalityGroupMetadata> localityGroups = new ArrayList<>();
    private final ArrayList<LocalityGroupMetadata> sampleGroups = new ArrayList<>();

    private final LocalityGroupReader[] currentReaders;
    private final LocalityGroupReader[] readers;
    private final LocalityGroupReader[] sampleReaders;
    private final LocalityGroupContext lgContext;
    private LocalityGroupSeekCache lgCache;

    private List<Reader> deepCopies;
    private boolean deepCopy = false;

    private AtomicBoolean interruptFlag;

    private SamplerConfigurationImpl samplerConfig = null;

    private int rfileVersion;

    public Reader(CachableBlockFile.Reader rdr) throws IOException {
      this.reader = rdr;

      try (CachableBlockFile.CachedBlockRead mb = reader.getMetaBlock("RFile.index")) {
        int magic = mb.readInt();
        int ver = mb.readInt();
        rfileVersion = ver;

        if (magic != RINDEX_MAGIC) {
          throw new IOException("Did not see expected magic number, saw " + magic);
        }
        if (ver != RINDEX_VER_8 && ver != RINDEX_VER_7 && ver != RINDEX_VER_6 && ver != RINDEX_VER_4
            && ver != RINDEX_VER_3) {
          throw new IOException("Did not see expected version, saw " + ver);
        }

        int size = mb.readInt();
        currentReaders = new LocalityGroupReader[size];

        deepCopies = new LinkedList<>();

        for (int i = 0; i < size; i++) {
          LocalityGroupMetadata lgm = new LocalityGroupMetadata(ver, rdr);
          lgm.readFields(mb);
          localityGroups.add(lgm);

          currentReaders[i] = new LocalityGroupReader(reader, lgm, ver);
        }

        readers = currentReaders;

        if (ver == RINDEX_VER_8 && mb.readBoolean()) {
          sampleReaders = new LocalityGroupReader[size];

          for (int i = 0; i < size; i++) {
            LocalityGroupMetadata lgm = new LocalityGroupMetadata(ver, rdr);
            lgm.readFields(mb);
            sampleGroups.add(lgm);

            sampleReaders[i] = new LocalityGroupReader(reader, lgm, ver);
          }

          samplerConfig = new SamplerConfigurationImpl(mb);
        } else {
          sampleReaders = null;
          samplerConfig = null;
        }

      }

      lgContext = new LocalityGroupContext(currentReaders);

      createHeap(currentReaders.length);
    }

    private Reader(Reader r, LocalityGroupReader[] sampleReaders) {
      super(sampleReaders.length);
      this.reader = r.reader;
      this.currentReaders = new LocalityGroupReader[sampleReaders.length];
      this.deepCopies = r.deepCopies;
      this.deepCopy = false;
      this.readers = r.readers;
      this.sampleReaders = r.sampleReaders;
      this.samplerConfig = r.samplerConfig;
      this.rfileVersion = r.rfileVersion;
      for (int i = 0; i < sampleReaders.length; i++) {
        this.currentReaders[i] = sampleReaders[i];
        this.currentReaders[i].setInterruptFlag(r.interruptFlag);
      }
      this.lgContext = new LocalityGroupContext(currentReaders);
    }

    private Reader(Reader r, boolean useSample) {
      super(r.currentReaders.length);
      this.reader = r.reader;
      this.currentReaders = new LocalityGroupReader[r.currentReaders.length];
      this.deepCopies = r.deepCopies;
      this.deepCopy = true;
      this.samplerConfig = r.samplerConfig;
      this.rfileVersion = r.rfileVersion;
      this.readers = r.readers;
      this.sampleReaders = r.sampleReaders;

      for (int i = 0; i < r.readers.length; i++) {
        if (useSample) {
          this.currentReaders[i] = new LocalityGroupReader(r.sampleReaders[i]);
          this.currentReaders[i].setInterruptFlag(r.interruptFlag);
        } else {
          this.currentReaders[i] = new LocalityGroupReader(r.readers[i]);
          this.currentReaders[i].setInterruptFlag(r.interruptFlag);
        }

      }
      this.lgContext = new LocalityGroupContext(currentReaders);
    }

    public Reader(CachableBlockFile.CachableBuilder b) throws IOException {
      this(new CachableBlockFile.Reader(b));
    }

    private void closeLocalityGroupReaders() {
      for (LocalityGroupReader lgr : currentReaders) {
        try {
          lgr.close();
        } catch (IOException e) {
          log.warn("Errored out attempting to close LocalityGroupReader.", e);
        }
      }
    }

    @Override
    public void closeDeepCopies() {
      if (deepCopy) {
        throw new IllegalStateException("Calling closeDeepCopies on a deep copy is not supported");
      }

      for (Reader deepCopy : deepCopies) {
        deepCopy.closeLocalityGroupReaders();
      }

      deepCopies.clear();
    }

    @Override
    public void close() throws IOException {
      if (deepCopy) {
        throw new IllegalStateException("Calling close on a deep copy is not supported");
      }

      closeDeepCopies();
      closeLocalityGroupReaders();

      if (sampleReaders != null) {
        for (LocalityGroupReader lgr : sampleReaders) {
          try {
            lgr.close();
          } catch (IOException e) {
            log.warn("Errored out attempting to close LocalityGroupReader.", e);
          }
        }
      }

      try {
        reader.close();
      } finally {
        /**
         * input Stream is passed to CachableBlockFile and closed there
         */
      }
    }

    @Override
    public Text getFirstRow() throws IOException {
      if (currentReaders.length == 0) {
        return null;
      }

      Text minRow = null;

      for (LocalityGroupReader currentReader : currentReaders) {
        if (minRow == null) {
          minRow = currentReader.getFirstRow();
        } else {
          Text firstRow = currentReader.getFirstRow();
          if (firstRow != null && firstRow.compareTo(minRow) < 0) {
            minRow = firstRow;
          }
        }
      }

      return minRow;
    }

    @Override
    public Text getLastRow() throws IOException {
      if (currentReaders.length == 0) {
        return null;
      }

      Text maxRow = null;

      for (LocalityGroupReader currentReader : currentReaders) {
        if (maxRow == null) {
          maxRow = currentReader.getLastRow();
        } else {
          Text lastRow = currentReader.getLastRow();
          if (lastRow != null && lastRow.compareTo(maxRow) > 0) {
            maxRow = lastRow;
          }
        }
      }

      return maxRow;
    }

    @Override
    public DataInputStream getMetaStore(String name) throws IOException, NoSuchMetaStoreException {
      try {
        return this.reader.getMetaBlock(name);
      } catch (MetaBlockDoesNotExist e) {
        throw new NoSuchMetaStoreException("name = " + name, e);
      }
    }

    @Override
    public Reader deepCopy(IteratorEnvironment env) {
      if (env != null && env.isSamplingEnabled()) {
        SamplerConfiguration sc = env.getSamplerConfiguration();
        if (sc == null) {
          throw new SampleNotPresentException();
        }

        if (this.samplerConfig != null
            && this.samplerConfig.equals(new SamplerConfigurationImpl(sc))) {
          Reader copy = new Reader(this, true);
          copy.setInterruptFlagInternal(interruptFlag);
          deepCopies.add(copy);
          return copy;
        } else {
          throw new SampleNotPresentException();
        }
      } else {
        Reader copy = new Reader(this, false);
        copy.setInterruptFlagInternal(interruptFlag);
        deepCopies.add(copy);
        return copy;
      }
    }

    @Override
    public void init(SortedKeyValueIterator<Key,Value> source, Map<String,String> options,
        IteratorEnvironment env) {
      throw new UnsupportedOperationException();
    }

    /**
     * @return map of locality group names to column families. The default locality group will have
     *         {@code null} for a name. RFile will only track up to {@value Writer#MAX_CF_IN_DLG}
     *         families for the default locality group. After this it will stop tracking. For the
     *         case where the default group has more thn {@value Writer#MAX_CF_IN_DLG} families an
     *         empty list of families is returned.
     * @see LocalityGroupUtil#seek(FileSKVIterator, Range, String, Map)
     */
    public Map<String,ArrayList<ByteSequence>> getLocalityGroupCF() {
      Map<String,ArrayList<ByteSequence>> cf = new HashMap<>();

      for (LocalityGroupMetadata lcg : localityGroups) {
        ArrayList<ByteSequence> setCF;

        if (lcg.columnFamilies == null) {
          Preconditions.checkState(lcg.isDefaultLG, "Group %s has null families. "
              + "Only expect default locality group to have null families.", lcg.name);
          setCF = new ArrayList<>();
        } else {
          setCF = new ArrayList<>(lcg.columnFamilies.keySet());
        }

        cf.put(lcg.name, setCF);
      }

      return cf;
    }

    /**
     * Method that registers the given MetricsGatherer. You can only register one as it will clobber
     * any previously set. The MetricsGatherer should be registered before iterating through the
     * LocalityGroups.
     *
     * @param vmg MetricsGatherer to be registered with the LocalityGroupReaders
     */
    public void registerMetrics(MetricsGatherer<?> vmg) {
      vmg.init(getLocalityGroupCF());
      for (LocalityGroupReader lgr : currentReaders) {
        lgr.registerMetrics(vmg);
      }

      if (sampleReaders != null) {
        for (LocalityGroupReader lgr : sampleReaders) {
          lgr.registerMetrics(vmg);
        }
      }
    }

    @Override
    public void seek(Range range, Collection<ByteSequence> columnFamilies, boolean inclusive)
        throws IOException {
      lgCache =
          LocalityGroupIterator.seek(this, lgContext, range, columnFamilies, inclusive, lgCache);
    }

    int getNumLocalityGroupsSeeked() {
      return (lgCache == null ? 0 : lgCache.getNumLGSeeked());
    }

    @Override
    public FileSKVIterator getIndex() throws IOException {

      ArrayList<Iterator<IndexEntry>> indexes = new ArrayList<>();

      for (LocalityGroupReader lgr : currentReaders) {
        indexes.add(lgr.getIndex());
      }

      return new MultiIndexIterator(this, indexes);
    }

    @Override
    public Reader getSample(SamplerConfigurationImpl sampleConfig) {
      requireNonNull(sampleConfig);

      if (this.samplerConfig != null && this.samplerConfig.equals(sampleConfig)) {
        Reader copy = new Reader(this, sampleReaders);
        copy.setInterruptFlagInternal(interruptFlag);
        return copy;
      }

      return null;
    }

    // only visible for printinfo
    FileSKVIterator getSample() {
      if (samplerConfig == null) {
        return null;
      }
      return getSample(this.samplerConfig);
    }

    public void printInfo(boolean includeIndexDetails) throws IOException {

      System.out.printf("%-24s : %d\n", "RFile Version", rfileVersion);
      System.out.println();

      for (LocalityGroupMetadata lgm : localityGroups) {
        lgm.printInfo(false, includeIndexDetails);
      }

      if (!sampleGroups.isEmpty()) {

        System.out.println();
        System.out.printf("%-24s :\n", "Sample Configuration");
        System.out.printf("\t%-22s : %s\n", "Sampler class ", samplerConfig.getClassName());
        System.out.printf("\t%-22s : %s\n", "Sampler options ", samplerConfig.getOptions());
        System.out.println();

        for (LocalityGroupMetadata lgm : sampleGroups) {
          lgm.printInfo(true, includeIndexDetails);
        }
      }
    }

    @Override
    public void setInterruptFlag(AtomicBoolean flag) {
      if (deepCopy) {
        throw new IllegalStateException("Calling setInterruptFlag on a deep copy is not supported");
      }

      if (!deepCopies.isEmpty()) {
        throw new IllegalStateException(
            "Setting interrupt flag after calling deep copy not supported");
      }

      setInterruptFlagInternal(flag);
    }

    private void setInterruptFlagInternal(AtomicBoolean flag) {
      this.interruptFlag = flag;
      for (LocalityGroupReader lgr : currentReaders) {
        lgr.setInterruptFlag(interruptFlag);
      }
    }

    @Override
    public void setCacheProvider(CacheProvider cacheProvider) {
      reader.setCacheProvider(cacheProvider);
    }

    @Override
<<<<<<< HEAD
    public void reset() {
      clear();
    }
  }

  public interface RFileSKVIterator extends FileSKVIterator {
    FileSKVIterator getIndex() throws IOException;

    void reset();
  }

  static abstract class FencedFileSKVIterator implements FileSKVIterator {

    private final FileSKVIterator reader;
    protected final Range fence;
    private final Key fencedStartKey;
    private final Supplier<Key> fencedEndKey;

    public FencedFileSKVIterator(FileSKVIterator reader, Range fence) {
      this.reader = Objects.requireNonNull(reader);
      this.fence = Objects.requireNonNull(fence);
      this.fencedStartKey = fence.getStartKey();
      this.fencedEndKey = Suppliers.memoize(() -> getEndKey(fence.getEndKey()));
    }

    @Override
    public void init(SortedKeyValueIterator<Key,Value> source, Map<String,String> options,
        IteratorEnvironment env) throws IOException {
      throw new UnsupportedOperationException();
    }

    @Override
    public boolean hasTop() {
      return reader.hasTop();
    }

    @Override
    public void next() throws IOException {
      reader.next();
    }

    @Override
    public Key getTopKey() {
      return reader.getTopKey();
    }

    @Override
    public Value getTopValue() {
      return reader.getTopValue();
    }

    @Override
    public Text getFirstRow() throws IOException {
      var row = reader.getFirstRow();
      if (row != null && fence.beforeStartKey(new Key(row))) {
        return fencedStartKey.getRow();
      } else {
        return row;
      }
    }

    @Override
    public Text getLastRow() throws IOException {
      var row = reader.getLastRow();
      if (row != null && fence.afterEndKey(new Key(row))) {
        return fencedEndKey.get().getRow();
      } else {
        return row;
      }
    }

    @Override
    public boolean isRunningLowOnMemory() {
      return reader.isRunningLowOnMemory();
    }

    @Override
    public void setInterruptFlag(AtomicBoolean flag) {
      reader.setInterruptFlag(flag);
    }

    @Override
    public DataInputStream getMetaStore(String name) throws IOException {
      return reader.getMetaStore(name);
    }

    @Override
    public void closeDeepCopies() throws IOException {
      reader.closeDeepCopies();
    }

    @Override
    public void setCacheProvider(CacheProvider cacheProvider) {
      reader.setCacheProvider(cacheProvider);
    }

    @Override
    public void close() throws IOException {
      reader.close();
    }

    private Key getEndKey(Key key) {
      // If they key is infinite it will be null or if inclusive we can just use it as is
      // as it would be the correct value for getLastKey()
      if (fence.isInfiniteStopKey() || fence.isEndKeyInclusive()) {
        return key;
      }

      // If exclusive we need to strip the last byte to get the last key that is part of the
      // actual range to return
      final byte[] ba = key.getRow().getBytes();
      Preconditions.checkArgument(ba.length > 0 && ba[ba.length - 1] == (byte) 0x00);
      byte[] fba = new byte[ba.length - 1];
      System.arraycopy(ba, 0, fba, 0, ba.length - 1);

      return new Key(fba);
    }

  }

  static class FencedIndex extends FencedFileSKVIterator {
    private final FileSKVIterator source;

    public FencedIndex(FileSKVIterator source, Range seekFence) {
      super(source, seekFence);
      this.source = source;
    }

    @Override
    public boolean hasTop() {
      // this code filters out data because the rfile index iterators do not support seek

      // If startKey is set then discard everything until we reach the start
      // of the range
      if (fence.getStartKey() != null) {

        while (source.hasTop() && fence.beforeStartKey(source.getTopKey())) {
          try {
            source.next();
          } catch (IOException e) {
            throw new UncheckedIOException(e);
          }
        }
      }

      // If endKey is set then ensure that the current key is not passed the end of the range
      return source.hasTop() && !fence.afterEndKey(source.getTopKey());
    }

    @Override
    public FileSKVIterator getSample(SamplerConfigurationImpl sampleConfig) {
      throw new UnsupportedOperationException();
    }

    @Override
    public void seek(Range range, Collection<ByteSequence> columnFamilies, boolean inclusive)
        throws IOException {
      throw new UnsupportedOperationException();
    }

    @Override
    public SortedKeyValueIterator<Key,Value> deepCopy(IteratorEnvironment env) {
      throw new UnsupportedOperationException();
    }
  }

  static class FencedReader extends FencedFileSKVIterator implements RFileSKVIterator {

    private final Reader reader;

    public FencedReader(Reader reader, Range seekFence) {
      super(reader, seekFence);
      this.reader = reader;
    }

    @Override
    public void seek(Range range, Collection<ByteSequence> columnFamilies, boolean inclusive)
        throws IOException {
      reader.reset();

      if (fence != null) {
        range = fence.clip(range, true);
        if (range == null) {
          return;
        }
      }

      reader.seek(range, columnFamilies, inclusive);
    }

    @Override
    public FencedReader deepCopy(IteratorEnvironment env) {
      return new FencedReader(reader.deepCopy(env), fence);
    }

    @Override
    public FileSKVIterator getIndex() throws IOException {
      return new FencedIndex(reader.getIndex(), fence);
    }

    @Override
    public FileSKVIterator getSample(SamplerConfigurationImpl sampleConfig) {
      final Reader sample = reader.getSample(sampleConfig);
      return sample != null ? new FencedReader(sample, fence) : null;
    }

    @Override
    public void reset() {
      reader.reset();
    }
  }

  public static RFileSKVIterator getReader(final CachableBuilder cb, final TabletFile dataFile)
      throws IOException {
    final RFile.Reader reader = new RFile.Reader(Objects.requireNonNull(cb));
    return dataFile.hasRange() ? new FencedReader(reader, dataFile.getRange()) : reader;
  }

  public static RFileSKVIterator getReader(final CachableBuilder cb, Range range)
      throws IOException {
    final RFile.Reader reader = new RFile.Reader(Objects.requireNonNull(cb));
    return !range.isInfiniteStartKey() || !range.isInfiniteStopKey()
        ? new FencedReader(reader, range) : reader;
=======
    public long estimateOverlappingEntries(KeyExtent extent) throws IOException {
      long totalEntries = 0;
      Key startKey = extent.toDataRange().getStartKey();
      IndexEntry indexEntry;

      for (LocalityGroupReader lgr : currentReaders) {
        boolean prevEntryOverlapped = false;
        var indexIter = startKey == null ? lgr.getIndex() : lgr.index.lookup(startKey);

        while (indexIter.hasNext()) {
          indexEntry = indexIter.next();
          if (extent.contains(indexEntry.getKey().getRow())) {
            totalEntries += indexEntry.getNumEntries();
            prevEntryOverlapped = true;
          } else if (prevEntryOverlapped) {
            // The last index entry included in the count is the one after the last contained by the
            // extent. This is because it is possible for the extent to overlap this index entry
            // but there is no way to check whether it does or not. The index entry only contains
            // info about the last key, but the extent may overlap but not with the last key.
            totalEntries += indexEntry.getNumEntries();
            prevEntryOverlapped = false;
            break;
          }
        }
      }

      return totalEntries;
    }
>>>>>>> ba296913
  }
}<|MERGE_RESOLUTION|>--- conflicted
+++ resolved
@@ -1572,231 +1572,6 @@
     }
 
     @Override
-<<<<<<< HEAD
-    public void reset() {
-      clear();
-    }
-  }
-
-  public interface RFileSKVIterator extends FileSKVIterator {
-    FileSKVIterator getIndex() throws IOException;
-
-    void reset();
-  }
-
-  static abstract class FencedFileSKVIterator implements FileSKVIterator {
-
-    private final FileSKVIterator reader;
-    protected final Range fence;
-    private final Key fencedStartKey;
-    private final Supplier<Key> fencedEndKey;
-
-    public FencedFileSKVIterator(FileSKVIterator reader, Range fence) {
-      this.reader = Objects.requireNonNull(reader);
-      this.fence = Objects.requireNonNull(fence);
-      this.fencedStartKey = fence.getStartKey();
-      this.fencedEndKey = Suppliers.memoize(() -> getEndKey(fence.getEndKey()));
-    }
-
-    @Override
-    public void init(SortedKeyValueIterator<Key,Value> source, Map<String,String> options,
-        IteratorEnvironment env) throws IOException {
-      throw new UnsupportedOperationException();
-    }
-
-    @Override
-    public boolean hasTop() {
-      return reader.hasTop();
-    }
-
-    @Override
-    public void next() throws IOException {
-      reader.next();
-    }
-
-    @Override
-    public Key getTopKey() {
-      return reader.getTopKey();
-    }
-
-    @Override
-    public Value getTopValue() {
-      return reader.getTopValue();
-    }
-
-    @Override
-    public Text getFirstRow() throws IOException {
-      var row = reader.getFirstRow();
-      if (row != null && fence.beforeStartKey(new Key(row))) {
-        return fencedStartKey.getRow();
-      } else {
-        return row;
-      }
-    }
-
-    @Override
-    public Text getLastRow() throws IOException {
-      var row = reader.getLastRow();
-      if (row != null && fence.afterEndKey(new Key(row))) {
-        return fencedEndKey.get().getRow();
-      } else {
-        return row;
-      }
-    }
-
-    @Override
-    public boolean isRunningLowOnMemory() {
-      return reader.isRunningLowOnMemory();
-    }
-
-    @Override
-    public void setInterruptFlag(AtomicBoolean flag) {
-      reader.setInterruptFlag(flag);
-    }
-
-    @Override
-    public DataInputStream getMetaStore(String name) throws IOException {
-      return reader.getMetaStore(name);
-    }
-
-    @Override
-    public void closeDeepCopies() throws IOException {
-      reader.closeDeepCopies();
-    }
-
-    @Override
-    public void setCacheProvider(CacheProvider cacheProvider) {
-      reader.setCacheProvider(cacheProvider);
-    }
-
-    @Override
-    public void close() throws IOException {
-      reader.close();
-    }
-
-    private Key getEndKey(Key key) {
-      // If they key is infinite it will be null or if inclusive we can just use it as is
-      // as it would be the correct value for getLastKey()
-      if (fence.isInfiniteStopKey() || fence.isEndKeyInclusive()) {
-        return key;
-      }
-
-      // If exclusive we need to strip the last byte to get the last key that is part of the
-      // actual range to return
-      final byte[] ba = key.getRow().getBytes();
-      Preconditions.checkArgument(ba.length > 0 && ba[ba.length - 1] == (byte) 0x00);
-      byte[] fba = new byte[ba.length - 1];
-      System.arraycopy(ba, 0, fba, 0, ba.length - 1);
-
-      return new Key(fba);
-    }
-
-  }
-
-  static class FencedIndex extends FencedFileSKVIterator {
-    private final FileSKVIterator source;
-
-    public FencedIndex(FileSKVIterator source, Range seekFence) {
-      super(source, seekFence);
-      this.source = source;
-    }
-
-    @Override
-    public boolean hasTop() {
-      // this code filters out data because the rfile index iterators do not support seek
-
-      // If startKey is set then discard everything until we reach the start
-      // of the range
-      if (fence.getStartKey() != null) {
-
-        while (source.hasTop() && fence.beforeStartKey(source.getTopKey())) {
-          try {
-            source.next();
-          } catch (IOException e) {
-            throw new UncheckedIOException(e);
-          }
-        }
-      }
-
-      // If endKey is set then ensure that the current key is not passed the end of the range
-      return source.hasTop() && !fence.afterEndKey(source.getTopKey());
-    }
-
-    @Override
-    public FileSKVIterator getSample(SamplerConfigurationImpl sampleConfig) {
-      throw new UnsupportedOperationException();
-    }
-
-    @Override
-    public void seek(Range range, Collection<ByteSequence> columnFamilies, boolean inclusive)
-        throws IOException {
-      throw new UnsupportedOperationException();
-    }
-
-    @Override
-    public SortedKeyValueIterator<Key,Value> deepCopy(IteratorEnvironment env) {
-      throw new UnsupportedOperationException();
-    }
-  }
-
-  static class FencedReader extends FencedFileSKVIterator implements RFileSKVIterator {
-
-    private final Reader reader;
-
-    public FencedReader(Reader reader, Range seekFence) {
-      super(reader, seekFence);
-      this.reader = reader;
-    }
-
-    @Override
-    public void seek(Range range, Collection<ByteSequence> columnFamilies, boolean inclusive)
-        throws IOException {
-      reader.reset();
-
-      if (fence != null) {
-        range = fence.clip(range, true);
-        if (range == null) {
-          return;
-        }
-      }
-
-      reader.seek(range, columnFamilies, inclusive);
-    }
-
-    @Override
-    public FencedReader deepCopy(IteratorEnvironment env) {
-      return new FencedReader(reader.deepCopy(env), fence);
-    }
-
-    @Override
-    public FileSKVIterator getIndex() throws IOException {
-      return new FencedIndex(reader.getIndex(), fence);
-    }
-
-    @Override
-    public FileSKVIterator getSample(SamplerConfigurationImpl sampleConfig) {
-      final Reader sample = reader.getSample(sampleConfig);
-      return sample != null ? new FencedReader(sample, fence) : null;
-    }
-
-    @Override
-    public void reset() {
-      reader.reset();
-    }
-  }
-
-  public static RFileSKVIterator getReader(final CachableBuilder cb, final TabletFile dataFile)
-      throws IOException {
-    final RFile.Reader reader = new RFile.Reader(Objects.requireNonNull(cb));
-    return dataFile.hasRange() ? new FencedReader(reader, dataFile.getRange()) : reader;
-  }
-
-  public static RFileSKVIterator getReader(final CachableBuilder cb, Range range)
-      throws IOException {
-    final RFile.Reader reader = new RFile.Reader(Objects.requireNonNull(cb));
-    return !range.isInfiniteStartKey() || !range.isInfiniteStopKey()
-        ? new FencedReader(reader, range) : reader;
-=======
     public long estimateOverlappingEntries(KeyExtent extent) throws IOException {
       long totalEntries = 0;
       Key startKey = extent.toDataRange().getStartKey();
@@ -1825,6 +1600,240 @@
 
       return totalEntries;
     }
->>>>>>> ba296913
+
+    @Override
+    public void reset() {
+      clear();
+    }
+  }
+
+  public interface RFileSKVIterator extends FileSKVIterator {
+    FileSKVIterator getIndex() throws IOException;
+
+    void reset();
+  }
+
+  static abstract class FencedFileSKVIterator implements FileSKVIterator {
+
+    private final FileSKVIterator reader;
+    protected final Range fence;
+    private final Key fencedStartKey;
+    private final Supplier<Key> fencedEndKey;
+
+    public FencedFileSKVIterator(FileSKVIterator reader, Range fence) {
+      this.reader = Objects.requireNonNull(reader);
+      this.fence = Objects.requireNonNull(fence);
+      this.fencedStartKey = fence.getStartKey();
+      this.fencedEndKey = Suppliers.memoize(() -> getEndKey(fence.getEndKey()));
+    }
+
+    @Override
+    public void init(SortedKeyValueIterator<Key,Value> source, Map<String,String> options,
+        IteratorEnvironment env) throws IOException {
+      throw new UnsupportedOperationException();
+    }
+
+    @Override
+    public boolean hasTop() {
+      return reader.hasTop();
+    }
+
+    @Override
+    public void next() throws IOException {
+      reader.next();
+    }
+
+    @Override
+    public Key getTopKey() {
+      return reader.getTopKey();
+    }
+
+    @Override
+    public Value getTopValue() {
+      return reader.getTopValue();
+    }
+
+    @Override
+    public Text getFirstRow() throws IOException {
+      var row = reader.getFirstRow();
+      if (row != null && fence.beforeStartKey(new Key(row))) {
+        return fencedStartKey.getRow();
+      } else {
+        return row;
+      }
+    }
+
+    @Override
+    public Text getLastRow() throws IOException {
+      var row = reader.getLastRow();
+      if (row != null && fence.afterEndKey(new Key(row))) {
+        return fencedEndKey.get().getRow();
+      } else {
+        return row;
+      }
+    }
+
+    @Override
+    public boolean isRunningLowOnMemory() {
+      return reader.isRunningLowOnMemory();
+    }
+
+    @Override
+    public void setInterruptFlag(AtomicBoolean flag) {
+      reader.setInterruptFlag(flag);
+    }
+
+    @Override
+    public DataInputStream getMetaStore(String name) throws IOException {
+      return reader.getMetaStore(name);
+    }
+
+    @Override
+    public void closeDeepCopies() throws IOException {
+      reader.closeDeepCopies();
+    }
+
+    @Override
+    public void setCacheProvider(CacheProvider cacheProvider) {
+      reader.setCacheProvider(cacheProvider);
+    }
+
+    @Override
+    public void close() throws IOException {
+      reader.close();
+    }
+
+    private Key getEndKey(Key key) {
+      // If they key is infinite it will be null or if inclusive we can just use it as is
+      // as it would be the correct value for getLastKey()
+      if (fence.isInfiniteStopKey() || fence.isEndKeyInclusive()) {
+        return key;
+      }
+
+      // If exclusive we need to strip the last byte to get the last key that is part of the
+      // actual range to return
+      final byte[] ba = key.getRow().getBytes();
+      Preconditions.checkArgument(ba.length > 0 && ba[ba.length - 1] == (byte) 0x00);
+      byte[] fba = new byte[ba.length - 1];
+      System.arraycopy(ba, 0, fba, 0, ba.length - 1);
+
+      return new Key(fba);
+    }
+
+  }
+
+  static class FencedIndex extends FencedFileSKVIterator {
+    private final FileSKVIterator source;
+
+    public FencedIndex(FileSKVIterator source, Range seekFence) {
+      super(source, seekFence);
+      this.source = source;
+    }
+
+    @Override
+    public boolean hasTop() {
+      // this code filters out data because the rfile index iterators do not support seek
+
+      // If startKey is set then discard everything until we reach the start
+      // of the range
+      if (fence.getStartKey() != null) {
+
+        while (source.hasTop() && fence.beforeStartKey(source.getTopKey())) {
+          try {
+            source.next();
+          } catch (IOException e) {
+            throw new UncheckedIOException(e);
+          }
+        }
+      }
+
+      // If endKey is set then ensure that the current key is not passed the end of the range
+      return source.hasTop() && !fence.afterEndKey(source.getTopKey());
+    }
+
+    @Override
+    public long estimateOverlappingEntries(KeyExtent extent) throws IOException {
+      throw new UnsupportedOperationException();
+    }
+
+    @Override
+    public FileSKVIterator getSample(SamplerConfigurationImpl sampleConfig) {
+      throw new UnsupportedOperationException();
+    }
+
+    @Override
+    public void seek(Range range, Collection<ByteSequence> columnFamilies, boolean inclusive)
+        throws IOException {
+      throw new UnsupportedOperationException();
+    }
+
+    @Override
+    public SortedKeyValueIterator<Key,Value> deepCopy(IteratorEnvironment env) {
+      throw new UnsupportedOperationException();
+    }
+  }
+
+  static class FencedReader extends FencedFileSKVIterator implements RFileSKVIterator {
+
+    private final Reader reader;
+
+    public FencedReader(Reader reader, Range seekFence) {
+      super(reader, seekFence);
+      this.reader = reader;
+    }
+
+    @Override
+    public void seek(Range range, Collection<ByteSequence> columnFamilies, boolean inclusive)
+        throws IOException {
+      reader.reset();
+
+      if (fence != null) {
+        range = fence.clip(range, true);
+        if (range == null) {
+          return;
+        }
+      }
+
+      reader.seek(range, columnFamilies, inclusive);
+    }
+
+    @Override
+    public FencedReader deepCopy(IteratorEnvironment env) {
+      return new FencedReader(reader.deepCopy(env), fence);
+    }
+
+    @Override
+    public FileSKVIterator getIndex() throws IOException {
+      return new FencedIndex(reader.getIndex(), fence);
+    }
+
+    @Override
+    public long estimateOverlappingEntries(KeyExtent extent) throws IOException {
+      return reader.estimateOverlappingEntries(extent);
+    }
+
+    @Override
+    public FileSKVIterator getSample(SamplerConfigurationImpl sampleConfig) {
+      final Reader sample = reader.getSample(sampleConfig);
+      return sample != null ? new FencedReader(sample, fence) : null;
+    }
+
+    @Override
+    public void reset() {
+      reader.reset();
+    }
+  }
+
+  public static RFileSKVIterator getReader(final CachableBuilder cb, final TabletFile dataFile)
+      throws IOException {
+    final RFile.Reader reader = new RFile.Reader(Objects.requireNonNull(cb));
+    return dataFile.hasRange() ? new FencedReader(reader, dataFile.getRange()) : reader;
+  }
+
+  public static RFileSKVIterator getReader(final CachableBuilder cb, Range range)
+      throws IOException {
+    final RFile.Reader reader = new RFile.Reader(Objects.requireNonNull(cb));
+    return !range.isInfiniteStartKey() || !range.isInfiniteStopKey()
+        ? new FencedReader(reader, range) : reader;
   }
 }