--- conflicted
+++ resolved
@@ -606,14 +606,8 @@
       "The maximum number of files a compaction will open.", "2.1.0"),
   TSERV_COMPACTION_SERVICE_META_EXECUTORS(
       "tserver.compaction.major.service.meta.planner.opts.executors",
-<<<<<<< HEAD
       "[{'name':'all','type':'external','group':'accumulo_meta'}]".replaceAll("'", "\""),
-      PropertyType.STRING,
-=======
-      "[{'name':'small','type':'internal','maxSize':'32M','numThreads':2},{'name':'huge','type':'internal','numThreads':2}]"
-          .replaceAll("'", "\""),
       PropertyType.JSON,
->>>>>>> c2c8cfc2
       "See {% jlink -f org.apache.accumulo.core.spi.compaction.DefaultCompactionPlanner %}.",
       "2.1.0"),
   TSERV_COMPACTION_SERVICE_DEFAULT_PLANNER("tserver.compaction.major.service.default.planner",
