/*
 * Licensed to the Apache Software Foundation (ASF) under one or more
 * contributor license agreements.  See the NOTICE file distributed with
 * this work for additional information regarding copyright ownership.
 * The ASF licenses this file to You under the Apache License, Version 2.0
 * (the "License"); you may not use this file except in compliance with
 * the License.  You may obtain a copy of the License at
 *
 *     http://www.apache.org/licenses/LICENSE-2.0
 *
 * Unless required by applicable law or agreed to in writing, software
 * distributed under the License is distributed on an "AS IS" BASIS,
 * WITHOUT WARRANTIES OR CONDITIONS OF ANY KIND, either express or implied.
 * See the License for the specific language governing permissions and
 * limitations under the License.
 */
package org.apache.accumulo.core.conf;

import java.io.File;
import java.lang.annotation.Annotation;
import java.util.Collections;
import java.util.EnumSet;
import java.util.HashMap;
import java.util.HashSet;
import java.util.Map;
import java.util.Map.Entry;
import java.util.Properties;
import java.util.Set;

import org.apache.accumulo.core.client.security.tokens.PasswordToken;
import org.apache.accumulo.core.file.rfile.RFile;
import org.apache.accumulo.core.util.format.DefaultFormatter;
import org.apache.accumulo.core.util.interpret.DefaultScanInterpreter;
import org.apache.accumulo.start.classloader.AccumuloClassLoader;
import org.apache.accumulo.start.classloader.vfs.AccumuloVFSClassLoader;
import org.apache.commons.configuration.MapConfiguration;
import org.apache.commons.configuration.PropertiesConfiguration;
import org.apache.log4j.Logger;

public enum Property {
  // Crypto-related properties
  @Experimental
  CRYPTO_PREFIX("crypto.", null, PropertyType.PREFIX, "Properties in this category related to the configuration of both default and custom crypto modules."),
  @Experimental
  CRYPTO_MODULE_CLASS("crypto.module.class", "NullCryptoModule", PropertyType.STRING,
      "Fully qualified class name of the class that implements the CryptoModule interface, to be used in setting up encryption at rest for the WAL and "
          + "(future) other parts of the code."),
  @Experimental
  CRYPTO_CIPHER_SUITE("crypto.cipher.suite", "NullCipher", PropertyType.STRING, "Describes the cipher suite to use for the write-ahead log"),
  @Experimental
  CRYPTO_CIPHER_ALGORITHM_NAME("crypto.cipher.algorithm.name", "NullCipher", PropertyType.STRING,
      "States the name of the algorithm used in the corresponding cipher suite. Do not make these different, unless you enjoy mysterious exceptions and bugs."),
  @Experimental
  CRYPTO_BLOCK_STREAM_SIZE("crypto.block.stream.size", "1K", PropertyType.MEMORY,
      "The size of the buffer above the cipher stream. Used for reading files and padding walog entries."),
  @Experimental
  CRYPTO_CIPHER_KEY_LENGTH("crypto.cipher.key.length", "128", PropertyType.STRING,
      "Specifies the key length *in bits* to use for the symmetric key, should probably be 128 or 256 unless you really know what you're doing"),
  @Experimental
  CRYPTO_SECURE_RNG("crypto.secure.rng", "SHA1PRNG", PropertyType.STRING,
      "States the secure random number generator to use, and defaults to the built-in Sun SHA1PRNG"),
  @Experimental
  CRYPTO_SECURE_RNG_PROVIDER("crypto.secure.rng.provider", "SUN", PropertyType.STRING,
      "States the secure random number generator provider to use, and defaults to the built-in SUN provider"),
  @Experimental
  CRYPTO_SECRET_KEY_ENCRYPTION_STRATEGY_CLASS("crypto.secret.key.encryption.strategy.class", "NullSecretKeyEncryptionStrategy", PropertyType.STRING,
      "The class Accumulo should use for its key encryption strategy."),
  @Experimental
  CRYPTO_DEFAULT_KEY_STRATEGY_HDFS_URI("crypto.default.key.strategy.hdfs.uri", "", PropertyType.STRING,
      "The path relative to the top level instance directory (instance.dfs.dir) where to store the key encryption key within HDFS."),
  @Experimental
  CRYPTO_DEFAULT_KEY_STRATEGY_KEY_LOCATION("crypto.default.key.strategy.key.location", "/crypto/secret/keyEncryptionKey", PropertyType.ABSOLUTEPATH,
      "The path relative to the top level instance directory (instance.dfs.dir) where to store the key encryption key within HDFS."),
  @Experimental
  CRYPTO_DEFAULT_KEY_STRATEGY_CIPHER_SUITE("crypto.default.key.strategy.cipher.suite", "NullCipher", PropertyType.STRING,
      "The cipher suite to use when encrypting session keys with a key encryption keyThis should be set to match the overall encryption algorithm "
          + "but with ECB mode and no padding unless you really know what you're doing and are sure you won't break internal file formats"),
  @Experimental
  CRYPTO_OVERRIDE_KEY_STRATEGY_WITH_CONFIGURED_STRATEGY("crypto.override.key.strategy.with.configured.strategy", "false", PropertyType.BOOLEAN,
      "The default behavior is to record the key encryption strategy with the encrypted file, and continue to use that strategy for the life "
          + "of that file. Sometimes, you change your strategy and want to use the new strategy, not the old one. (Most commonly, this will be "
          + "because you have moved key material from one spot to another.)  If you want to override the recorded key strategy with the one in "
          + "the configuration file, set this property to true."),
  // SSL properties local to each node (see also instance.ssl.enabled which must be consistent across all nodes in an instance)
  RPC_PREFIX("rpc.", null, PropertyType.PREFIX, "Properties in this category related to the configuration of SSL keys for RPC. See also instance.ssl.enabled"),
  RPC_SSL_KEYSTORE_PATH("rpc.javax.net.ssl.keyStore", "$ACCUMULO_CONF_DIR/ssl/keystore.jks", PropertyType.PATH,
      "Path of the keystore file for the servers' private SSL key"),
  @Sensitive
  RPC_SSL_KEYSTORE_PASSWORD("rpc.javax.net.ssl.keyStorePassword", "", PropertyType.STRING,
      "Password used to encrypt the SSL private keystore. Leave blank to use the Accumulo instance secret"),
  RPC_SSL_KEYSTORE_TYPE("rpc.javax.net.ssl.keyStoreType", "jks", PropertyType.STRING, "Type of SSL keystore"),
  RPC_SSL_TRUSTSTORE_PATH("rpc.javax.net.ssl.trustStore", "$ACCUMULO_CONF_DIR/ssl/truststore.jks", PropertyType.PATH,
      "Path of the truststore file for the root cert"),
  @Sensitive
  RPC_SSL_TRUSTSTORE_PASSWORD("rpc.javax.net.ssl.trustStorePassword", "", PropertyType.STRING,
      "Password used to encrypt the SSL truststore. Leave blank to use no password"),
  RPC_SSL_TRUSTSTORE_TYPE("rpc.javax.net.ssl.trustStoreType", "jks", PropertyType.STRING, "Type of SSL truststore"),
  RPC_USE_JSSE("rpc.useJsse", "false", PropertyType.BOOLEAN, "Use JSSE system properties to configure SSL rather than the " + RPC_PREFIX.getKey()
      + "javax.net.ssl.* Accumulo properties"),
  // instance properties (must be the same for every node in an instance)
  INSTANCE_PREFIX("instance.", null, PropertyType.PREFIX,
      "Properties in this category must be consistent throughout a cloud. This is enforced and servers won't be able to communicate if these differ."),
  INSTANCE_ZK_HOST("instance.zookeeper.host", "localhost:2181", PropertyType.HOSTLIST, "Comma separated list of zookeeper servers"),
  INSTANCE_ZK_TIMEOUT("instance.zookeeper.timeout", "30s", PropertyType.TIMEDURATION,
      "Zookeeper session timeout; max value when represented as milliseconds should be no larger than " + Integer.MAX_VALUE),
  @Deprecated
  INSTANCE_DFS_URI("instance.dfs.uri", "", PropertyType.URI,
      "A url accumulo should use to connect to DFS. If this is empty, accumulo will obtain this information from the hadoop configuration. This property "
          + "will only be used when creating new files if instance.volumes is empty. After an upgrade to 1.6.0 Accumulo will start using absolute paths to "
          + "reference files. Files created before a 1.6.0 upgrade are referenced via relative paths. Relative paths will always be resolved using this "
          + "config (if empty using the hadoop config)."),
  @Deprecated
  INSTANCE_DFS_DIR("instance.dfs.dir", "/accumulo", PropertyType.ABSOLUTEPATH,
      "HDFS directory in which accumulo instance will run. Do not change after accumulo is initialized."),
  @Sensitive
  INSTANCE_SECRET("instance.secret", "DEFAULT", PropertyType.STRING,
      "A secret unique to a given instance that all servers must know in order to communicate with one another."
          + " Change it before initialization. To change it later use ./bin/accumulo accumulo.server.util.ChangeSecret [oldpasswd] [newpasswd], "
          + " and then update conf/accumulo-site.xml everywhere."),
  INSTANCE_VOLUMES("instance.volumes", "", PropertyType.STRING,
      "A comma seperated list of dfs uris to use. Files will be stored across these filesystems. If this is empty, then instance.dfs.uri will be used. "
          + "After adding uris to this list, run 'accumulo init --add-volume' and then restart tservers. If entries are removed from this list then tservers "
          + "will need to be restarted. After a uri is removed from the list Accumulo will not create new files in that location, however Accumulo can still "
          + "reference files created at that location before the config change. To use a comma or other reserved characters in a URI use standard URI hex "
          + "encoding. For example replace commas with %2C."),
  INSTANCE_VOLUMES_REPLACEMENTS("instance.volumes.replacements", "", PropertyType.STRING,
      "Since accumulo stores absolute URIs changing the location of a namenode could prevent Accumulo from starting. The property helps deal with that "
          + "situation. Provide a comma seperated list of uri replacement pairs here if a namenode location changes. Each pair shold be separated with a "
          + "space. For example, if hdfs://nn1 was repalced with hdfs://nnA and hdfs://nn2 was replaced with hdfs://nnB, then set this property to "
          + "'hdfs://nn1 hdfs://nnA,hdfs://nn2 hdfs://nnB'Replacements must be configured for use. To see which volumes are currently in use, run "
          + "'accumulo admin volumes -l'. To use a comma or other reserved characters in a URI use standard URI hex encoding. For example replace commas with "
          + "%2C."),
  INSTANCE_SECURITY_AUTHENTICATOR("instance.security.authenticator", "org.apache.accumulo.server.security.handler.ZKAuthenticator", PropertyType.CLASSNAME,
      "The authenticator class that accumulo will use to determine if a user has privilege to perform an action"),
  INSTANCE_SECURITY_AUTHORIZOR("instance.security.authorizor", "org.apache.accumulo.server.security.handler.ZKAuthorizor", PropertyType.CLASSNAME,
      "The authorizor class that accumulo will use to determine what labels a user has privilege to see"),
  INSTANCE_SECURITY_PERMISSION_HANDLER("instance.security.permissionHandler", "org.apache.accumulo.server.security.handler.ZKPermHandler",
      PropertyType.CLASSNAME, "The permission handler class that accumulo will use to determine if a user has privilege to perform an action"),
  INSTANCE_RPC_SSL_ENABLED("instance.rpc.ssl.enabled", "false", PropertyType.BOOLEAN, "Use SSL for socket connections from clients and among accumulo services"),
  INSTANCE_RPC_SSL_CLIENT_AUTH("instance.rpc.ssl.clientAuth", "false", PropertyType.BOOLEAN, "Require clients to present certs signed by a trusted root"),

  // general properties
  GENERAL_PREFIX("general.", null, PropertyType.PREFIX,
      "Properties in this category affect the behavior of accumulo overall, but do not have to be consistent throughout a cloud."),
  GENERAL_CLASSPATHS(AccumuloClassLoader.CLASSPATH_PROPERTY_NAME, AccumuloClassLoader.ACCUMULO_CLASSPATH_VALUE, PropertyType.STRING,
      "A list of all of the places to look for a class. Order does matter, as it will look for the jar "
          + "starting in the first location to the last. Please note, hadoop conf and hadoop lib directories NEED to be here, "
          + "along with accumulo lib and zookeeper directory. Supports full regex on filename alone."), // needs special treatment in accumulo start jar
  GENERAL_DYNAMIC_CLASSPATHS(AccumuloVFSClassLoader.DYNAMIC_CLASSPATH_PROPERTY_NAME, AccumuloVFSClassLoader.DEFAULT_DYNAMIC_CLASSPATH_VALUE,
      PropertyType.STRING, "A list of all of the places where changes in jars or classes will force a reload of the classloader."),
  GENERAL_RPC_TIMEOUT("general.rpc.timeout", "120s", PropertyType.TIMEDURATION, "Time to wait on I/O for simple, short RPC calls"),
  GENERAL_KERBEROS_KEYTAB("general.kerberos.keytab", "", PropertyType.PATH, "Path to the kerberos keytab to use. Leave blank if not using kerberoized hdfs"),
  GENERAL_KERBEROS_PRINCIPAL("general.kerberos.principal", "", PropertyType.STRING, "Name of the kerberos principal to use. _HOST will automatically be "
      + "replaced by the machines hostname in the hostname portion of the principal. Leave blank if not using kerberoized hdfs"),
  GENERAL_MAX_MESSAGE_SIZE("general.server.message.size.max", "1G", PropertyType.MEMORY, "The maximum size of a message that can be sent to a server."),
  @Experimental
  GENERAL_VOLUME_CHOOSER("general.volume.chooser", "org.apache.accumulo.server.fs.RandomVolumeChooser", PropertyType.CLASSNAME,
      "The class that will be used to select which volume will be used to create new files."),

  // properties that are specific to master server behavior
  MASTER_PREFIX("master.", null, PropertyType.PREFIX, "Properties in this category affect the behavior of the master server"),
  MASTER_CLIENTPORT("master.port.client", "9999", PropertyType.PORT, "The port used for handling client connections on the master"),
  MASTER_TABLET_BALANCER("master.tablet.balancer", "org.apache.accumulo.server.master.balancer.TableLoadBalancer", PropertyType.CLASSNAME,
      "The balancer class that accumulo will use to make tablet assignment and migration decisions."),
  MASTER_RECOVERY_MAXAGE("master.recovery.max.age", "60m", PropertyType.TIMEDURATION, "Recovery files older than this age will be removed."),
  MASTER_RECOVERY_MAXTIME("master.recovery.time.max", "30m", PropertyType.TIMEDURATION, "The maximum time to attempt recovery before giving up"),
  MASTER_BULK_RETRIES("master.bulk.retries", "3", PropertyType.COUNT, "The number of attempts to bulk-load a file before giving up."),
  MASTER_BULK_THREADPOOL_SIZE("master.bulk.threadpool.size", "5", PropertyType.COUNT, "The number of threads to use when coordinating a bulk-import."),
  MASTER_BULK_TIMEOUT("master.bulk.timeout", "5m", PropertyType.TIMEDURATION, "The time to wait for a tablet server to process a bulk import request"),
  MASTER_MINTHREADS("master.server.threads.minimum", "20", PropertyType.COUNT, "The minimum number of threads to use to handle incoming requests."),
  MASTER_THREADCHECK("master.server.threadcheck.time", "1s", PropertyType.TIMEDURATION, "The time between adjustments of the server thread pool."),
  MASTER_RECOVERY_DELAY("master.recovery.delay", "10s", PropertyType.TIMEDURATION,
      "When a tablet server's lock is deleted, it takes time for it to completely quit. This delay gives it time before log recoveries begin."),
  MASTER_LEASE_RECOVERY_WAITING_PERIOD("master.lease.recovery.interval", "5s", PropertyType.TIMEDURATION,
      "The amount of time to wait after requesting a WAL file to be recovered"),
  MASTER_WALOG_CLOSER_IMPLEMETATION("master.walog.closer.implementation", "org.apache.accumulo.server.master.recovery.HadoopLogCloser", PropertyType.CLASSNAME,
      "A class that implements a mechansim to steal write access to a file"),
  MASTER_FATE_THREADPOOL_SIZE("master.fate.threadpool.size", "4", PropertyType.COUNT,
      "The number of threads used to run FAult-Tolerant Executions. These are primarily table operations like merge."),

  // properties that are specific to tablet server behavior
  TSERV_PREFIX("tserver.", null, PropertyType.PREFIX, "Properties in this category affect the behavior of the tablet servers"),
  TSERV_CLIENT_TIMEOUT("tserver.client.timeout", "3s", PropertyType.TIMEDURATION, "Time to wait for clients to continue scans before closing a session."),
  TSERV_DEFAULT_BLOCKSIZE("tserver.default.blocksize", "1M", PropertyType.MEMORY, "Specifies a default blocksize for the tserver caches"),
  TSERV_DATACACHE_SIZE("tserver.cache.data.size", "128M", PropertyType.MEMORY, "Specifies the size of the cache for file data blocks."),
  TSERV_INDEXCACHE_SIZE("tserver.cache.index.size", "512M", PropertyType.MEMORY, "Specifies the size of the cache for file indices."),
  TSERV_PORTSEARCH("tserver.port.search", "false", PropertyType.BOOLEAN, "if the ports above are in use, search higher ports until one is available"),
  TSERV_CLIENTPORT("tserver.port.client", "9997", PropertyType.PORT, "The port used for handling client connections on the tablet servers"),
  TSERV_MUTATION_QUEUE_MAX("tserver.mutation.queue.max", "1M", PropertyType.MEMORY,
      "The amount of memory to use to store write-ahead-log mutations-per-session before flushing them. Since the buffer is per write session, consider the"
          + " max number of concurrent writer when configuring. When using Hadoop 2, Accumulo will call hsync() on the WAL . For a small number of "
          + "concurrent writers, increasing this buffer size decreases the frequncy of hsync calls. For a large number of concurrent writers a small buffers "
          + "size is ok because of group commit."),
  TSERV_TABLET_SPLIT_FINDMIDPOINT_MAXOPEN("tserver.tablet.split.midpoint.files.max", "30", PropertyType.COUNT,
      "To find a tablets split points, all index files are opened. This setting determines how many index "
          + "files can be opened at once. When there are more index files than this setting multiple passes "
          + "must be made, which is slower. However opening too many files at once can cause problems."),
  TSERV_WALOG_MAX_SIZE("tserver.walog.max.size", "1G", PropertyType.MEMORY,
      "The maximum size for each write-ahead log. See comment for property tserver.memory.maps.max"),
  TSERV_MAJC_DELAY("tserver.compaction.major.delay", "30s", PropertyType.TIMEDURATION,
      "Time a tablet server will sleep between checking which tablets need compaction."),
  TSERV_MAJC_THREAD_MAXOPEN("tserver.compaction.major.thread.files.open.max", "10", PropertyType.COUNT,
      "Max number of files a major compaction thread can open at once. "),
  TSERV_SCAN_MAX_OPENFILES("tserver.scan.files.open.max", "100", PropertyType.COUNT,
      "Maximum total files that all tablets in a tablet server can open for scans. "),
  TSERV_MAX_IDLE("tserver.files.open.idle", "1m", PropertyType.TIMEDURATION, "Tablet servers leave previously used files open for future queries. "
      + "This setting determines how much time an unused file should be kept open until it is closed."),
  TSERV_NATIVEMAP_ENABLED("tserver.memory.maps.native.enabled", "true", PropertyType.BOOLEAN,
      "An in-memory data store for accumulo implemented in c++ that increases the amount of data accumulo can hold in memory and avoids Java GC pauses."),
  TSERV_MAXMEM("tserver.memory.maps.max", "1G", PropertyType.MEMORY,
      "Maximum amount of memory that can be used to buffer data written to a tablet server. There are two other properties that can effectively limit memory"
          + " usage table.compaction.minor.logs.threshold and tserver.walog.max.size. Ensure that table.compaction.minor.logs.threshold *"
          + " tserver.walog.max.size >= this property."),
  TSERV_MEM_MGMT("tserver.memory.manager", "org.apache.accumulo.server.tabletserver.LargestFirstMemoryManager", PropertyType.CLASSNAME,
      "An implementation of MemoryManger that accumulo will use."),
  TSERV_SESSION_MAXIDLE("tserver.session.idle.max", "1m", PropertyType.TIMEDURATION, "maximum idle time for a session"),
  TSERV_READ_AHEAD_MAXCONCURRENT("tserver.readahead.concurrent.max", "16", PropertyType.COUNT,
      "The maximum number of concurrent read ahead that will execute. This effectively"
          + " limits the number of long running scans that can run concurrently per tserver."),
  TSERV_METADATA_READ_AHEAD_MAXCONCURRENT("tserver.metadata.readahead.concurrent.max", "8", PropertyType.COUNT,
      "The maximum number of concurrent metadata read ahead that will execute."),
  TSERV_MIGRATE_MAXCONCURRENT("tserver.migrations.concurrent.max", "1", PropertyType.COUNT,
      "The maximum number of concurrent tablet migrations for a tablet server"),
  TSERV_MAJC_MAXCONCURRENT("tserver.compaction.major.concurrent.max", "3", PropertyType.COUNT,
      "The maximum number of concurrent major compactions for a tablet server"),
  TSERV_MINC_MAXCONCURRENT("tserver.compaction.minor.concurrent.max", "4", PropertyType.COUNT,
      "The maximum number of concurrent minor compactions for a tablet server"),
  TSERV_COMPACTION_WARN_TIME("tserver.compaction.warn.time", "10m", PropertyType.TIMEDURATION,
      "When a compaction has not made progress for this time period, a warning will be logged"),
  TSERV_BLOOM_LOAD_MAXCONCURRENT("tserver.bloom.load.concurrent.max", "4", PropertyType.COUNT,
      "The number of concurrent threads that will load bloom filters in the background. "
          + "Setting this to zero will make bloom filters load in the foreground."),
  TSERV_MONITOR_FS("tserver.monitor.fs", "true", PropertyType.BOOLEAN,
      "When enabled the tserver will monitor file systems and kill itself when one switches from rw to ro. This is usually and indication that Linux has"
          + " detected a bad disk."),
  TSERV_MEMDUMP_DIR("tserver.dir.memdump", "/tmp", PropertyType.PATH,
      "A long running scan could possibly hold memory that has been minor compacted. To prevent this, the in memory map is dumped to a local file and the "
          + "scan is switched to that local file. We can not switch to the minor compacted file because it may have been modified by iterators. The file "
          + "dumped to the local dir is an exact copy of what was in memory."),
  TSERV_BULK_PROCESS_THREADS("tserver.bulk.process.threads", "1", PropertyType.COUNT,
      "The master will task a tablet server with pre-processing a bulk file prior to assigning it to the appropriate tablet servers. This configuration"
          + " value controls the number of threads used to process the files."),
  TSERV_BULK_ASSIGNMENT_THREADS("tserver.bulk.assign.threads", "1", PropertyType.COUNT,
      "The master delegates bulk file processing and assignment to tablet servers. After the bulk file has been processed, the tablet server will assign"
          + " the file to the appropriate tablets on all servers. This property controls the number of threads used to communicate to the other servers."),
  TSERV_BULK_RETRY("tserver.bulk.retry.max", "5", PropertyType.COUNT,
      "The number of times the tablet server will attempt to assign a file to a tablet as it migrates and splits."),
  TSERV_BULK_TIMEOUT("tserver.bulk.timeout", "5m", PropertyType.TIMEDURATION, "The time to wait for a tablet server to process a bulk import request."),
  TSERV_MINTHREADS("tserver.server.threads.minimum", "20", PropertyType.COUNT, "The minimum number of threads to use to handle incoming requests."),
  TSERV_THREADCHECK("tserver.server.threadcheck.time", "1s", PropertyType.TIMEDURATION, "The time between adjustments of the server thread pool."),
  TSERV_MAX_MESSAGE_SIZE("tserver.server.message.size.max", "1G", PropertyType.MEMORY, "The maximum size of a message that can be sent to a tablet server."),
  TSERV_HOLD_TIME_SUICIDE("tserver.hold.time.max", "5m", PropertyType.TIMEDURATION,
      "The maximum time for a tablet server to be in the \"memory full\" state. If the tablet server cannot write out memory"
          + " in this much time, it will assume there is some failure local to its node, and quit. A value of zero is equivalent to forever."),
  TSERV_WAL_BLOCKSIZE("tserver.wal.blocksize", "0", PropertyType.MEMORY,
      "The size of the HDFS blocks used to write to the Write-Ahead log. If zero, it will be 110% of tserver.walog.max.size (that is, try to use just one"
          + " block)"),
  TSERV_WAL_REPLICATION("tserver.wal.replication", "0", PropertyType.COUNT,
      "The replication to use when writing the Write-Ahead log to HDFS. If zero, it will use the HDFS default replication setting."),
  TSERV_RECOVERY_MAX_CONCURRENT("tserver.recovery.concurrent.max", "2", PropertyType.COUNT, "The maximum number of threads to use to sort logs during"
      + " recovery"),
  TSERV_SORT_BUFFER_SIZE("tserver.sort.buffer.size", "200M", PropertyType.MEMORY, "The amount of memory to use when sorting logs during recovery."),
  TSERV_ARCHIVE_WALOGS("tserver.archive.walogs", "false", PropertyType.BOOLEAN, "Keep copies of the WALOGs for debugging purposes"),
  TSERV_WORKQ_THREADS("tserver.workq.threads", "2", PropertyType.COUNT,
      "The number of threads for the distributed work queue. These threads are used for copying failed bulk files."),
  TSERV_WAL_SYNC("tserver.wal.sync", "true", PropertyType.BOOLEAN,
      "Use the SYNC_BLOCK create flag to sync WAL writes to disk. Prevents problems recovering from sudden system resets."),
<<<<<<< HEAD

=======
  TSERV_WAL_SYNC_METHOD("tserver.wal.sync.method", "hsync", PropertyType.STRING, "The method to invoke when sync'ing WALs. HSync will provide " +
      "resiliency in the face of unexpected power outages, at the cost of speed. If method is not available, the legacy 'sync' method " +
      "will be used to ensure backwards compatibility with older Hadoop versions"),
  
>>>>>>> f654e7fa
  // properties that are specific to logger server behavior
  LOGGER_PREFIX("logger.", null, PropertyType.PREFIX, "Properties in this category affect the behavior of the write-ahead logger servers"),
  LOGGER_DIR("logger.dir.walog", "walogs", PropertyType.PATH, "This property is only needed if Accumulo was upgraded from a 1.4 or earlier version. "
      + "In the upgrade to 1.5 this property is used to copy any earlier write ahead logs into DFS. "
      + "In 1.6+, this property is used by the LocalWALRecovery utility in the event that something went wrong with that earlier upgrade. "
      + "It is possible to specify a comma-separated list of directories."),

  // accumulo garbage collector properties
  GC_PREFIX("gc.", null, PropertyType.PREFIX, "Properties in this category affect the behavior of the accumulo garbage collector."),
  GC_CYCLE_START("gc.cycle.start", "30s", PropertyType.TIMEDURATION, "Time to wait before attempting to garbage collect any old files."),
  GC_CYCLE_DELAY("gc.cycle.delay", "5m", PropertyType.TIMEDURATION, "Time between garbage collection cycles. In each cycle, old files "
      + "no longer in use are removed from the filesystem."),
  GC_PORT("gc.port.client", "50091", PropertyType.PORT, "The listening port for the garbage collector's monitor service"),
  GC_DELETE_THREADS("gc.threads.delete", "16", PropertyType.COUNT, "The number of threads used to delete files"),
  GC_TRASH_IGNORE("gc.trash.ignore", "false", PropertyType.BOOLEAN, "Do not use the Trash, even if it is configured"),

  // properties that are specific to the monitor server behavior
  MONITOR_PREFIX("monitor.", null, PropertyType.PREFIX, "Properties in this category affect the behavior of the monitor web server."),
  MONITOR_PORT("monitor.port.client", "50095", PropertyType.PORT, "The listening port for the monitor's http service"),
  MONITOR_LOG4J_PORT("monitor.port.log4j", "4560", PropertyType.PORT, "The listening port for the monitor's log4j logging collection."),
  MONITOR_BANNER_TEXT("monitor.banner.text", "", PropertyType.STRING, "The banner text displayed on the monitor page."),
  MONITOR_BANNER_COLOR("monitor.banner.color", "#c4c4c4", PropertyType.STRING, "The color of the banner text displayed on the monitor page."),
  MONITOR_BANNER_BACKGROUND("monitor.banner.background", "#304065", PropertyType.STRING,
      "The background color of the banner text displayed on the monitor page."),

  @Experimental
  MONITOR_SSL_KEYSTORE("monitor.ssl.keyStore", "", PropertyType.PATH, "The keystore for enabling monitor SSL."),
  @Experimental
  @Sensitive
  MONITOR_SSL_KEYSTOREPASS("monitor.ssl.keyStorePassword", "", PropertyType.STRING, "The keystore password for enabling monitor SSL."),
  @Experimental
  MONITOR_SSL_TRUSTSTORE("monitor.ssl.trustStore", "", PropertyType.PATH, "The truststore for enabling monitor SSL."),
  @Experimental
  @Sensitive
  MONITOR_SSL_TRUSTSTOREPASS("monitor.ssl.trustStorePassword", "", PropertyType.STRING, "The truststore password for enabling monitor SSL."),

  MONITOR_LOCK_CHECK_INTERVAL("monitor.lock.check.interval", "5s", PropertyType.TIMEDURATION,
      "The amount of time to sleep between checking for the Montior ZooKeeper lock"),

  TRACE_PREFIX("trace.", null, PropertyType.PREFIX, "Properties in this category affect the behavior of distributed tracing."),
  TRACE_PORT("trace.port.client", "12234", PropertyType.PORT, "The listening port for the trace server"),
  TRACE_TABLE("trace.table", "trace", PropertyType.STRING, "The name of the table to store distributed traces"),
  TRACE_USER("trace.user", "root", PropertyType.STRING, "The name of the user to store distributed traces"),
  @Sensitive
  TRACE_PASSWORD("trace.password", "secret", PropertyType.STRING, "The password for the user used to store distributed traces"),
  @Sensitive
  TRACE_TOKEN_PROPERTY_PREFIX("trace.token.property.", null, PropertyType.PREFIX,
      "The prefix used to create a token for storing distributed traces. For each propetry required by trace.token.type, place this prefix in front of it."),
  TRACE_TOKEN_TYPE("trace.token.type", PasswordToken.class.getName(), PropertyType.CLASSNAME, "An AuthenticationToken type supported by the authorizer"),

  // per table properties
  TABLE_PREFIX("table.", null, PropertyType.PREFIX, "Properties in this category affect tablet server treatment of tablets, but can be configured "
      + "on a per-table basis. Setting these properties in the site file will override the default globally "
      + "for all tables and not any specific table. However, both the default and the global setting can be "
      + "overridden per table using the table operations API or in the shell, which sets the overridden value "
      + "in zookeeper. Restarting accumulo tablet servers after setting these properties in the site file "
      + "will cause the global setting to take effect. However, you must use the API or the shell to change "
      + "properties in zookeeper that are set on a table."),
  TABLE_MAJC_RATIO("table.compaction.major.ratio", "3", PropertyType.FRACTION,
      "minimum ratio of total input size to maximum input file size for running a major compactionWhen adjusting this property you may want to also "
          + "adjust table.file.max. Want to avoid the situation where only merging minor compactions occur."),
  TABLE_MAJC_COMPACTALL_IDLETIME("table.compaction.major.everything.idle", "1h", PropertyType.TIMEDURATION,
      "After a tablet has been idle (no mutations) for this time period it may have all "
          + "of its files compacted into one. There is no guarantee an idle tablet will be compacted. "
          + "Compactions of idle tablets are only started when regular compactions are not running. Idle "
          + "compactions only take place for tablets that have one or more files."),
  TABLE_SPLIT_THRESHOLD("table.split.threshold", "1G", PropertyType.MEMORY, "When combined size of files exceeds this amount a tablet is split."),
  TABLE_MINC_LOGS_MAX("table.compaction.minor.logs.threshold", "3", PropertyType.COUNT,
      "When there are more than this many write-ahead logs against a tablet, it will be minor compacted. See comment for property tserver.memory.maps.max"),
  TABLE_MINC_COMPACT_IDLETIME("table.compaction.minor.idle", "5m", PropertyType.TIMEDURATION,
      "After a tablet has been idle (no mutations) for this time period it may have its "
          + "in-memory map flushed to disk in a minor compaction. There is no guarantee an idle " + "tablet will be compacted."),
  TABLE_SCAN_MAXMEM("table.scan.max.memory", "512K", PropertyType.MEMORY,
      "The maximum amount of memory that will be used to cache results of a client query/scan. "
          + "Once this limit is reached, the buffered data is sent to the client."),
  TABLE_FILE_TYPE("table.file.type", RFile.EXTENSION, PropertyType.STRING, "Change the type of file a table writes"),
  TABLE_LOAD_BALANCER("table.balancer", "org.apache.accumulo.server.master.balancer.DefaultLoadBalancer", PropertyType.STRING,
      "This property can be set to allow the LoadBalanceByTable load balancer to change the called Load Balancer for this table"),
  TABLE_FILE_COMPRESSION_TYPE("table.file.compress.type", "gz", PropertyType.STRING, "One of gz,lzo,none"),
  TABLE_FILE_COMPRESSED_BLOCK_SIZE("table.file.compress.blocksize", "100K", PropertyType.MEMORY,
      "Similar to the hadoop io.seqfile.compress.blocksize setting, so that files have better query performance. The maximum value for this is "
          + Integer.MAX_VALUE + ". (This setting is the size threshold prior to compression, and applies even compression is disabled.)"),
  TABLE_FILE_COMPRESSED_BLOCK_SIZE_INDEX("table.file.compress.blocksize.index", "128K", PropertyType.MEMORY,
      "Determines how large index blocks can be in files that support multilevel indexes. The maximum value for this is " + Integer.MAX_VALUE + "."
          + " (This setting is the size threshold prior to compression, and applies even compression is disabled.)"),
  TABLE_FILE_BLOCK_SIZE("table.file.blocksize", "0B", PropertyType.MEMORY,
      "Overrides the hadoop dfs.block.size setting so that files have better query performance. The maximum value for this is " + Integer.MAX_VALUE),
  TABLE_FILE_REPLICATION("table.file.replication", "0", PropertyType.COUNT, "Determines how many replicas to keep of a tables' files in HDFS. "
      + "When this value is LTE 0, HDFS defaults are used."),
  TABLE_FILE_MAX("table.file.max", "15", PropertyType.COUNT,
      "Determines the max # of files each tablet in a table can have. When adjusting this property you may want to consider adjusting"
          + " table.compaction.major.ratio also. Setting this property to 0 will make it default to tserver.scan.files.open.max-1, this will prevent a"
          + " tablet from having more files than can be opened. Setting this property low may throttle ingest and increase query performance."),
  TABLE_WALOG_ENABLED("table.walog.enabled", "true", PropertyType.BOOLEAN, "Use the write-ahead log to prevent the loss of data."),
  TABLE_BLOOM_ENABLED("table.bloom.enabled", "false", PropertyType.BOOLEAN, "Use bloom filters on this table."),
  TABLE_BLOOM_LOAD_THRESHOLD("table.bloom.load.threshold", "1", PropertyType.COUNT,
      "This number of seeks that would actually use a bloom filter must occur before a file's bloom filter is loaded."
          + " Set this to zero to initiate loading of bloom filters when a file is opened."),
  TABLE_BLOOM_SIZE("table.bloom.size", "1048576", PropertyType.COUNT, "Bloom filter size, as number of keys."),
  TABLE_BLOOM_ERRORRATE("table.bloom.error.rate", "0.5%", PropertyType.FRACTION, "Bloom filter error rate."),
  TABLE_BLOOM_KEY_FUNCTOR("table.bloom.key.functor", "org.apache.accumulo.core.file.keyfunctor.RowFunctor", PropertyType.CLASSNAME,
      "A function that can transform the key prior to insertion and check of bloom filter. org.apache.accumulo.core.file.keyfunctor.RowFunctor,"
          + ",org.apache.accumulo.core.file.keyfunctor.ColumnFamilyFunctor, and org.apache.accumulo.core.file.keyfunctor.ColumnQualifierFunctor are"
          + " allowable values. One can extend any of the above mentioned classes to perform specialized parsing of the key. "),
  TABLE_BLOOM_HASHTYPE("table.bloom.hash.type", "murmur", PropertyType.STRING, "The bloom filter hash type"),
  TABLE_FAILURES_IGNORE("table.failures.ignore", "false", PropertyType.BOOLEAN,
      "If you want queries for your table to hang or fail when data is missing from the system, "
          + "then set this to false. When this set to true missing data will be reported but queries "
          + "will still run possibly returning a subset of the data."),
  TABLE_DEFAULT_SCANTIME_VISIBILITY("table.security.scan.visibility.default", "", PropertyType.STRING,
      "The security label that will be assumed at scan time if an entry does not have a visibility set.\n"
          + "Note: An empty security label is displayed as []. The scan results will show an empty visibility even if "
          + "the visibility from this setting is applied to the entry.\n"
          + "CAUTION: If a particular key has an empty security label AND its table's default visibility is also empty, "
          + "access will ALWAYS be granted for users with permission to that table. Additionally, if this field is changed, "
          + "all existing data with an empty visibility label will be interpreted with the new label on the next scan."),
  TABLE_LOCALITY_GROUPS("table.groups.enabled", "", PropertyType.STRING, "A comma separated list of locality group names to enable for this table."),
  TABLE_CONSTRAINT_PREFIX("table.constraint.", null, PropertyType.PREFIX,
      "Properties in this category are per-table properties that add constraints to a table. "
          + "These properties start with the category prefix, followed by a number, and their values "
          + "correspond to a fully qualified Java class that implements the Constraint interface.\n"
          + "For example:\ntable.constraint.1 = org.apache.accumulo.core.constraints.MyCustomConstraint\n"
          + "and:\ntable.constraint.2 = my.package.constraints.MySecondConstraint"),
  TABLE_INDEXCACHE_ENABLED("table.cache.index.enable", "true", PropertyType.BOOLEAN, "Determines whether index cache is enabled."),
  TABLE_BLOCKCACHE_ENABLED("table.cache.block.enable", "false", PropertyType.BOOLEAN, "Determines whether file block cache is enabled."),
  TABLE_ITERATOR_PREFIX("table.iterator.", null, PropertyType.PREFIX,
      "Properties in this category specify iterators that are applied at various stages (scopes) of interaction "
          + "with a table. These properties start with the category prefix, followed by a scope (minc, majc, scan, etc.), "
          + "followed by a period, followed by a name, as in table.iterator.scan.vers, or table.iterator.scan.custom. "
          + "The values for these properties are a number indicating the ordering in which it is applied, and a class name "
          + "such as:\n table.iterator.scan.vers = 10,org.apache.accumulo.core.iterators.VersioningIterator\n "
          + "These iterators can take options if additional properties are set that look like this property, "
          + "but are suffixed with a period, followed by 'opt' followed by another period, and a property name.\n"
          + "For example, table.iterator.minc.vers.opt.maxVersions = 3"),
  TABLE_LOCALITY_GROUP_PREFIX("table.group.", null, PropertyType.PREFIX,
      "Properties in this category are per-table properties that define locality groups in a table. These properties start "
          + "with the category prefix, followed by a name, followed by a period, and followed by a property for that group.\n"
          + "For example table.group.group1=x,y,z sets the column families for a group called group1. Once configured, "
          + "group1 can be enabled by adding it to the list of groups in the " + TABLE_LOCALITY_GROUPS.getKey() + " property.\n"
          + "Additional group options may be specified for a named group by setting table.group.<name>.opt.<key>=<value>."),
  TABLE_FORMATTER_CLASS("table.formatter", DefaultFormatter.class.getName(), PropertyType.STRING, "The Formatter class to apply on results in the shell"),
  TABLE_INTERPRETER_CLASS("table.interepreter", DefaultScanInterpreter.class.getName(), PropertyType.STRING,
      "The ScanInterpreter class to apply on scan arguments in the shell"),
  TABLE_CLASSPATH("table.classpath.context", "", PropertyType.STRING, "Per table classpath context"),
  TABLE_COMPACTION_STRATEGY("table.majc.compaction.strategy", "org.apache.accumulo.tserver.compaction.DefaultCompactionStrategy", PropertyType.CLASSNAME,
      "A customizable major compaction strategy."),
  TABLE_COMPACTION_STRATEGY_PREFIX("table.majc.compaction.strategy.opts.", null, PropertyType.PREFIX,
      "Properties in this category are used to configure the compaction strategy."),

  // VFS ClassLoader properties
  VFS_CLASSLOADER_SYSTEM_CLASSPATH_PROPERTY(AccumuloVFSClassLoader.VFS_CLASSLOADER_SYSTEM_CLASSPATH_PROPERTY, "", PropertyType.STRING,
      "Configuration for a system level vfs classloader. Accumulo jar can be configured here and loaded out of HDFS."),
  VFS_CONTEXT_CLASSPATH_PROPERTY(AccumuloVFSClassLoader.VFS_CONTEXT_CLASSPATH_PROPERTY, null, PropertyType.PREFIX,
      "Properties in this category are define a classpath. These properties start  with the category prefix, followed by a context name. "
          + "The value is a comma seperated list of URIs. Supports full regex on filename alone. For example, "
          + "general.vfs.context.classpath.cx1=hdfs://nn1:9902/mylibdir/*.jar. "
          + "You can enable post delegation for a context, which will load classes from the context first instead of the parent first. "
          + "Do this by setting general.vfs.context.classpath.<name>.delegation=post, where <name> is your context name"
          + "If delegation is not specified, it defaults to loading from parent classloader first."),
  @Interpolated
  VFS_CLASSLOADER_CACHE_DIR(AccumuloVFSClassLoader.VFS_CACHE_DIR, "${java.io.tmpdir}" + File.separator + "accumulo-vfs-cache-${user.name}",
      PropertyType.ABSOLUTEPATH, "Directory to use for the vfs cache. The cache will keep a soft reference to all of the classes loaded in the VM."
          + " This should be on local disk on each node with sufficient space. It defaults to ${java.io.tmpdir}/accumulo-vfs-cache-${user.name}"),

  @Interpolated
  @Experimental
  GENERAL_MAVEN_PROJECT_BASEDIR(AccumuloClassLoader.MAVEN_PROJECT_BASEDIR_PROPERTY_NAME, AccumuloClassLoader.DEFAULT_MAVEN_PROJECT_BASEDIR_VALUE,
      PropertyType.ABSOLUTEPATH, "Set this to automatically add maven target/classes directories to your dynamic classpath"),

  ;

  private String key, defaultValue, description;
  private PropertyType type;
  static Logger log = Logger.getLogger(Property.class);

  private Property(String name, String defaultValue, PropertyType type, String description) {
    this.key = name;
    this.defaultValue = defaultValue;
    this.description = description;
    this.type = type;
  }

  @Override
  public String toString() {
    return this.key;
  }

  public String getKey() {
    return this.key;
  }

  public String getRawDefaultValue() {
    return this.defaultValue;
  }

  public String getDefaultValue() {
    String v;
    if (isInterpolated()) {
      PropertiesConfiguration pconf = new PropertiesConfiguration();
      Properties systemProperties = System.getProperties();
      synchronized (systemProperties) {
        pconf.append(new MapConfiguration(systemProperties));
      }
      pconf.addProperty("hack_default_value", this.defaultValue);
      v = pconf.getString("hack_default_value");
    } else {
      v = getRawDefaultValue();
    }
    if (this.type == PropertyType.ABSOLUTEPATH && !(v.trim().equals("")))
      v = new File(v).getAbsolutePath();
    return v;
  }

  public PropertyType getType() {
    return this.type;
  }

  public String getDescription() {
    return this.description;
  }

  private boolean isInterpolated() {
    return hasAnnotation(Interpolated.class) || hasPrefixWithAnnotation(getKey(), Interpolated.class);
  }

  public boolean isExperimental() {
    return hasAnnotation(Experimental.class) || hasPrefixWithAnnotation(getKey(), Experimental.class);
  }

  public boolean isDeprecated() {
    return hasAnnotation(Deprecated.class) || hasPrefixWithAnnotation(getKey(), Deprecated.class);
  }

  public boolean isSensitive() {
    return hasAnnotation(Sensitive.class) || hasPrefixWithAnnotation(getKey(), Sensitive.class);
  }

  public static boolean isSensitive(String key) {
    return hasPrefixWithAnnotation(key, Sensitive.class);
  }

  private <T extends Annotation> boolean hasAnnotation(Class<T> annotationType) {
    Logger log = Logger.getLogger(getClass());
    try {
      for (Annotation a : getClass().getField(name()).getAnnotations())
        if (annotationType.isInstance(a))
          return true;
    } catch (SecurityException e) {
      log.error(e, e);
    } catch (NoSuchFieldException e) {
      log.error(e, e);
    }
    return false;
  }

  private static <T extends Annotation> boolean hasPrefixWithAnnotation(String key, Class<T> annotationType) {
    // relies on side-effects of isValidPropertyKey to populate validPrefixes
    if (isValidPropertyKey(key)) {
      // check if property exists on its own and has the annotation
      if (Property.getPropertyByKey(key) != null)
        return getPropertyByKey(key).hasAnnotation(annotationType);
      // can't find the property, so check the prefixes
      boolean prefixHasAnnotation = false;
      for (String prefix : validPrefixes)
        if (key.startsWith(prefix))
          prefixHasAnnotation = prefixHasAnnotation || getPropertyByKey(prefix).hasAnnotation(annotationType);
      return prefixHasAnnotation;
    }
    return false;
  }

  private static HashSet<String> validTableProperties = null;
  private static HashSet<String> validProperties = null;
  private static HashSet<String> validPrefixes = null;

  private static boolean isKeyValidlyPrefixed(String key) {
    for (String prefix : validPrefixes) {
      if (key.startsWith(prefix))
        return true;
    }

    return false;
  }

  public synchronized static boolean isValidPropertyKey(String key) {
    if (validProperties == null) {
      validProperties = new HashSet<String>();
      validPrefixes = new HashSet<String>();

      for (Property p : Property.values()) {
        if (p.getType().equals(PropertyType.PREFIX)) {
          validPrefixes.add(p.getKey());
        } else {
          validProperties.add(p.getKey());
        }
      }
    }

    return validProperties.contains(key) || isKeyValidlyPrefixed(key);
  }

  public synchronized static boolean isValidTablePropertyKey(String key) {
    if (validTableProperties == null) {
      validTableProperties = new HashSet<String>();
      for (Property p : Property.values()) {
        if (!p.getType().equals(PropertyType.PREFIX) && p.getKey().startsWith(Property.TABLE_PREFIX.getKey())) {
          validTableProperties.add(p.getKey());
        }
      }
    }

    return validTableProperties.contains(key) || key.startsWith(Property.TABLE_CONSTRAINT_PREFIX.getKey())
        || key.startsWith(Property.TABLE_ITERATOR_PREFIX.getKey()) || key.startsWith(Property.TABLE_LOCALITY_GROUP_PREFIX.getKey())
        || key.startsWith(Property.TABLE_COMPACTION_STRATEGY_PREFIX.getKey());
  }

  private static final EnumSet<Property> fixedProperties = EnumSet.of(Property.TSERV_CLIENTPORT, Property.TSERV_NATIVEMAP_ENABLED,
      Property.TSERV_SCAN_MAX_OPENFILES, Property.MASTER_CLIENTPORT, Property.GC_PORT);

  public static boolean isFixedZooPropertyKey(Property key) {
    return fixedProperties.contains(key);
  }

  public static Set<Property> getFixedProperties() {
    return fixedProperties;
  }

  public static boolean isValidZooPropertyKey(String key) {
    // white list prefixes
    return key.startsWith(Property.TABLE_PREFIX.getKey()) || key.startsWith(Property.TSERV_PREFIX.getKey()) || key.startsWith(Property.LOGGER_PREFIX.getKey())
        || key.startsWith(Property.MASTER_PREFIX.getKey()) || key.startsWith(Property.GC_PREFIX.getKey())
        || key.startsWith(Property.MONITOR_PREFIX.getKey() + "banner.") || key.startsWith(VFS_CONTEXT_CLASSPATH_PROPERTY.getKey())
        || key.startsWith(Property.TABLE_COMPACTION_STRATEGY_PREFIX.getKey());
  }

  public static Property getPropertyByKey(String key) {
    for (Property prop : Property.values())
      if (prop.getKey().equals(key))
        return prop;
    return null;
  }

  /**
   * @return true if this is a property whose value is expected to be a java class
   */
  public static boolean isClassProperty(String key) {
    return (key.startsWith(Property.TABLE_CONSTRAINT_PREFIX.getKey()) && key.substring(Property.TABLE_CONSTRAINT_PREFIX.getKey().length()).split("\\.").length == 1)
        || (key.startsWith(Property.TABLE_ITERATOR_PREFIX.getKey()) && key.substring(Property.TABLE_ITERATOR_PREFIX.getKey().length()).split("\\.").length == 2)
        || key.equals(Property.TABLE_LOAD_BALANCER.getKey());
  }

  // This is not a cache for loaded classes, just a way to avoid spamming the debug log
  static Map<String,Class<?>> loaded = Collections.synchronizedMap(new HashMap<String,Class<?>>());

  public static <T> T createInstanceFromPropertyName(AccumuloConfiguration conf, Property property, Class<T> base, T defaultInstance) {
    String clazzName = conf.get(property);
    T instance = null;

    try {
      Class<? extends T> clazz = AccumuloVFSClassLoader.loadClass(clazzName, base);
      instance = clazz.newInstance();
      if (loaded.put(clazzName, clazz) != clazz)
        log.debug("Loaded class : " + clazzName);
    } catch (Exception e) {
      log.warn("Failed to load class ", e);
    }

    if (instance == null) {
      log.info("Using default class " + defaultInstance.getClass().getName());
      instance = defaultInstance;
    }
    return instance;
  }

  public static Map<String,String> getCompactionStrategyOptions(AccumuloConfiguration tableConf) {
    Map<String,String> longNames = tableConf.getAllPropertiesWithPrefix(Property.TABLE_COMPACTION_STRATEGY_PREFIX);
    Map<String,String> result = new HashMap<String,String>();
    for (Entry<String,String> entry : longNames.entrySet()) {
      result.put(entry.getKey().substring(Property.TABLE_COMPACTION_STRATEGY_PREFIX.getKey().length()), entry.getValue());
    }
    return result;
  }
}<|MERGE_RESOLUTION|>--- conflicted
+++ resolved
@@ -265,14 +265,10 @@
       "The number of threads for the distributed work queue. These threads are used for copying failed bulk files."),
   TSERV_WAL_SYNC("tserver.wal.sync", "true", PropertyType.BOOLEAN,
       "Use the SYNC_BLOCK create flag to sync WAL writes to disk. Prevents problems recovering from sudden system resets."),
-<<<<<<< HEAD
-
-=======
   TSERV_WAL_SYNC_METHOD("tserver.wal.sync.method", "hsync", PropertyType.STRING, "The method to invoke when sync'ing WALs. HSync will provide " +
       "resiliency in the face of unexpected power outages, at the cost of speed. If method is not available, the legacy 'sync' method " +
       "will be used to ensure backwards compatibility with older Hadoop versions"),
-  
->>>>>>> f654e7fa
+ 
   // properties that are specific to logger server behavior
   LOGGER_PREFIX("logger.", null, PropertyType.PREFIX, "Properties in this category affect the behavior of the write-ahead logger servers"),
   LOGGER_DIR("logger.dir.walog", "walogs", PropertyType.PATH, "This property is only needed if Accumulo was upgraded from a 1.4 or earlier version. "
