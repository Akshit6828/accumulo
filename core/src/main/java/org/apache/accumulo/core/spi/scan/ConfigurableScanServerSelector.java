--- conflicted
+++ resolved
@@ -149,10 +149,6 @@
  */
 public class ConfigurableScanServerSelector implements ScanServerSelector {
 
-<<<<<<< HEAD
-=======
-  protected static final SecureRandom RANDOM = new SecureRandom();
->>>>>>> dd614429
   public static final String PROFILES_DEFAULT = "[{'isDefault':true,'maxBusyTimeout':'5m',"
       + "'busyTimeoutMultiplier':8, 'scanTypeActivations':[], "
       + "'attemptPlans':[{'servers':'3', 'busyTimeout':'33ms', 'salt':'one'},"
@@ -357,23 +353,7 @@
 
     int maxAttempts = selectServers(params, profile, orderedScanServers, serversToUse);
 
-<<<<<<< HEAD
-      String serverToUse = null;
-
-      var hashCode = hashTablet(tablet, profile.getSalt(attempts));
-
-      int serverIndex = (Math.abs(hashCode.asInt()) + RANDOM.get().nextInt(numServers))
-          % orderedScanServers.size();
-
-      serverToUse = orderedScanServers.get(serverIndex);
-
-      serversToUse.put(tablet, serverToUse);
-    }
-
-    Duration busyTO = Duration.ofMillis(profile.getBusyTimeout(attempts));
-=======
     Duration busyTO = Duration.ofMillis(profile.getBusyTimeout(maxAttempts));
->>>>>>> dd614429
 
     return new ScanServerSelections() {
       @Override
@@ -406,8 +386,8 @@
 
       var hashCode = hashTablet(tablet, profile.getSalt(attempts));
 
-      int serverIndex =
-          (Math.abs(hashCode.asInt()) + RANDOM.nextInt(numServers)) % orderedScanServers.size();
+      int serverIndex = (Math.abs(hashCode.asInt()) + RANDOM.get().nextInt(numServers))
+          % orderedScanServers.size();
 
       serverToUse = orderedScanServers.get(serverIndex);
 
