/*
 * Licensed to the Apache Software Foundation (ASF) under one or more
 * contributor license agreements.  See the NOTICE file distributed with
 * this work for additional information regarding copyright ownership.
 * The ASF licenses this file to You under the Apache License, Version 2.0
 * (the "License"); you may not use this file except in compliance with
 * the License.  You may obtain a copy of the License at
 *
 *     http://www.apache.org/licenses/LICENSE-2.0
 *
 * Unless required by applicable law or agreed to in writing, software
 * distributed under the License is distributed on an "AS IS" BASIS,
 * WITHOUT WARRANTIES OR CONDITIONS OF ANY KIND, either express or implied.
 * See the License for the specific language governing permissions and
 * limitations under the License.
 */
package org.apache.accumulo.core.client.admin;

import java.io.BufferedReader;
import java.io.IOException;
import java.io.InputStreamReader;
import java.nio.ByteBuffer;
import java.nio.charset.Charset;
import java.util.ArrayList;
import java.util.Arrays;
import java.util.Collection;
import java.util.Collections;
import java.util.HashMap;
import java.util.HashSet;
import java.util.LinkedList;
import java.util.List;
import java.util.Map;
import java.util.Map.Entry;
import java.util.Set;
import java.util.SortedSet;
import java.util.TreeMap;
import java.util.TreeSet;
import java.util.concurrent.CountDownLatch;
import java.util.concurrent.ExecutorService;
import java.util.concurrent.Executors;
import java.util.concurrent.TimeUnit;
import java.util.concurrent.atomic.AtomicReference;
import java.util.zip.ZipEntry;
import java.util.zip.ZipInputStream;

import org.apache.accumulo.cloudtrace.instrument.Tracer;
import org.apache.accumulo.core.Constants;
import org.apache.accumulo.core.client.AccumuloException;
import org.apache.accumulo.core.client.AccumuloSecurityException;
import org.apache.accumulo.core.client.Instance;
import org.apache.accumulo.core.client.IteratorSetting;
import org.apache.accumulo.core.client.Scanner;
import org.apache.accumulo.core.client.TableDeletedException;
import org.apache.accumulo.core.client.TableExistsException;
import org.apache.accumulo.core.client.TableNotFoundException;
import org.apache.accumulo.core.client.TableOfflineException;
import org.apache.accumulo.core.client.impl.AccumuloServerException;
import org.apache.accumulo.core.client.impl.ClientExec;
import org.apache.accumulo.core.client.impl.ClientExecReturn;
import org.apache.accumulo.core.client.impl.MasterClient;
import org.apache.accumulo.core.client.impl.ServerClient;
import org.apache.accumulo.core.client.impl.Tables;
import org.apache.accumulo.core.client.impl.TabletLocator;
import org.apache.accumulo.core.client.impl.TabletLocator.TabletLocation;
import org.apache.accumulo.core.client.impl.thrift.ClientService;
import org.apache.accumulo.core.client.impl.thrift.ThriftTableOperationException;
import org.apache.accumulo.core.conf.AccumuloConfiguration;
import org.apache.accumulo.core.conf.ConfigurationCopy;
import org.apache.accumulo.core.conf.Property;
import org.apache.accumulo.core.data.ByteSequence;
import org.apache.accumulo.core.data.KeyExtent;
import org.apache.accumulo.core.data.Range;
import org.apache.accumulo.core.file.FileUtil;
import org.apache.accumulo.core.iterators.IteratorUtil;
import org.apache.accumulo.core.master.state.tables.TableState;
import org.apache.accumulo.core.master.thrift.MasterClientService;
import org.apache.accumulo.core.master.thrift.TableOperation;
import org.apache.accumulo.core.security.Authorizations;
import org.apache.accumulo.core.security.thrift.AuthInfo;
import org.apache.accumulo.core.security.thrift.ThriftSecurityException;
import org.apache.accumulo.core.tabletserver.thrift.NotServingTabletException;
import org.apache.accumulo.core.tabletserver.thrift.TabletClientService;
import org.apache.accumulo.core.util.ArgumentChecker;
import org.apache.accumulo.core.util.CachedConfiguration;
import org.apache.accumulo.core.util.LocalityGroupUtil;
import org.apache.accumulo.core.util.MetadataTable;
import org.apache.accumulo.core.util.NamingThreadFactory;
import org.apache.accumulo.core.util.OpTimer;
import org.apache.accumulo.core.util.StringUtil;
import org.apache.accumulo.core.util.TextUtil;
import org.apache.accumulo.core.util.ThriftUtil;
import org.apache.accumulo.core.util.UtilWaitThread;
import org.apache.hadoop.fs.FileStatus;
import org.apache.hadoop.fs.FileSystem;
import org.apache.hadoop.fs.Path;
import org.apache.hadoop.io.Text;
import org.apache.log4j.Level;
import org.apache.log4j.Logger;
import org.apache.thrift.TApplicationException;
import org.apache.thrift.TException;
import org.apache.thrift.transport.TTransportException;

/**
 * Provides a class for administering tables
 * 
 */
public class TableOperationsImpl extends TableOperationsHelper {
  private Instance instance;
  private AuthInfo credentials;
  
<<<<<<< HEAD
  private static final Logger log = Logger.getLogger(TableOperationsImpl.class);
=======
  private static final Logger log = Logger.getLogger(TableOperations.class);

  private static final Charset utf8 = Charset.forName("UTF8");
>>>>>>> 35f8e2b1
  
  /**
   * @param instance
   *          the connection information for this instance
   * @param credentials
   *          the username/password for this connection
   */
  public TableOperationsImpl(Instance instance, AuthInfo credentials) {
    ArgumentChecker.notNull(instance, credentials);
    this.instance = instance;
    this.credentials = credentials;
  }
  
  /**
   * Retrieve a list of tables in Accumulo.
   * 
   * @return List of tables in accumulo
   */
  public SortedSet<String> list() {
    OpTimer opTimer = new OpTimer(log, Level.TRACE).start("Fetching list of tables...");
    TreeSet<String> tableNames = new TreeSet<String>(Tables.getNameToIdMap(instance).keySet());
    opTimer.stop("Fetched " + tableNames.size() + " table names in %DURATION%");
    return tableNames;
  }
  
  /**
   * A method to check if a table exists in Accumulo.
   * 
   * @param tableName
   *          the name of the table
   * @return true if the table exists
   */
  public boolean exists(String tableName) {
    ArgumentChecker.notNull(tableName);
    if (tableName.equals(Constants.METADATA_TABLE_NAME))
      return true;
    
    OpTimer opTimer = new OpTimer(log, Level.TRACE).start("Checking if table " + tableName + "exists...");
    boolean exists = Tables.getNameToIdMap(instance).containsKey(tableName);
    opTimer.stop("Checked existance of " + exists + " in %DURATION%");
    return exists;
  }
  
  /**
   * Create a table with no special configuration
   * 
   * @param tableName
   *          the name of the table
   * @throws AccumuloException
   *           if a general error occurs
   * @throws AccumuloSecurityException
   *           if the user does not have permission
   * @throws TableExistsException
   *           if the table already exists
   */
  public void create(String tableName) throws AccumuloException, AccumuloSecurityException, TableExistsException {
    create(tableName, true, TimeType.MILLIS);
  }
  
  /**
   * @param tableName
   *          the name of the table
   * @param limitVersion
   *          Enables/disables the versioning iterator, which will limit the number of Key versions kept.
   */
  public void create(String tableName, boolean limitVersion) throws AccumuloException, AccumuloSecurityException, TableExistsException {
    create(tableName, limitVersion, TimeType.MILLIS);
  }
  
  /**
   * @param tableName
   *          the name of the table
   * @param timeType
   *          specifies logical or real-time based time recording for entries in the table
   * @param limitVersion
   *          Enables/disables the versioning iterator, which will limit the number of Key versions kept.
   */
  public void create(String tableName, boolean limitVersion, TimeType timeType) throws AccumuloException, AccumuloSecurityException, TableExistsException {
    ArgumentChecker.notNull(tableName, timeType);
    
    List<ByteBuffer> args = Arrays.asList(ByteBuffer.wrap(tableName.getBytes(utf8)), ByteBuffer.wrap(timeType.name().getBytes(utf8)));
    
    Map<String,String> opts = IteratorUtil.generateInitialTableProperties(limitVersion);
    
    try {
      doTableOperation(TableOperation.CREATE, args, opts);
    } catch (TableNotFoundException e1) {
      // should not happen
      throw new RuntimeException(e1);
    }
  }
  
  private long beginTableOperation() throws ThriftSecurityException, TException {
    while (true) {
      MasterClientService.Iface client = null;
      try {
        client = MasterClient.getConnectionWithRetry(instance);
        return client.beginTableOperation(Tracer.traceInfo(), credentials);
      } catch (TTransportException tte) {
        log.debug("Failed to call beginTableOperation(), retrying ... ", tte);
        UtilWaitThread.sleep(100);
      } finally {
        MasterClient.close(client);
      }
    }
  }
  
  private void executeTableOperation(long opid, TableOperation op, List<ByteBuffer> args, Map<String,String> opts, boolean autoCleanUp)
      throws ThriftSecurityException, TException, ThriftTableOperationException {
    while (true) {
      MasterClientService.Iface client = null;
      try {
        client = MasterClient.getConnectionWithRetry(instance);
        client.executeTableOperation(Tracer.traceInfo(), credentials, opid, op, args, opts, autoCleanUp);
        break;
      } catch (TTransportException tte) {
        log.debug("Failed to call executeTableOperation(), retrying ... ", tte);
        UtilWaitThread.sleep(100);
      } finally {
        MasterClient.close(client);
      }
    }
  }
  
  private String waitForTableOperation(long opid) throws ThriftSecurityException, TException, ThriftTableOperationException {
    while (true) {
      MasterClientService.Iface client = null;
      try {
        client = MasterClient.getConnectionWithRetry(instance);
        return client.waitForTableOperation(Tracer.traceInfo(), credentials, opid);
      } catch (TTransportException tte) {
        log.debug("Failed to call waitForTableOperation(), retrying ... ", tte);
        UtilWaitThread.sleep(100);
      } finally {
        MasterClient.close(client);
      }
    }
  }
  
  private void finishTableOperation(long opid) throws ThriftSecurityException, TException {
    while (true) {
      MasterClientService.Iface client = null;
      try {
        client = MasterClient.getConnectionWithRetry(instance);
        client.finishTableOperation(Tracer.traceInfo(), credentials, opid);
        break;
      } catch (TTransportException tte) {
        log.debug("Failed to call finishTableOperation(), retrying ... ", tte);
        UtilWaitThread.sleep(100);
      } finally {
        MasterClient.close(client);
      }
    }
  }
  
  private String doTableOperation(TableOperation op, List<ByteBuffer> args, Map<String,String> opts) throws AccumuloSecurityException, TableExistsException,
      TableNotFoundException, AccumuloException {
    return doTableOperation(op, args, opts, true);
  }
  
  private String doTableOperation(TableOperation op, List<ByteBuffer> args, Map<String,String> opts, boolean wait) throws AccumuloSecurityException,
      TableExistsException, TableNotFoundException, AccumuloException {
    Long opid = null;
    
    try {
      opid = beginTableOperation();
      executeTableOperation(opid, op, args, opts, !wait);
      if (!wait) {
        opid = null;
        return null;
      }
      String ret = waitForTableOperation(opid);
      Tables.clearCache(instance);
      return ret;
    } catch (ThriftSecurityException e) {
      throw new AccumuloSecurityException(e.user, e.code, e);
    } catch (ThriftTableOperationException e) {
      switch (e.getType()) {
        case EXISTS:
          throw new TableExistsException(e);
        case NOTFOUND:
          throw new TableNotFoundException(e);
        case OFFLINE:
          throw new TableOfflineException(instance, null);
        case OTHER:
        default:
          throw new AccumuloException(e.description, e);
      }
    } catch (Exception e) {
      throw new AccumuloException(e.getMessage(), e);
    } finally {
      // always finish table op, even when exception
      if (opid != null)
        try {
          finishTableOperation(opid);
        } catch (Exception e) {
          log.warn(e.getMessage(), e);
        }
    }
  }
  
  private static class SplitEnv {
    private String tableName;
    private String tableId;
    private ExecutorService executor;
    private CountDownLatch latch;
    private AtomicReference<Exception> exception;
    
    SplitEnv(String tableName, String tableId, ExecutorService executor, CountDownLatch latch, AtomicReference<Exception> exception) {
      this.tableName = tableName;
      this.tableId = tableId;
      this.executor = executor;
      this.latch = latch;
      this.exception = exception;
    }
  }
  
  private class SplitTask implements Runnable {
    
    private List<Text> splits;
    private SplitEnv env;
    
    SplitTask(SplitEnv env, List<Text> splits) {
      this.env = env;
      this.splits = splits;
    }
    
    @Override
    public void run() {
      try {
        if (env.exception.get() != null)
          return;
        
        if (splits.size() <= 2) {
          addSplits(env.tableName, new TreeSet<Text>(splits), env.tableId);
          for (int i = 0; i < splits.size(); i++)
            env.latch.countDown();
          return;
        }
        
        int mid = splits.size() / 2;
        
        // split the middle split point to ensure that child task split different tablets and can therefore
        // run in parallel
        addSplits(env.tableName, new TreeSet<Text>(splits.subList(mid, mid + 1)), env.tableId);
        env.latch.countDown();
        
        env.executor.submit(new SplitTask(env, splits.subList(0, mid)));
        env.executor.submit(new SplitTask(env, splits.subList(mid + 1, splits.size())));
        
      } catch (Exception e) {
        env.exception.compareAndSet(null, e);
      }
    }
    
  }

  /**
   * @param tableName
   *          the name of the table
   * @param partitionKeys
   *          a sorted set of row key values to pre-split the table on
   * @throws AccumuloException
   *           if a general error occurs
   * @throws AccumuloSecurityException
   *           if the user does not have permission
   * @throws TableNotFoundException
   *           if the table does not exist
   */
  public void addSplits(String tableName, SortedSet<Text> partitionKeys) throws TableNotFoundException, AccumuloException, AccumuloSecurityException {
    String tableId = Tables.getTableId(instance, tableName);
    
    List<Text> splits = new ArrayList<Text>(partitionKeys);
    // should be sorted because we copied from a sorted set, but that makes assumptions about
    // how the copy was done so resort to be sure.
    Collections.sort(splits);

    CountDownLatch latch = new CountDownLatch(splits.size());
    AtomicReference<Exception> exception = new AtomicReference<Exception>(null);
    
    ExecutorService executor = Executors.newFixedThreadPool(16, new NamingThreadFactory("addSplits"));
    try {
      executor.submit(new SplitTask(new SplitEnv(tableName, tableId, executor, latch, exception), splits));

      while (!latch.await(100, TimeUnit.MILLISECONDS)) {
        if (exception.get() != null) {
          executor.shutdownNow();
          Exception excep = exception.get();
          if (excep instanceof TableNotFoundException)
            throw (TableNotFoundException) excep;
          else if (excep instanceof AccumuloException)
            throw (AccumuloException) excep;
          else if (excep instanceof AccumuloSecurityException)
            throw (AccumuloSecurityException) excep;
          else if (excep instanceof RuntimeException)
            throw (RuntimeException) excep;
          else
            throw new RuntimeException(excep);
        }
      }
    } catch (InterruptedException e) {
      throw new RuntimeException(e);
    } finally {
      executor.shutdown();
    }
  }
  
  private void addSplits(String tableName, SortedSet<Text> partitionKeys, String tableId) throws AccumuloException, AccumuloSecurityException,
      TableNotFoundException, AccumuloServerException {
    TabletLocator tabLocator = TabletLocator.getInstance(instance, credentials, new Text(tableId));
    
    for (Text split : partitionKeys) {
      boolean successful = false;
      int attempt = 0;
      
      while (!successful) {
        
        if (attempt > 0)
          UtilWaitThread.sleep(100);
        
        attempt++;
        
        TabletLocation tl = tabLocator.locateTablet(split, false, false);
        
        if (tl == null) {
          if (!Tables.exists(instance, tableId))
            throw new TableNotFoundException(tableId, tableName, null);
          else if (Tables.getTableState(instance, tableId) == TableState.OFFLINE)
            throw new TableOfflineException(instance, tableId);
          continue;
        }
        
        try {
          TabletClientService.Client client = ThriftUtil.getTServerClient(tl.tablet_location, instance.getConfiguration());
          try {
            OpTimer opTimer = null;
            if (log.isTraceEnabled())
              opTimer = new OpTimer(log, Level.TRACE).start("Splitting tablet " + tl.tablet_extent + " on " + tl.tablet_location + " at " + split);
            
            client.splitTablet(Tracer.traceInfo(), credentials, tl.tablet_extent.toThrift(), TextUtil.getByteBuffer(split));
            
            // just split it, might as well invalidate it in the cache
            tabLocator.invalidateCache(tl.tablet_extent);
            
            if (opTimer != null)
              opTimer.stop("Split tablet in %DURATION%");
          } finally {
            ThriftUtil.returnClient(client);
          }
          
        } catch (TApplicationException tae) {
          throw new AccumuloServerException(tl.tablet_location, tae);
        } catch (TTransportException e) {
          tabLocator.invalidateCache(tl.tablet_location);
          continue;
        } catch (ThriftSecurityException e) {
          Tables.clearCache(instance);
          if (!Tables.exists(instance, tableId))
            throw new TableNotFoundException(tableId, tableName, null);
          throw new AccumuloSecurityException(e.user, e.code, e);
        } catch (NotServingTabletException e) {
          tabLocator.invalidateCache(tl.tablet_extent);
          continue;
        } catch (TException e) {
          tabLocator.invalidateCache(tl.tablet_location);
          continue;
        }
        
        successful = true;
      }
    }
  }
  
  public void merge(String tableName, Text start, Text end) throws AccumuloException, AccumuloSecurityException, TableNotFoundException {
    
    ArgumentChecker.notNull(tableName);
    ByteBuffer EMPTY = ByteBuffer.allocate(0);
    List<ByteBuffer> args = Arrays.asList(ByteBuffer.wrap(tableName.getBytes(utf8)), start == null ? EMPTY : TextUtil.getByteBuffer(start), end == null ? EMPTY
        : TextUtil.getByteBuffer(end));
    Map<String,String> opts = new HashMap<String,String>();
    try {
      doTableOperation(TableOperation.MERGE, args, opts);
    } catch (TableExistsException e) {
      // should not happen
      throw new RuntimeException(e);
    }
  }
  
  public void deleteRows(String tableName, Text start, Text end) throws AccumuloException, AccumuloSecurityException, TableNotFoundException {
    
    ArgumentChecker.notNull(tableName);
    ByteBuffer EMPTY = ByteBuffer.allocate(0);
    List<ByteBuffer> args = Arrays.asList(ByteBuffer.wrap(tableName.getBytes(utf8)), start == null ? EMPTY : TextUtil.getByteBuffer(start), end == null ? EMPTY
        : TextUtil.getByteBuffer(end));
    Map<String,String> opts = new HashMap<String,String>();
    try {
      doTableOperation(TableOperation.DELETE_RANGE, args, opts);
    } catch (TableExistsException e) {
      // should not happen
      throw new RuntimeException(e);
    }
  }
  
  /**
   * @param tableName
   *          the name of the table
   * @return the split points (end-row names) for the table's current split profile
   */
  @Override
  public Collection<Text> getSplits(String tableName) throws TableNotFoundException {
    
    ArgumentChecker.notNull(tableName);
    
    if (!exists(tableName)) {
      throw new TableNotFoundException(null, tableName, "Unknown table for getSplits");
    }
    
    SortedSet<KeyExtent> tablets = new TreeSet<KeyExtent>();
    Map<KeyExtent,String> locations = new TreeMap<KeyExtent,String>();
    
    while (true) {
      try {
        tablets.clear();
        locations.clear();
        MetadataTable.getEntries(instance, credentials, tableName, false, locations, tablets);
        break;
      } catch (Throwable t) {
        log.info(t.getMessage() + " ... retrying ...");
        UtilWaitThread.sleep(3000);
      }
    }
    
    ArrayList<Text> endRows = new ArrayList<Text>(tablets.size());
    
    for (KeyExtent ke : tablets)
      if (ke.getEndRow() != null)
        endRows.add(ke.getEndRow());
    
    return endRows;
  }
  
  /**
   * @param tableName
   *          the name of the table
   * @param maxSplits
   *          specifies the maximum number of splits to return
   * @return the split points (end-row names) for the table's current split profile, grouped into fewer splits so as not to exceed maxSplits
   * @throws TableNotFoundException
   */
  @Override
  public Collection<Text> getSplits(String tableName, int maxSplits) throws TableNotFoundException {
    Collection<Text> endRows = getSplits(tableName);
    
    if (endRows.size() <= maxSplits)
      return endRows;
    
    double r = (maxSplits + 1) / (double) (endRows.size());
    double pos = 0;
    
    ArrayList<Text> subset = new ArrayList<Text>(maxSplits);
    
    int j = 0;
    for (int i = 0; i < endRows.size() && j < maxSplits; i++) {
      pos += r;
      while (pos > 1) {
        subset.add(((ArrayList<Text>) endRows).get(i));
        j++;
        pos -= 1;
      }
    }
    
    return subset;
  }
  
  /**
   * Delete a table
   * 
   * @param tableName
   *          the name of the table
   * @throws AccumuloException
   *           if a general error occurs
   * @throws AccumuloSecurityException
   *           if the user does not have permission
   * @throws TableNotFoundException
   *           if the table does not exist
   */
  public void delete(String tableName) throws AccumuloException, AccumuloSecurityException, TableNotFoundException {
    ArgumentChecker.notNull(tableName);
    
    List<ByteBuffer> args = Arrays.asList(ByteBuffer.wrap(tableName.getBytes(utf8)));
    Map<String,String> opts = new HashMap<String,String>();
    
    try {
      doTableOperation(TableOperation.DELETE, args, opts);
    } catch (TableExistsException e) {
      // should not happen
      throw new RuntimeException(e);
    }
    
  }
  
  @Override
  public void clone(String srcTableName, String newTableName, boolean flush, Map<String,String> propertiesToSet, Set<String> propertiesToExclude)
      throws AccumuloSecurityException, TableNotFoundException, AccumuloException, TableExistsException {
    
    ArgumentChecker.notNull(srcTableName, newTableName);
    
    String srcTableId = Tables.getTableId(instance, srcTableName);
    
    if (flush)
      _flush(srcTableId, null, null, true);
    
    if (!Collections.disjoint(propertiesToExclude, propertiesToSet.keySet()))
      throw new IllegalArgumentException("propertiesToSet and propertiesToExclude not disjoint");
    
    List<ByteBuffer> args = Arrays.asList(ByteBuffer.wrap(srcTableId.getBytes(utf8)), ByteBuffer.wrap(newTableName.getBytes(utf8)));
    Map<String,String> opts = new HashMap<String,String>();
    opts.putAll(propertiesToSet);
    for (String prop : propertiesToExclude)
      opts.put(prop, null);
    
    doTableOperation(TableOperation.CLONE, args, opts);
  }
  
  /**
   * Rename a table
   * 
   * @param oldTableName
   *          the old table name
   * @param newTableName
   *          the new table name
   * @throws AccumuloException
   *           if a general error occurs
   * @throws AccumuloSecurityException
   *           if the user does not have permission
   * @throws TableNotFoundException
   *           if the old table name does not exist
   * @throws TableExistsException
   *           if the new table name already exists
   */
  public void rename(String oldTableName, String newTableName) throws AccumuloSecurityException, TableNotFoundException, AccumuloException,
      TableExistsException {
    
    List<ByteBuffer> args = Arrays.asList(ByteBuffer.wrap(oldTableName.getBytes(utf8)), ByteBuffer.wrap(newTableName.getBytes(utf8)));
    Map<String,String> opts = new HashMap<String,String>();
    doTableOperation(TableOperation.RENAME, args, opts);
  }
  
  /**
   * @deprecated since 1.4 {@link #flush(String, Text, Text, boolean)}
   */
  public void flush(String tableName) throws AccumuloException, AccumuloSecurityException {
    try {
      flush(tableName, null, null, false);
    } catch (TableNotFoundException e) {
      throw new AccumuloException(e.getMessage(), e);
    }
  }
  
  /**
   * Flush a table
   * 
   * @param tableName
   *          the name of the table
   * @throws AccumuloException
   *           if a general error occurs
   * @throws AccumuloSecurityException
   *           if the user does not have permission
   * @throws TableNotFoundException
   */
  public void flush(String tableName, Text start, Text end, boolean wait) throws AccumuloException, AccumuloSecurityException, TableNotFoundException {
    ArgumentChecker.notNull(tableName);
    
    String tableId = Tables.getTableId(instance, tableName);
    _flush(tableId, start, end, wait);
  }
  
  public void compact(String tableName, Text start, Text end, boolean flush, boolean wait) throws AccumuloSecurityException, TableNotFoundException,
      AccumuloException {
    compact(tableName, start, end, new ArrayList<IteratorSetting>(), flush, wait);
  }
  
  public void compact(String tableName, Text start, Text end, List<IteratorSetting> iterators, boolean flush, boolean wait) throws AccumuloSecurityException,
      TableNotFoundException, AccumuloException {
    ArgumentChecker.notNull(tableName);
    ByteBuffer EMPTY = ByteBuffer.allocate(0);
    
    String tableId = Tables.getTableId(instance, tableName);
    
    if (flush)
      _flush(tableId, start, end, true);
    
    List<ByteBuffer> args = Arrays.asList(ByteBuffer.wrap(tableId.getBytes(utf8)), start == null ? EMPTY : TextUtil.getByteBuffer(start), end == null ? EMPTY
        : TextUtil.getByteBuffer(end), ByteBuffer.wrap(IteratorUtil.encodeIteratorSettings(iterators)));

    Map<String,String> opts = new HashMap<String,String>();
    try {
      doTableOperation(TableOperation.COMPACT, args, opts, wait);
    } catch (TableExistsException e) {
      // should not happen
      throw new RuntimeException(e);
    }
  }
  
  private void _flush(String tableId, Text start, Text end, boolean wait) throws AccumuloException, AccumuloSecurityException, TableNotFoundException {
    
    try {
      long flushID;
      
      // used to pass the table name. but the tableid associated with a table name could change between calls.
      // so pass the tableid to both calls
      
      while (true) {
        MasterClientService.Iface client = null;
        try {
          client = MasterClient.getConnectionWithRetry(instance);
          flushID = client.initiateFlush(Tracer.traceInfo(), credentials, tableId);
          break;
        } catch (TTransportException tte) {
          log.debug("Failed to call initiateFlush, retrying ... ", tte);
          UtilWaitThread.sleep(100);
        } finally {
          MasterClient.close(client);
        }
      }
      
      while (true) {
        MasterClientService.Iface client = null;
        try {
          client = MasterClient.getConnectionWithRetry(instance);
          client.waitForFlush(Tracer.traceInfo(), credentials, tableId, TextUtil.getByteBuffer(start), TextUtil.getByteBuffer(end), flushID, wait ? Long.MAX_VALUE : 1);
          break;
        } catch (TTransportException tte) {
          log.debug("Failed to call initiateFlush, retrying ... ", tte);
          UtilWaitThread.sleep(100);
        } finally {
          MasterClient.close(client);
        }
      }
    } catch (ThriftSecurityException e) {
      log.debug("flush security exception on table id " + tableId);
      throw new AccumuloSecurityException(e.user, e.code, e);
    } catch (ThriftTableOperationException e) {
      switch (e.getType()) {
        case NOTFOUND:
          throw new TableNotFoundException(e);
        case OTHER:
        default:
          throw new AccumuloException(e.description, e);
      }
    } catch (Exception e) {
      throw new AccumuloException(e);
    }
  }
  
  /**
   * Sets a property on a table
   * 
   * @param tableName
   *          the name of the table
   * @param property
   *          the name of a per-table property
   * @param value
   *          the value to set a per-table property to
   * @throws AccumuloException
   *           if a general error occurs
   * @throws AccumuloSecurityException
   *           if the user does not have permission
   */
  public void setProperty(final String tableName, final String property, final String value) throws AccumuloException, AccumuloSecurityException {
    ArgumentChecker.notNull(tableName, property, value);
    MasterClient.execute(instance, new ClientExec<MasterClientService.Client>() {
      @Override
      public void execute(MasterClientService.Client client) throws Exception {
        client.setTableProperty(Tracer.traceInfo(), credentials, tableName, property, value);
      }
    });
  }
  
  /**
   * Removes a property from a table
   * 
   * @param tableName
   *          the name of the table
   * @param property
   *          the name of a per-table property
   * @throws AccumuloException
   *           if a general error occurs
   * @throws AccumuloSecurityException
   *           if the user does not have permission
   */
  public void removeProperty(final String tableName, final String property) throws AccumuloException, AccumuloSecurityException {
    ArgumentChecker.notNull(tableName, property);
    MasterClient.execute(instance, new ClientExec<MasterClientService.Client>() {
      @Override
      public void execute(MasterClientService.Client client) throws Exception {
        client.removeTableProperty(Tracer.traceInfo(), credentials, tableName, property);
      }
    });
  }
  
  /**
   * Gets properties of a table
   * 
   * @param tableName
   *          the name of the table
   * @return all properties visible by this table (system and per-table properties)
   * @throws TableNotFoundException
   *           if the table does not exist
   */
  public Iterable<Entry<String,String>> getProperties(final String tableName) throws AccumuloException, TableNotFoundException {
    ArgumentChecker.notNull(tableName);
    try {
      return ServerClient.executeRaw(instance, new ClientExecReturn<Map<String,String>,ClientService.Client>() {
        @Override
        public Map<String,String> execute(ClientService.Client client) throws Exception {
          return client.getTableConfiguration(tableName);
        }
      }).entrySet();
    } catch (ThriftTableOperationException e) {
      switch (e.getType()) {
        case NOTFOUND:
          throw new TableNotFoundException(e);
        case OTHER:
        default:
          throw new AccumuloException(e.description, e);
      }
    } catch (AccumuloException e) {
      throw e;
    } catch (Exception e) {
      throw new AccumuloException(e);
    }
    
  }
  
  /**
   * Sets a tables locality groups. A tables locality groups can be changed at any time.
   * 
   * @param tableName
   *          the name of the table
   * @param groups
   *          mapping of locality group names to column families in the locality group
   * @throws AccumuloException
   *           if a general error occurs
   * @throws AccumuloSecurityException
   *           if the user does not have permission
   * @throws TableNotFoundException
   *           if the table does not exist
   */
  public void setLocalityGroups(String tableName, Map<String,Set<Text>> groups) throws AccumuloException, AccumuloSecurityException, TableNotFoundException {
    // ensure locality groups do not overlap
    HashSet<Text> all = new HashSet<Text>();
    for (Entry<String,Set<Text>> entry : groups.entrySet()) {
      
      if (!Collections.disjoint(all, entry.getValue())) {
        throw new IllegalArgumentException("Group " + entry.getKey() + " overlaps with another group");
      }
      
      all.addAll(entry.getValue());
    }
    
    for (Entry<String,Set<Text>> entry : groups.entrySet()) {
      Set<Text> colFams = entry.getValue();
      String value = LocalityGroupUtil.encodeColumnFamilies(colFams);
      setProperty(tableName, Property.TABLE_LOCALITY_GROUP_PREFIX + entry.getKey(), value);
    }
    
    setProperty(tableName, Property.TABLE_LOCALITY_GROUPS.getKey(), StringUtil.join(groups.keySet(), ","));
    
    // remove anything extraneous
    String prefix = Property.TABLE_LOCALITY_GROUP_PREFIX.getKey();
    for (Entry<String,String> entry : getProperties(tableName)) {
      String property = entry.getKey();
      if (property.startsWith(prefix)) {
        // this property configures a locality group, find out which
        // one:
        String[] parts = property.split("\\.");
        String group = parts[parts.length - 1];
        
        if (!groups.containsKey(group)) {
          removeProperty(tableName, property);
        }
      }
    }
  }
  
  /**
   * 
   * Gets the locality groups currently set for a table.
   * 
   * @param tableName
   *          the name of the table
   * @return mapping of locality group names to column families in the locality group
   * @throws AccumuloException
   *           if a general error occurs
   * @throws TableNotFoundException
   *           if the table does not exist
   */
  public Map<String,Set<Text>> getLocalityGroups(String tableName) throws AccumuloException, TableNotFoundException {
    AccumuloConfiguration conf = new ConfigurationCopy(this.getProperties(tableName));
    Map<String,Set<ByteSequence>> groups = LocalityGroupUtil.getLocalityGroups(conf);
    
    Map<String,Set<Text>> groups2 = new HashMap<String,Set<Text>>();
    for (Entry<String,Set<ByteSequence>> entry : groups.entrySet()) {
      
      HashSet<Text> colFams = new HashSet<Text>();
      
      for (ByteSequence bs : entry.getValue()) {
        colFams.add(new Text(bs.toArray()));
      }
      
      groups2.put(entry.getKey(), colFams);
    }
    
    return groups2;
  }
  
  /**
   * @param tableName
   *          the name of the table
   * @param range
   *          a range to split
   * @param maxSplits
   *          the maximum number of splits
   * @return the range, split into smaller ranges that fall on boundaries of the table's split points as evenly as possible
   * @throws AccumuloException
   *           if a general error occurs
   * @throws AccumuloSecurityException
   *           if the user does not have permission
   * @throws TableNotFoundException
   *           if the table does not exist
   */
  public Set<Range> splitRangeByTablets(String tableName, Range range, int maxSplits) throws AccumuloException, AccumuloSecurityException,
      TableNotFoundException {
    ArgumentChecker.notNull(tableName, range);
    if (maxSplits < 1)
      throw new IllegalArgumentException("maximum splits must be >= 1");
    if (maxSplits == 1)
      return Collections.singleton(range);
    
    Map<String,Map<KeyExtent,List<Range>>> binnedRanges = new HashMap<String,Map<KeyExtent,List<Range>>>();
    String tableId = Tables.getTableId(instance, tableName);
    TabletLocator tl = TabletLocator.getInstance(instance, credentials, new Text(tableId));
    // its possible that the cache could contain complete, but old information about a tables tablets... so clear it
    tl.invalidateCache();
    while (!tl.binRanges(Collections.singletonList(range), binnedRanges).isEmpty()) {
      if (!Tables.exists(instance, tableId))
        throw new TableDeletedException(tableId);
      if (Tables.getTableState(instance, tableId) == TableState.OFFLINE)
        throw new TableOfflineException(instance, tableId);

      log.warn("Unable to locate bins for specified range. Retrying.");
      // sleep randomly between 100 and 200ms
      UtilWaitThread.sleep(100 + (int) (Math.random() * 100));
      binnedRanges.clear();
      tl.invalidateCache();
    }
    
    // group key extents to get <= maxSplits
    LinkedList<KeyExtent> unmergedExtents = new LinkedList<KeyExtent>();
    List<KeyExtent> mergedExtents = new ArrayList<KeyExtent>();
    
    for (Map<KeyExtent,List<Range>> map : binnedRanges.values())
      unmergedExtents.addAll(map.keySet());
    
    // the sort method is efficient for linked list
    Collections.sort(unmergedExtents);
    
    while (unmergedExtents.size() + mergedExtents.size() > maxSplits) {
      if (unmergedExtents.size() >= 2) {
        KeyExtent first = unmergedExtents.removeFirst();
        KeyExtent second = unmergedExtents.removeFirst();
        first.setEndRow(second.getEndRow());
        mergedExtents.add(first);
      } else {
        mergedExtents.addAll(unmergedExtents);
        unmergedExtents.clear();
        unmergedExtents.addAll(mergedExtents);
        mergedExtents.clear();
      }
      
    }
    
    mergedExtents.addAll(unmergedExtents);
    
    Set<Range> ranges = new HashSet<Range>();
    for (KeyExtent k : mergedExtents)
      ranges.add(k.toDataRange().clip(range));
    
    return ranges;
  }
  
  @Override
  public void importDirectory(String tableName, String dir, String failureDir, boolean setTime) throws IOException, AccumuloSecurityException,
      TableNotFoundException, AccumuloException {
    ArgumentChecker.notNull(tableName, dir, failureDir);
    FileSystem fs = FileUtil.getFileSystem(CachedConfiguration.getInstance(), instance.getConfiguration());
    Path failPath = fs.makeQualified(new Path(failureDir));
    if (!fs.exists(new Path(dir)))
      throw new AccumuloException("Bulk import directory " + dir + " does not exist!");
    if (!fs.exists(failPath))
      throw new AccumuloException("Bulk import failure directory " + failureDir + " does not exist!");
    FileStatus[] listStatus = fs.listStatus(failPath);
    if (listStatus != null && listStatus.length != 0) {
      if (listStatus.length == 1 && listStatus[0].isDir())
        throw new AccumuloException("Bulk import directory " + failPath + " is a file");
      throw new AccumuloException("Bulk import failure directory " + failPath + " is not empty");
    }
    
    List<ByteBuffer> args = Arrays.asList(ByteBuffer.wrap(tableName.getBytes(utf8)), ByteBuffer.wrap(dir.getBytes(utf8)), ByteBuffer.wrap(failureDir.getBytes(utf8)),
        ByteBuffer.wrap((setTime + "").getBytes(utf8)));
    Map<String,String> opts = new HashMap<String,String>();
    
    try {
      doTableOperation(TableOperation.BULK_IMPORT, args, opts);
    } catch (TableExistsException e) {
      // should not happen
      throw new RuntimeException(e);
    }
    // return new BulkImportHelper(instance, credentials, tableName).importDirectory(new Path(dir), new Path(failureDir), numThreads, numAssignThreads,
    // disableGC);
  }
  
  /**
   * 
   * @param tableName
   *          the table to take offline
   * @throws AccumuloException
   *           when there is a general accumulo error
   * @throws AccumuloSecurityException
   *           when the user does not have the proper permissions
   * @throws TableNotFoundException
   */
  public void offline(String tableName) throws AccumuloSecurityException, AccumuloException, TableNotFoundException {
    
    ArgumentChecker.notNull(tableName);
    List<ByteBuffer> args = Arrays.asList(ByteBuffer.wrap(tableName.getBytes(utf8)));
    Map<String,String> opts = new HashMap<String,String>();
    
    try {
      doTableOperation(TableOperation.OFFLINE, args, opts);
    } catch (TableExistsException e) {
      // should not happen
      throw new RuntimeException(e);
    }
  }
  
  /**
   * 
   * @param tableName
   *          the table to take online
   * @throws AccumuloException
   *           when there is a general accumulo error
   * @throws AccumuloSecurityException
   *           when the user does not have the proper permissions
   * @throws TableNotFoundException
   */
  public void online(String tableName) throws AccumuloSecurityException, AccumuloException, TableNotFoundException {
    ArgumentChecker.notNull(tableName);
    List<ByteBuffer> args = Arrays.asList(ByteBuffer.wrap(tableName.getBytes(utf8)));
    Map<String,String> opts = new HashMap<String,String>();
    
    try {
      doTableOperation(TableOperation.ONLINE, args, opts);
    } catch (TableExistsException e) {
      // should not happen
      throw new RuntimeException(e);
    }
  }
  
  /**
   * Clears the tablet locator cache for a specified table
   * 
   * @param tableName
   *          the name of the table
   * @throws TableNotFoundException
   *           if table does not exist
   */
  public void clearLocatorCache(String tableName) throws TableNotFoundException {
    ArgumentChecker.notNull(tableName);
    TabletLocator tabLocator = TabletLocator.getInstance(instance, credentials, new Text(Tables.getTableId(instance, tableName)));
    tabLocator.invalidateCache();
  }
  
  /**
   * Get a mapping of table name to internal table id.
   * 
   * @return the map from table name to internal table id
   */
  public Map<String,String> tableIdMap() {
    return Tables.getNameToIdMap(instance);
  }
  
  @Override
  public Text getMaxRow(String tableName, Authorizations auths, Text startRow, boolean startInclusive, Text endRow, boolean endInclusive)
      throws TableNotFoundException, AccumuloException, AccumuloSecurityException {
    ArgumentChecker.notNull(tableName, auths);
    Scanner scanner = instance.getConnector(credentials).createScanner(tableName, auths);
    return FindMax.findMax(scanner, startRow, startInclusive, endRow, endInclusive);
  }
  
  public static Map<String,String> getExportedProps(FileSystem fs, Path path) throws IOException {
    HashMap<String,String> props = new HashMap<String,String>();
    
    ZipInputStream zis = new ZipInputStream(fs.open(path));
    try {
      ZipEntry zipEntry;
      while ((zipEntry = zis.getNextEntry()) != null) {
        if (zipEntry.getName().equals(Constants.EXPORT_TABLE_CONFIG_FILE)) {
          BufferedReader in = new BufferedReader(new InputStreamReader(zis));
          String line;
          while ((line = in.readLine()) != null) {
            String sa[] = line.split("=", 2);
            props.put(sa[0], sa[1]);
          }
          
          break;
        }
      }
    } finally {
      zis.close();
    }
    return props;
  }

  @Override
  public void importTable(String tableName, String importDir) throws TableExistsException, AccumuloException, AccumuloSecurityException {
    ArgumentChecker.notNull(tableName, importDir);
    
    try{
      FileSystem fs = FileUtil.getFileSystem(CachedConfiguration.getInstance(), instance.getConfiguration());;
      Map<String,String> props = getExportedProps(fs, new Path(importDir, Constants.EXPORT_FILE));
      
      for(String propKey : props.keySet()){
        if (Property.isClassProperty(propKey) && !props.get(propKey).contains(Constants.CORE_PACKAGE_NAME)) {
          Logger.getLogger(this.getClass()).info(
              "Imported table sets '" + propKey + "' to '" + props.get(propKey) + "'.  Ensure this class is on Accumulo classpath.");
        }
      }
      
    }catch(IOException ioe){
      Logger.getLogger(this.getClass()).warn("Failed to check if imported table references external java classes : " + ioe.getMessage());
    }
    
    List<ByteBuffer> args = Arrays.asList(ByteBuffer.wrap(tableName.getBytes(utf8)), ByteBuffer.wrap(importDir.getBytes(utf8)));
    
    Map<String,String> opts = Collections.emptyMap();
    
    try {
      doTableOperation(TableOperation.IMPORT, args, opts);
    } catch (TableNotFoundException e1) {
      // should not happen
      throw new RuntimeException(e1);
    }
    
  }
  
  @Override
  public void exportTable(String tableName, String exportDir) throws TableNotFoundException, AccumuloException, AccumuloSecurityException {
    ArgumentChecker.notNull(tableName, exportDir);
    
    List<ByteBuffer> args = Arrays.asList(ByteBuffer.wrap(tableName.getBytes(utf8)), ByteBuffer.wrap(exportDir.getBytes(utf8)));
    
    Map<String,String> opts = Collections.emptyMap();
    
    try {
      doTableOperation(TableOperation.EXPORT, args, opts);
    } catch (TableExistsException e1) {
      // should not happen
      throw new RuntimeException(e1);
    }
  }
}<|MERGE_RESOLUTION|>--- conflicted
+++ resolved
@@ -108,13 +108,9 @@
   private Instance instance;
   private AuthInfo credentials;
   
-<<<<<<< HEAD
   private static final Logger log = Logger.getLogger(TableOperationsImpl.class);
-=======
-  private static final Logger log = Logger.getLogger(TableOperations.class);
 
   private static final Charset utf8 = Charset.forName("UTF8");
->>>>>>> 35f8e2b1
   
   /**
    * @param instance
