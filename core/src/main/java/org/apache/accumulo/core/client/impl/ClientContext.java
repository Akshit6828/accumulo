/*
 * Licensed to the Apache Software Foundation (ASF) under one or more
 * contributor license agreements.  See the NOTICE file distributed with
 * this work for additional information regarding copyright ownership.
 * The ASF licenses this file to You under the Apache License, Version 2.0
 * (the "License"); you may not use this file except in compliance with
 * the License.  You may obtain a copy of the License at
 *
 *     http://www.apache.org/licenses/LICENSE-2.0
 *
 * Unless required by applicable law or agreed to in writing, software
 * distributed under the License is distributed on an "AS IS" BASIS,
 * WITHOUT WARRANTIES OR CONDITIONS OF ANY KIND, either express or implied.
 * See the License for the specific language governing permissions and
 * limitations under the License.
 */
package org.apache.accumulo.core.client.impl;

import static com.google.common.base.Preconditions.checkArgument;
import static java.util.Objects.requireNonNull;

import java.io.IOException;
import java.util.Iterator;
import java.util.Map;
<<<<<<< HEAD
import java.util.function.Predicate;
=======
import java.util.concurrent.TimeUnit;
>>>>>>> 0bd076ed

import org.apache.accumulo.core.client.AccumuloException;
import org.apache.accumulo.core.client.AccumuloSecurityException;
import org.apache.accumulo.core.client.BatchWriterConfig;
import org.apache.accumulo.core.client.ClientConfiguration;
import org.apache.accumulo.core.client.Connector;
import org.apache.accumulo.core.client.Instance;
import org.apache.accumulo.core.client.ZooKeeperInstance;
import org.apache.accumulo.core.conf.AccumuloConfiguration;
import org.apache.accumulo.core.conf.CredentialProviderFactoryShim;
import org.apache.accumulo.core.conf.DefaultConfiguration;
import org.apache.accumulo.core.conf.Property;
import org.apache.accumulo.core.rpc.SaslConnectionParams;
import org.apache.accumulo.core.rpc.SslConnectionParams;
import org.apache.accumulo.core.security.thrift.TCredentials;
import org.slf4j.Logger;
import org.slf4j.LoggerFactory;

<<<<<<< HEAD
=======
import com.google.common.base.Predicate;
import com.google.common.base.Supplier;
import com.google.common.base.Suppliers;

>>>>>>> 0bd076ed
/**
 * This class represents any essential configuration and credentials needed to initiate RPC operations throughout the code. It is intended to represent a shared
 * object that contains these things from when the client was first constructed. It is not public API, and is only an internal representation of the context in
 * which a client is executing RPCs. If additional parameters are added to the public API that need to be used in the internals of Accumulo, they should be
 * added to this object for later retrieval, rather than as a separate parameter. Any state in this object should be available at the time of its construction.
 */
public class ClientContext {

  private static final Logger log = LoggerFactory.getLogger(ClientContext.class);

  protected final Instance inst;
  private Credentials creds;
  private ClientConfiguration clientConf;
  private BatchWriterConfig batchWriterConfig = new BatchWriterConfig();
  private final AccumuloConfiguration rpcConf;
  protected Connector conn;

<<<<<<< HEAD
=======
  // These fields are very frequently accessed (each time a connection is created) and expensive to compute, so cache them.
  private Supplier<Long> timeoutSupplier;
  private Supplier<SaslConnectionParams> saslSupplier;
  private Supplier<SslConnectionParams> sslSupplier;
  private TCredentials rpcCreds;

  /**
   * Instantiate a client context
   */
>>>>>>> 0bd076ed
  public ClientContext(Instance instance, Credentials credentials, ClientConfiguration clientConf) {
    this(instance, credentials, clientConf, new BatchWriterConfig());
  }

  public ClientContext(Instance instance, Credentials credentials, ClientConfiguration clientConf, BatchWriterConfig batchWriterConfig) {
    this(instance, credentials, convertClientConfig(requireNonNull(clientConf, "clientConf is null")));
    this.clientConf = clientConf;
    this.batchWriterConfig = batchWriterConfig;
  }

  /**
   * Instantiate a client context from an existing {@link AccumuloConfiguration}. This is primarily intended for subclasses and testing.
   */
  public ClientContext(Instance instance, Credentials credentials, AccumuloConfiguration serverConf) {
    inst = requireNonNull(instance, "instance is null");
    creds = requireNonNull(credentials, "credentials is null");
    rpcConf = requireNonNull(serverConf, "serverConf is null");
    clientConf = null;

    timeoutSupplier = new Supplier<Long>() {
      @Override
      public Long get() {
        return getConfiguration().getTimeInMillis(Property.GENERAL_RPC_TIMEOUT);
      }
    };

    sslSupplier = new Supplier<SslConnectionParams>() {
      @Override
      public SslConnectionParams get() {
        return SslConnectionParams.forClient(getConfiguration());
      }
    };

    saslSupplier = new Supplier<SaslConnectionParams>() {
      @Override
      public SaslConnectionParams get() {
        // Use the clientConf if we have it
        if (null != clientConf) {
          if (!clientConf.hasSasl()) {
            return null;
          }
          return new SaslConnectionParams(clientConf, getCredentials().getToken());
        }
        AccumuloConfiguration conf = getConfiguration();
        if (!conf.getBoolean(Property.INSTANCE_RPC_SASL_ENABLED)) {
          return null;
        }
        return new SaslConnectionParams(conf, getCredentials().getToken());
      }
    };

    timeoutSupplier = Suppliers.memoizeWithExpiration(timeoutSupplier, 100, TimeUnit.MILLISECONDS);
    sslSupplier = Suppliers.memoizeWithExpiration(sslSupplier, 100, TimeUnit.MILLISECONDS);
    saslSupplier = Suppliers.memoizeWithExpiration(saslSupplier, 100, TimeUnit.MILLISECONDS);

  }

  /**
   * Retrieve the instance used to construct this context
   */
  public Instance getInstance() {
    return inst;
  }

  /**
   * Retrieve the credentials used to construct this context
   */
  public synchronized Credentials getCredentials() {
    return creds;
  }

  /**
   * Update the credentials in the current context after changing the current user's password or other auth token
   */
  public synchronized void setCredentials(Credentials newCredentials) {
    checkArgument(newCredentials != null, "newCredentials is null");
    creds = newCredentials;
    rpcCreds = null;
  }

  /**
   * Retrieve the configuration used to construct this context
   */
  public AccumuloConfiguration getConfiguration() {
    return rpcConf;
  }

  /**
   * Retrieve the universal RPC client timeout from the configuration
   */
  public long getClientTimeoutInMillis() {
    return timeoutSupplier.get();
  }

  /**
   * Retrieve SSL/TLS configuration to initiate an RPC connection to a server
   */
  public SslConnectionParams getClientSslParams() {
    return sslSupplier.get();
  }

  /**
   * Retrieve SASL configuration to initiate an RPC connection to a server
   */
  public SaslConnectionParams getSaslParams() {
    return saslSupplier.get();
  }

  /**
   * Retrieve a connector
   */
  public Connector getConnector() throws AccumuloException, AccumuloSecurityException {
    // avoid making more connectors than necessary
    if (conn == null) {
      if (getInstance() instanceof ZooKeeperInstance) {
        // reuse existing context
        conn = new ConnectorImpl(this);
      } else {
        Credentials c = getCredentials();
        conn = getInstance().getConnector(c.getPrincipal(), c.getToken());
      }
    }
    return conn;
  }

  public BatchWriterConfig getBatchWriterConfig() {
    return batchWriterConfig;
  }

  /**
   * Serialize the credentials just before initiating the RPC call
   */
  public synchronized TCredentials rpcCreds() {
    if (getCredentials().getToken().isDestroyed()) {
      rpcCreds = null;
    }

    if (rpcCreds == null) {
      rpcCreds = getCredentials().toThrift(getInstance());
    }

    return rpcCreds;
  }

  /**
   * A utility method for converting client configuration to a standard configuration object for use internally.
   *
   * @param config
   *          the original {@link ClientConfiguration}
   * @return the client configuration presented in the form of an {@link AccumuloConfiguration}
   */
  public static AccumuloConfiguration convertClientConfig(final ClientConfiguration config) {

    final AccumuloConfiguration defaults = DefaultConfiguration.getInstance();

    return new AccumuloConfiguration() {

      @Override
      public String get(Property property) {
        final String key = property.getKey();

        // Attempt to load sensitive properties from a CredentialProvider, if configured
        if (property.isSensitive()) {
          org.apache.hadoop.conf.Configuration hadoopConf = getHadoopConfiguration();
          if (null != hadoopConf) {
            try {
              char[] value = CredentialProviderFactoryShim.getValueFromCredentialProvider(hadoopConf, key);
              if (null != value) {
                log.trace("Loaded sensitive value for {} from CredentialProvider", key);
                return new String(value);
              } else {
                log.trace("Tried to load sensitive value for {} from CredentialProvider, but none was found", key);
              }
            } catch (IOException e) {
              log.warn("Failed to extract sensitive property ({}) from Hadoop CredentialProvider, falling back to base AccumuloConfiguration", key, e);
            }
          }
        }

        if (config.containsKey(key))
          return config.getString(key);
        else {
          // Reconstitute the server kerberos property from the client config
          if (Property.GENERAL_KERBEROS_PRINCIPAL == property) {
            if (config.containsKey(ClientConfiguration.ClientProperty.KERBEROS_SERVER_PRIMARY.getKey())) {
              // Avoid providing a realm since we don't know what it is...
              return config.getString(ClientConfiguration.ClientProperty.KERBEROS_SERVER_PRIMARY.getKey()) + "/_HOST@" + SaslConnectionParams.getDefaultRealm();
            }
          }
          return defaults.get(property);
        }
      }

      @Override
      public void getProperties(Map<String,String> props, Predicate<String> filter) {
        defaults.getProperties(props, filter);

        Iterator<String> keyIter = config.getKeys();
        while (keyIter.hasNext()) {
          String key = keyIter.next().toString();
          if (filter.test(key))
            props.put(key, config.getString(key));
        }

        // Two client props that don't exist on the server config. Client doesn't need to know about the Kerberos instance from the principle, but servers do
        // Automatically reconstruct the server property when converting a client config.
        if (props.containsKey(ClientConfiguration.ClientProperty.KERBEROS_SERVER_PRIMARY.getKey())) {
          final String serverPrimary = props.remove(ClientConfiguration.ClientProperty.KERBEROS_SERVER_PRIMARY.getKey());
          if (filter.test(Property.GENERAL_KERBEROS_PRINCIPAL.getKey())) {
            // Use the _HOST expansion. It should be unnecessary in "client land".
            props.put(Property.GENERAL_KERBEROS_PRINCIPAL.getKey(), serverPrimary + "/_HOST@" + SaslConnectionParams.getDefaultRealm());
          }
        }

        // Attempt to load sensitive properties from a CredentialProvider, if configured
        org.apache.hadoop.conf.Configuration hadoopConf = getHadoopConfiguration();
        if (null != hadoopConf) {
          try {
            for (String key : CredentialProviderFactoryShim.getKeys(hadoopConf)) {
              if (!Property.isValidPropertyKey(key) || !Property.isSensitive(key)) {
                continue;
              }

              if (filter.test(key)) {
                char[] value = CredentialProviderFactoryShim.getValueFromCredentialProvider(hadoopConf, key);
                if (null != value) {
                  props.put(key, new String(value));
                }
              }
            }
          } catch (IOException e) {
            log.warn("Failed to extract sensitive properties from Hadoop CredentialProvider, falling back to accumulo-site.xml", e);
          }
        }
      }

      private org.apache.hadoop.conf.Configuration getHadoopConfiguration() {
        String credProviderPaths = config.getString(Property.GENERAL_SECURITY_CREDENTIAL_PROVIDER_PATHS.getKey());
        if (null != credProviderPaths && !credProviderPaths.isEmpty()) {
          org.apache.hadoop.conf.Configuration hadoopConf = new org.apache.hadoop.conf.Configuration();
          hadoopConf.set(CredentialProviderFactoryShim.CREDENTIAL_PROVIDER_PATH, credProviderPaths);
          return hadoopConf;
        }

        log.trace("Did not find credential provider configuration in ClientConfiguration");

        return null;
      }
    };

  }

}<|MERGE_RESOLUTION|>--- conflicted
+++ resolved
@@ -22,11 +22,8 @@
 import java.io.IOException;
 import java.util.Iterator;
 import java.util.Map;
-<<<<<<< HEAD
+import java.util.concurrent.TimeUnit;
 import java.util.function.Predicate;
-=======
-import java.util.concurrent.TimeUnit;
->>>>>>> 0bd076ed
 
 import org.apache.accumulo.core.client.AccumuloException;
 import org.apache.accumulo.core.client.AccumuloSecurityException;
@@ -45,13 +42,9 @@
 import org.slf4j.Logger;
 import org.slf4j.LoggerFactory;
 
-<<<<<<< HEAD
-=======
-import com.google.common.base.Predicate;
 import com.google.common.base.Supplier;
 import com.google.common.base.Suppliers;
 
->>>>>>> 0bd076ed
 /**
  * This class represents any essential configuration and credentials needed to initiate RPC operations throughout the code. It is intended to represent a shared
  * object that contains these things from when the client was first constructed. It is not public API, and is only an internal representation of the context in
@@ -69,8 +62,6 @@
   private final AccumuloConfiguration rpcConf;
   protected Connector conn;
 
-<<<<<<< HEAD
-=======
   // These fields are very frequently accessed (each time a connection is created) and expensive to compute, so cache them.
   private Supplier<Long> timeoutSupplier;
   private Supplier<SaslConnectionParams> saslSupplier;
@@ -80,7 +71,6 @@
   /**
    * Instantiate a client context
    */
->>>>>>> 0bd076ed
   public ClientContext(Instance instance, Credentials credentials, ClientConfiguration clientConf) {
     this(instance, credentials, clientConf, new BatchWriterConfig());
   }
@@ -100,19 +90,9 @@
     rpcConf = requireNonNull(serverConf, "serverConf is null");
     clientConf = null;
 
-    timeoutSupplier = new Supplier<Long>() {
-      @Override
-      public Long get() {
-        return getConfiguration().getTimeInMillis(Property.GENERAL_RPC_TIMEOUT);
-      }
-    };
-
-    sslSupplier = new Supplier<SslConnectionParams>() {
-      @Override
-      public SslConnectionParams get() {
-        return SslConnectionParams.forClient(getConfiguration());
-      }
-    };
+    timeoutSupplier = () -> getConfiguration().getTimeInMillis(Property.GENERAL_RPC_TIMEOUT);
+
+    sslSupplier = () -> SslConnectionParams.forClient(getConfiguration());
 
     saslSupplier = new Supplier<SaslConnectionParams>() {
       @Override
@@ -131,7 +111,7 @@
         return new SaslConnectionParams(conf, getCredentials().getToken());
       }
     };
-
+    
     timeoutSupplier = Suppliers.memoizeWithExpiration(timeoutSupplier, 100, TimeUnit.MILLISECONDS);
     sslSupplier = Suppliers.memoizeWithExpiration(sslSupplier, 100, TimeUnit.MILLISECONDS);
     saslSupplier = Suppliers.memoizeWithExpiration(saslSupplier, 100, TimeUnit.MILLISECONDS);
