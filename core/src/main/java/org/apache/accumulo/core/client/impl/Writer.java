--- conflicted
+++ resolved
@@ -16,13 +16,8 @@
  */
 package org.apache.accumulo.core.client.impl;
 
-<<<<<<< HEAD
 import static com.google.common.base.Preconditions.checkArgument;
-
-import java.nio.charset.StandardCharsets;
-=======
-import static com.google.common.base.Charsets.UTF_8;
->>>>>>> 9b20a9d4
+import static java.nio.charset.StandardCharsets.UTF_8;
 
 import org.apache.accumulo.core.client.AccumuloException;
 import org.apache.accumulo.core.client.AccumuloSecurityException;
@@ -96,11 +91,7 @@
       TabletLocation tabLoc = TabletLocator.getLocator(instance, table).locateTablet(credentials, new Text(m.getRow()), false, true);
       
       if (tabLoc == null) {
-<<<<<<< HEAD
-        log.trace("No tablet location found for row " + new String(m.getRow(), StandardCharsets.UTF_8));
-=======
         log.trace("No tablet location found for row " + new String(m.getRow(), UTF_8));
->>>>>>> 9b20a9d4
         UtilWaitThread.sleep(500);
         continue;
       }
