/*
 * Licensed to the Apache Software Foundation (ASF) under one or more
 * contributor license agreements.  See the NOTICE file distributed with
 * this work for additional information regarding copyright ownership.
 * The ASF licenses this file to You under the Apache License, Version 2.0
 * (the "License"); you may not use this file except in compliance with
 * the License.  You may obtain a copy of the License at
 *
 *     http://www.apache.org/licenses/LICENSE-2.0
 *
 * Unless required by applicable law or agreed to in writing, software
 * distributed under the License is distributed on an "AS IS" BASIS,
 * WITHOUT WARRANTIES OR CONDITIONS OF ANY KIND, either express or implied.
 * See the License for the specific language governing permissions and
 * limitations under the License.
 */
package org.apache.accumulo.core.replication;

import static org.junit.Assert.assertFalse;
import static org.junit.Assert.assertTrue;

import java.util.HashMap;
import java.util.Map;

import org.apache.accumulo.core.client.impl.Table;
import org.apache.accumulo.core.conf.AccumuloConfiguration;
import org.apache.accumulo.core.conf.ConfigurationCopy;
import org.apache.accumulo.core.conf.Property;
import org.apache.accumulo.core.data.impl.KeyExtent;
import org.apache.accumulo.core.metadata.MetadataTable;
import org.apache.accumulo.core.metadata.RootTable;
import org.apache.hadoop.io.Text;
import org.junit.Before;
import org.junit.Test;

public class ReplicationConfigurationUtilTest {

  private AccumuloConfiguration conf;

  @Before
  public void setupConfiguration() {
    Map<String,String> map = new HashMap<>();
    map.put(Property.TABLE_REPLICATION.getKey(), "true");
    conf = new ConfigurationCopy(map);
  }

  @Test
  public void rootTableExtent() {
    KeyExtent extent = new KeyExtent(RootTable.ID, null, null);
    assertFalse("The root table should never be replicated",
        ReplicationConfigurationUtil.isEnabled(extent, conf));
  }

  @Test
  public void metadataTableExtent() {
    KeyExtent extent = new KeyExtent(MetadataTable.ID, null, null);
    assertFalse("The metadata table should never be replicated",
        ReplicationConfigurationUtil.isEnabled(extent, conf));
  }

  @Test
  public void rootTableExtentEmptyConf() {
    KeyExtent extent = new KeyExtent(RootTable.ID, null, null);
<<<<<<< HEAD
    Assert.assertFalse("The root table should never be replicated",
        ReplicationConfigurationUtil.isEnabled(extent, new ConfigurationCopy(new HashMap<>())));
=======
    assertFalse("The root table should never be replicated", ReplicationConfigurationUtil
        .isEnabled(extent, new ConfigurationCopy(new HashMap<String,String>())));
>>>>>>> 851c2d13
  }

  @Test
  public void metadataTableExtentEmptyConf() {
    KeyExtent extent = new KeyExtent(MetadataTable.ID, null, null);
<<<<<<< HEAD
    Assert.assertFalse("The metadata table should never be replicated",
        ReplicationConfigurationUtil.isEnabled(extent, new ConfigurationCopy(new HashMap<>())));
=======
    assertFalse("The metadata table should never be replicated", ReplicationConfigurationUtil
        .isEnabled(extent, new ConfigurationCopy(new HashMap<String,String>())));
>>>>>>> 851c2d13
  }

  @Test
  public void regularTable() {
<<<<<<< HEAD
    KeyExtent extent = new KeyExtent(Table.ID.of("1"), new Text("b"), new Text("a"));
    Assert.assertTrue("Table should be replicated",
        ReplicationConfigurationUtil.isEnabled(extent, conf));
=======
    KeyExtent extent = new KeyExtent("1", new Text("b"), new Text("a"));
    assertTrue("Table should be replicated", ReplicationConfigurationUtil.isEnabled(extent, conf));
>>>>>>> 851c2d13
  }

  @Test
  public void regularNonEnabledTable() {
<<<<<<< HEAD
    KeyExtent extent = new KeyExtent(Table.ID.of("1"), new Text("b"), new Text("a"));
    Assert.assertFalse("Table should not be replicated",
        ReplicationConfigurationUtil.isEnabled(extent, new ConfigurationCopy(new HashMap<>())));
=======
    KeyExtent extent = new KeyExtent("1", new Text("b"), new Text("a"));
    assertFalse("Table should not be replicated", ReplicationConfigurationUtil.isEnabled(extent,
        new ConfigurationCopy(new HashMap<String,String>())));
>>>>>>> 851c2d13
  }
}<|MERGE_RESOLUTION|>--- conflicted
+++ resolved
@@ -61,49 +61,27 @@
   @Test
   public void rootTableExtentEmptyConf() {
     KeyExtent extent = new KeyExtent(RootTable.ID, null, null);
-<<<<<<< HEAD
-    Assert.assertFalse("The root table should never be replicated",
+    assertFalse("The root table should never be replicated",
         ReplicationConfigurationUtil.isEnabled(extent, new ConfigurationCopy(new HashMap<>())));
-=======
-    assertFalse("The root table should never be replicated", ReplicationConfigurationUtil
-        .isEnabled(extent, new ConfigurationCopy(new HashMap<String,String>())));
->>>>>>> 851c2d13
   }
 
   @Test
   public void metadataTableExtentEmptyConf() {
     KeyExtent extent = new KeyExtent(MetadataTable.ID, null, null);
-<<<<<<< HEAD
-    Assert.assertFalse("The metadata table should never be replicated",
+    assertFalse("The metadata table should never be replicated",
         ReplicationConfigurationUtil.isEnabled(extent, new ConfigurationCopy(new HashMap<>())));
-=======
-    assertFalse("The metadata table should never be replicated", ReplicationConfigurationUtil
-        .isEnabled(extent, new ConfigurationCopy(new HashMap<String,String>())));
->>>>>>> 851c2d13
   }
 
   @Test
   public void regularTable() {
-<<<<<<< HEAD
     KeyExtent extent = new KeyExtent(Table.ID.of("1"), new Text("b"), new Text("a"));
-    Assert.assertTrue("Table should be replicated",
-        ReplicationConfigurationUtil.isEnabled(extent, conf));
-=======
-    KeyExtent extent = new KeyExtent("1", new Text("b"), new Text("a"));
     assertTrue("Table should be replicated", ReplicationConfigurationUtil.isEnabled(extent, conf));
->>>>>>> 851c2d13
   }
 
   @Test
   public void regularNonEnabledTable() {
-<<<<<<< HEAD
     KeyExtent extent = new KeyExtent(Table.ID.of("1"), new Text("b"), new Text("a"));
-    Assert.assertFalse("Table should not be replicated",
+    assertFalse("Table should not be replicated",
         ReplicationConfigurationUtil.isEnabled(extent, new ConfigurationCopy(new HashMap<>())));
-=======
-    KeyExtent extent = new KeyExtent("1", new Text("b"), new Text("a"));
-    assertFalse("Table should not be replicated", ReplicationConfigurationUtil.isEnabled(extent,
-        new ConfigurationCopy(new HashMap<String,String>())));
->>>>>>> 851c2d13
   }
 }