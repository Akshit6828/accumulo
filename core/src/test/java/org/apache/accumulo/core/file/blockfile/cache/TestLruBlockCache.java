--- conflicted
+++ resolved
@@ -51,10 +51,12 @@
     cc.set(Property.TSERV_DATACACHE_SIZE, Long.toString(1000027));
     cc.set(Property.TSERV_SUMMARYCACHE_SIZE, Long.toString(1000029));
 
-    LruBlockCacheConfiguration.builder(CacheType.INDEX).useEvictionThread(false).minFactor(0.93f).acceptableFactor(0.97f).singleFactor(0.20f).multiFactor(0.30f)
-        .memoryFactor(0.50f).mapConcurrencyLevel(5).buildMap().forEach(cc::set);
-
-    String defaultPrefix = BlockCacheManager.CACHE_PROPERTY_BASE + LruBlockCacheConfiguration.PROPERTY_PREFIX + ".default.";
+    LruBlockCacheConfiguration.builder(CacheType.INDEX).useEvictionThread(false).minFactor(0.93f)
+        .acceptableFactor(0.97f).singleFactor(0.20f).multiFactor(0.30f).memoryFactor(0.50f)
+        .mapConcurrencyLevel(5).buildMap().forEach(cc::set);
+
+    String defaultPrefix = BlockCacheManager.CACHE_PROPERTY_BASE
+        + LruBlockCacheConfiguration.PROPERTY_PREFIX + ".default.";
 
     // this should be overridden by cache type specific setting
     cc.set(defaultPrefix + LruBlockCacheConfiguration.MEMORY_FACTOR_PROPERTY, "0.6");
@@ -178,7 +180,8 @@
     BlockCacheManager manager = BlockCacheManagerFactory.getInstance(cc);
     cc.set(Property.TSERV_DEFAULT_BLOCKSIZE, Long.toString(blockSize));
     cc.set(Property.TSERV_INDEXCACHE_SIZE, Long.toString(maxSize));
-    LruBlockCacheConfiguration.builder(CacheType.INDEX).useEvictionThread(false).buildMap().forEach(cc::set);
+    LruBlockCacheConfiguration.builder(CacheType.INDEX).useEvictionThread(false).buildMap()
+        .forEach(cc::set);
     manager.start(new BlockCacheConfiguration(cc));
 
     LruBlockCache cache = (LruBlockCache) manager.getBlockCache(CacheType.INDEX);
@@ -197,7 +200,8 @@
     assertEquals(1, cache.getEvictionCount());
 
     // Our expected size overruns acceptable limit
-    assertTrue(expectedCacheSize > (maxSize * LruBlockCacheConfiguration.DEFAULT_ACCEPTABLE_FACTOR));
+    assertTrue(
+        expectedCacheSize > (maxSize * LruBlockCacheConfiguration.DEFAULT_ACCEPTABLE_FACTOR));
 
     // But the cache did not grow beyond max
     assertTrue(cache.heapSize() < maxSize);
@@ -219,26 +223,17 @@
     long maxSize = 100000;
     long blockSize = calculateBlockSizeDefault(maxSize, 10);
 
-<<<<<<< HEAD
     DefaultConfiguration dc = DefaultConfiguration.getInstance();
     ConfigurationCopy cc = new ConfigurationCopy(dc);
     cc.set(Property.TSERV_CACHE_MANAGER_IMPL, LruBlockCacheManager.class.getName());
     BlockCacheManager manager = BlockCacheManagerFactory.getInstance(cc);
     cc.set(Property.TSERV_DEFAULT_BLOCKSIZE, Long.toString(blockSize));
     cc.set(Property.TSERV_INDEXCACHE_SIZE, Long.toString(maxSize));
-    LruBlockCacheConfiguration.builder(CacheType.INDEX).useEvictionThread(false).minFactor(0.98f).acceptableFactor(0.99f).singleFactor(0.25f).multiFactor(0.50f)
-        .memoryFactor(0.25f).buildMap().forEach(cc::set);
+    LruBlockCacheConfiguration.builder(CacheType.INDEX).useEvictionThread(false).minFactor(0.98f)
+        .acceptableFactor(0.99f).singleFactor(0.25f).multiFactor(0.50f).memoryFactor(0.25f)
+        .buildMap().forEach(cc::set);
     manager.start(new BlockCacheConfiguration(cc));
     LruBlockCache cache = (LruBlockCache) manager.getBlockCache(CacheType.INDEX);
-=======
-    LruBlockCache cache = new LruBlockCache(maxSize, blockSize, false,
-        (int) Math.ceil(1.2 * maxSize / blockSize), LruBlockCache.DEFAULT_LOAD_FACTOR,
-        LruBlockCache.DEFAULT_CONCURRENCY_LEVEL, 0.98f, // min
-        0.99f, // acceptable
-        0.25f, // single
-        0.50f, // multi
-        0.25f);// memory
->>>>>>> f4f43feb
 
     Block[] singleBlocks = generateFixedBlocks(5, 10000, "single");
     Block[] multiBlocks = generateFixedBlocks(5, 10000, "multi");
@@ -265,13 +260,15 @@
     assertEquals(cache.getEvictedCount(), 2);
 
     // Our expected size overruns acceptable limit
-    assertTrue(expectedCacheSize > (maxSize * LruBlockCacheConfiguration.DEFAULT_ACCEPTABLE_FACTOR));
+    assertTrue(
+        expectedCacheSize > (maxSize * LruBlockCacheConfiguration.DEFAULT_ACCEPTABLE_FACTOR));
 
     // But the cache did not grow beyond max
     assertTrue(cache.heapSize() <= maxSize);
 
     // And is now below the acceptable limit
-    assertTrue(cache.heapSize() <= (maxSize * LruBlockCacheConfiguration.DEFAULT_ACCEPTABLE_FACTOR));
+    assertTrue(
+        cache.heapSize() <= (maxSize * LruBlockCacheConfiguration.DEFAULT_ACCEPTABLE_FACTOR));
 
     // We expect fairness across the two priorities.
     // This test makes multi go barely over its limit, in-memory
@@ -295,26 +292,17 @@
     long maxSize = 100000;
     long blockSize = calculateBlockSize(maxSize, 10);
 
-<<<<<<< HEAD
     DefaultConfiguration dc = DefaultConfiguration.getInstance();
     ConfigurationCopy cc = new ConfigurationCopy(dc);
     cc.set(Property.TSERV_CACHE_MANAGER_IMPL, LruBlockCacheManager.class.getName());
     BlockCacheManager manager = BlockCacheManagerFactory.getInstance(cc);
     cc.set(Property.TSERV_DEFAULT_BLOCKSIZE, Long.toString(blockSize));
     cc.set(Property.TSERV_INDEXCACHE_SIZE, Long.toString(maxSize));
-    LruBlockCacheConfiguration.builder(CacheType.INDEX).useEvictionThread(false).minFactor(0.98f).acceptableFactor(0.99f).singleFactor(0.33f).multiFactor(0.33f)
-        .memoryFactor(0.34f).buildMap().forEach(cc::set);
+    LruBlockCacheConfiguration.builder(CacheType.INDEX).useEvictionThread(false).minFactor(0.98f)
+        .acceptableFactor(0.99f).singleFactor(0.33f).multiFactor(0.33f).memoryFactor(0.34f)
+        .buildMap().forEach(cc::set);
     manager.start(new BlockCacheConfiguration(cc));
     LruBlockCache cache = (LruBlockCache) manager.getBlockCache(CacheType.INDEX);
-=======
-    LruBlockCache cache = new LruBlockCache(maxSize, blockSize, false,
-        (int) Math.ceil(1.2 * maxSize / blockSize), LruBlockCache.DEFAULT_LOAD_FACTOR,
-        LruBlockCache.DEFAULT_CONCURRENCY_LEVEL, 0.98f, // min
-        0.99f, // acceptable
-        0.33f, // single
-        0.33f, // multi
-        0.34f);// memory
->>>>>>> f4f43feb
 
     Block[] singleBlocks = generateFixedBlocks(5, blockSize, "single");
     Block[] multiBlocks = generateFixedBlocks(5, blockSize, "multi");
@@ -428,26 +416,17 @@
     long maxSize = 100000;
     long blockSize = calculateBlockSize(maxSize, 10);
 
-<<<<<<< HEAD
     DefaultConfiguration dc = DefaultConfiguration.getInstance();
     ConfigurationCopy cc = new ConfigurationCopy(dc);
     cc.set(Property.TSERV_CACHE_MANAGER_IMPL, LruBlockCacheManager.class.getName());
     BlockCacheManager manager = BlockCacheManagerFactory.getInstance(cc);
     cc.set(Property.TSERV_DEFAULT_BLOCKSIZE, Long.toString(blockSize));
     cc.set(Property.TSERV_INDEXCACHE_SIZE, Long.toString(maxSize));
-    LruBlockCacheConfiguration.builder(CacheType.INDEX).useEvictionThread(false).minFactor(0.66f).acceptableFactor(0.99f).singleFactor(0.33f).multiFactor(0.33f)
-        .memoryFactor(0.34f).buildMap().forEach(cc::set);
+    LruBlockCacheConfiguration.builder(CacheType.INDEX).useEvictionThread(false).minFactor(0.66f)
+        .acceptableFactor(0.99f).singleFactor(0.33f).multiFactor(0.33f).memoryFactor(0.34f)
+        .buildMap().forEach(cc::set);
     manager.start(new BlockCacheConfiguration(cc));
     LruBlockCache cache = (LruBlockCache) manager.getBlockCache(CacheType.INDEX);
-=======
-    LruBlockCache cache = new LruBlockCache(maxSize, blockSize, false,
-        (int) Math.ceil(1.2 * maxSize / blockSize), LruBlockCache.DEFAULT_LOAD_FACTOR,
-        LruBlockCache.DEFAULT_CONCURRENCY_LEVEL, 0.66f, // min
-        0.99f, // acceptable
-        0.33f, // single
-        0.33f, // multi
-        0.34f);// memory
->>>>>>> f4f43feb
 
     Block[] singleBlocks = generateFixedBlocks(20, blockSize, "single");
     Block[] multiBlocks = generateFixedBlocks(5, blockSize, "multi");
@@ -493,72 +472,7 @@
     // Should now have 7 total blocks
     assertEquals(7, cache.size());
 
-<<<<<<< HEAD
     manager.stop();
-=======
-  }
-
-  // test setMaxSize
-  public void testResizeBlockCache() throws Exception {
-
-    long maxSize = 300000;
-    long blockSize = calculateBlockSize(maxSize, 31);
-
-    LruBlockCache cache = new LruBlockCache(maxSize, blockSize, false,
-        (int) Math.ceil(1.2 * maxSize / blockSize), LruBlockCache.DEFAULT_LOAD_FACTOR,
-        LruBlockCache.DEFAULT_CONCURRENCY_LEVEL, 0.98f, // min
-        0.99f, // acceptable
-        0.33f, // single
-        0.33f, // multi
-        0.34f);// memory
-
-    Block[] singleBlocks = generateFixedBlocks(10, blockSize, "single");
-    Block[] multiBlocks = generateFixedBlocks(10, blockSize, "multi");
-    Block[] memoryBlocks = generateFixedBlocks(10, blockSize, "memory");
-
-    // Add all blocks from all priorities
-    for (int i = 0; i < 10; i++) {
-
-      // Just add single blocks
-      cache.cacheBlock(singleBlocks[i].blockName, singleBlocks[i].buf);
-
-      // Add and get multi blocks
-      cache.cacheBlock(multiBlocks[i].blockName, multiBlocks[i].buf);
-      cache.getBlock(multiBlocks[i].blockName);
-
-      // Add memory blocks as such
-      cache.cacheBlock(memoryBlocks[i].blockName, memoryBlocks[i].buf, true);
-    }
-
-    // Do not expect any evictions yet
-    assertEquals(0, cache.getEvictionCount());
-
-    // Resize to half capacity plus an extra block (otherwise we evict an extra)
-    cache.setMaxSize((long) (maxSize * 0.5f));
-
-    // Should have run a single eviction
-    assertEquals(1, cache.getEvictionCount());
-
-    // And we expect 1/2 of the blocks to be evicted
-    assertEquals(15, cache.getEvictedCount());
-
-    // And the oldest 5 blocks from each category should be gone
-    for (int i = 0; i < 5; i++) {
-      assertEquals(null, cache.getBlock(singleBlocks[i].blockName));
-      assertEquals(null, cache.getBlock(multiBlocks[i].blockName));
-      assertEquals(null, cache.getBlock(memoryBlocks[i].blockName));
-    }
-
-    // And the newest 5 blocks should still be accessible
-    for (int i = 5; i < 10; i++) {
-      assertTrue(Arrays.equals(singleBlocks[i].buf,
-          cache.getBlock(singleBlocks[i].blockName).getBuffer()));
-      assertTrue(
-          Arrays.equals(multiBlocks[i].buf, cache.getBlock(multiBlocks[i].blockName).getBuffer()));
-      assertTrue(Arrays.equals(memoryBlocks[i].buf,
-          cache.getBlock(memoryBlocks[i].blockName).getBuffer()));
-    }
->>>>>>> f4f43feb
   }
 
   private Block[] generateFixedBlocks(int numBlocks, int size, String pfx) {
@@ -585,14 +499,10 @@
   private long calculateBlockSize(long maxSize, int numBlocks) {
     long roughBlockSize = maxSize / numBlocks;
     int numEntries = (int) Math.ceil((1.2) * maxSize / roughBlockSize);
-<<<<<<< HEAD
-    long totalOverhead = LruBlockCache.CACHE_FIXED_OVERHEAD + ClassSize.CONCURRENT_HASHMAP + (numEntries * ClassSize.CONCURRENT_HASHMAP_ENTRY)
-        + (LruBlockCacheConfiguration.DEFAULT_CONCURRENCY_LEVEL * ClassSize.CONCURRENT_HASHMAP_SEGMENT);
-=======
     long totalOverhead = LruBlockCache.CACHE_FIXED_OVERHEAD + ClassSize.CONCURRENT_HASHMAP
         + (numEntries * ClassSize.CONCURRENT_HASHMAP_ENTRY)
-        + (LruBlockCache.DEFAULT_CONCURRENCY_LEVEL * ClassSize.CONCURRENT_HASHMAP_SEGMENT);
->>>>>>> f4f43feb
+        + (LruBlockCacheConfiguration.DEFAULT_CONCURRENCY_LEVEL
+            * ClassSize.CONCURRENT_HASHMAP_SEGMENT);
     long negateBlockSize = totalOverhead / numEntries;
     negateBlockSize += CachedBlock.PER_BLOCK_OVERHEAD;
     return ClassSize.align((long) Math.floor((roughBlockSize - negateBlockSize) * 0.99f));
@@ -601,21 +511,14 @@
   private long calculateBlockSizeDefault(long maxSize, int numBlocks) {
     long roughBlockSize = maxSize / numBlocks;
     int numEntries = (int) Math.ceil((1.2) * maxSize / roughBlockSize);
-<<<<<<< HEAD
-    long totalOverhead = LruBlockCache.CACHE_FIXED_OVERHEAD + ClassSize.CONCURRENT_HASHMAP + (numEntries * ClassSize.CONCURRENT_HASHMAP_ENTRY)
-        + (LruBlockCacheConfiguration.DEFAULT_CONCURRENCY_LEVEL * ClassSize.CONCURRENT_HASHMAP_SEGMENT);
+    long totalOverhead = LruBlockCache.CACHE_FIXED_OVERHEAD + ClassSize.CONCURRENT_HASHMAP
+        + (numEntries * ClassSize.CONCURRENT_HASHMAP_ENTRY)
+        + (LruBlockCacheConfiguration.DEFAULT_CONCURRENCY_LEVEL
+            * ClassSize.CONCURRENT_HASHMAP_SEGMENT);
     long negateBlockSize = totalOverhead / numEntries;
     negateBlockSize += CachedBlock.PER_BLOCK_OVERHEAD;
-    return ClassSize.align((long) Math.floor((roughBlockSize - negateBlockSize) * LruBlockCacheConfiguration.DEFAULT_ACCEPTABLE_FACTOR));
-=======
-    long totalOverhead = LruBlockCache.CACHE_FIXED_OVERHEAD + ClassSize.CONCURRENT_HASHMAP
-        + (numEntries * ClassSize.CONCURRENT_HASHMAP_ENTRY)
-        + (LruBlockCache.DEFAULT_CONCURRENCY_LEVEL * ClassSize.CONCURRENT_HASHMAP_SEGMENT);
-    long negateBlockSize = totalOverhead / numEntries;
-    negateBlockSize += CachedBlock.PER_BLOCK_OVERHEAD;
-    return ClassSize.align((long) Math
-        .floor((roughBlockSize - negateBlockSize) * LruBlockCache.DEFAULT_ACCEPTABLE_FACTOR));
->>>>>>> f4f43feb
+    return ClassSize.align((long) Math.floor(
+        (roughBlockSize - negateBlockSize) * LruBlockCacheConfiguration.DEFAULT_ACCEPTABLE_FACTOR));
   }
 
   private static class Block implements HeapSize {
