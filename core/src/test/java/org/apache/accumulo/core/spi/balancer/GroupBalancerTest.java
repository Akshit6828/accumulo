/*
 * Licensed to the Apache Software Foundation (ASF) under one
 * or more contributor license agreements.  See the NOTICE file
 * distributed with this work for additional information
 * regarding copyright ownership.  The ASF licenses this file
 * to you under the Apache License, Version 2.0 (the
 * "License"); you may not use this file except in compliance
 * with the License.  You may obtain a copy of the License at
 *
 *   https://www.apache.org/licenses/LICENSE-2.0
 *
 * Unless required by applicable law or agreed to in writing,
 * software distributed under the License is distributed on an
 * "AS IS" BASIS, WITHOUT WARRANTIES OR CONDITIONS OF ANY
 * KIND, either express or implied.  See the License for the
 * specific language governing permissions and limitations
 * under the License.
 */
package org.apache.accumulo.core.spi.balancer;

import static org.apache.accumulo.core.util.LazySingletons.RANDOM;
import static org.junit.jupiter.api.Assertions.assertEquals;
import static org.junit.jupiter.api.Assertions.assertTrue;

import java.util.ArrayList;
import java.util.HashMap;
import java.util.HashSet;
import java.util.List;
import java.util.Map;
import java.util.Map.Entry;
import java.util.Set;
import java.util.SortedMap;
import java.util.TreeMap;
import java.util.function.Function;

import org.apache.accumulo.core.Constants;
import org.apache.accumulo.core.data.TableId;
import org.apache.accumulo.core.data.TabletId;
import org.apache.accumulo.core.dataImpl.KeyExtent;
import org.apache.accumulo.core.dataImpl.TabletIdImpl;
import org.apache.accumulo.core.manager.balancer.BalanceParamsImpl;
import org.apache.accumulo.core.manager.balancer.TServerStatusImpl;
import org.apache.accumulo.core.manager.balancer.TabletServerIdImpl;
import org.apache.accumulo.core.metadata.schema.Ample.DataLevel;
import org.apache.accumulo.core.spi.balancer.data.TServerStatus;
import org.apache.accumulo.core.spi.balancer.data.TabletMigration;
import org.apache.accumulo.core.spi.balancer.data.TabletServerId;
import org.apache.accumulo.core.util.MapCounter;
import org.apache.hadoop.io.Text;
import org.junit.jupiter.api.Test;

public class GroupBalancerTest {

  private static final Function<TabletId,String> partitioner =
      input -> (input == null || input.getEndRow() == null) ? null
          : input.getEndRow().toString().substring(0, 2);

  public static class TabletServers {
    private final Set<TabletServerId> tservers = new HashSet<>();
    private final Map<TabletId,TabletServerId> tabletLocs = new HashMap<>();

    public void addTservers(String... locs) {
      for (String loc : locs) {
        int idx = loc.indexOf(':');
        addTserver(loc.substring(0, idx), Integer.parseInt(loc.substring(idx + 1)));
      }
    }

    public void addTserver(String host, int port) {
      tservers.add(new TabletServerIdImpl(host, port, Long.toHexString(6)));
    }

    public void addTablet(String er, String host, int port) {
      TabletServerId tsi = new TabletServerIdImpl(host, port, Long.toHexString(6));
      tabletLocs.put(
          new TabletIdImpl(new KeyExtent(TableId.of("b"), er == null ? null : new Text(er), null)),
          new TabletServerIdImpl(host, port, Long.toHexString(6)));
      tservers.add(tsi);
    }

    public void balance() {
      balance(10000);
    }

    public void balance(final int maxMigrations) {
      TableId tid = TableId.of("1");
      GroupBalancer balancer = new GroupBalancer(tid) {

        @Override
        protected Map<TabletId,TabletServerId> getLocationProvider() {
          return tabletLocs;
        }

        @Override
        protected Function<TabletId,String> getPartitioner() {
          return partitioner;
        }

        @Override
        protected long getWaitTime() {
          return 0;
        }

        @Override
        protected int getMaxMigrations() {
          return maxMigrations;
        }
      };

      balance(balancer, maxMigrations, tid);
    }

    public void balance(TabletBalancer balancer, int maxMigrations, TableId tid) {

      while (true) {
        Set<TabletId> migrations = new HashSet<>();
        List<TabletMigration> migrationsOut = new ArrayList<>();
        SortedMap<TabletServerId,TServerStatus> current = new TreeMap<>();

        for (TabletServerId tsi : tservers) {
          current.put(tsi, new TServerStatusImpl(
              new org.apache.accumulo.core.manager.thrift.TabletServerStatus()));
        }

<<<<<<< HEAD
        balancer.balance(new BalanceParamsImpl(current,
            Map.of(Constants.DEFAULT_RESOURCE_GROUP_NAME, current.keySet()), migrations,
            migrationsOut));
=======
        balancer
            .balance(new BalanceParamsImpl(current, migrations, migrationsOut, DataLevel.of(tid)));
>>>>>>> 31876556

        assertTrue(migrationsOut.size() <= (maxMigrations + 5),
            "Max Migration exceeded " + maxMigrations + " " + migrationsOut.size());

        for (TabletMigration tabletMigration : migrationsOut) {
          assertEquals(tabletLocs.get(tabletMigration.getTablet()),
              tabletMigration.getOldTabletServer());
          assertTrue(tservers.contains(tabletMigration.getNewTabletServer()));

          tabletLocs.put(tabletMigration.getTablet(), tabletMigration.getNewTabletServer());
        }

        if (migrationsOut.isEmpty()) {
          break;
        }
      }

      checkBalance();
    }

    void checkBalance() {
      MapCounter<String> groupCounts = new MapCounter<>();
      Map<TabletServerId,MapCounter<String>> tserverGroupCounts = new HashMap<>();

      for (Entry<TabletId,TabletServerId> entry : tabletLocs.entrySet()) {
        String group = partitioner.apply(entry.getKey());
        TabletServerId loc = entry.getValue();

        groupCounts.increment(group, 1);
        MapCounter<String> tgc = tserverGroupCounts.get(loc);
        if (tgc == null) {
          tgc = new MapCounter<>();
          tserverGroupCounts.put(loc, tgc);
        }

        tgc.increment(group, 1);
      }

      Map<String,Integer> expectedCounts = new HashMap<>();

      int totalExtra = 0;
      for (String group : groupCounts.keySet()) {
        long groupCount = groupCounts.get(group);
        totalExtra += groupCount % tservers.size();
        expectedCounts.put(group, (int) (groupCount / tservers.size()));
      }

      // The number of extra tablets from all groups that each tserver must have.
      int expectedExtra = totalExtra / tservers.size();
      int maxExtraGroups = expectedExtra + ((totalExtra % tservers.size() > 0) ? 1 : 0);

      for (Entry<TabletServerId,MapCounter<String>> entry : tserverGroupCounts.entrySet()) {
        MapCounter<String> tgc = entry.getValue();
        int tserverExtra = 0;
        for (String group : groupCounts.keySet()) {
          assertTrue(tgc.get(group) >= expectedCounts.get(group));
          assertTrue(tgc.get(group) <= expectedCounts.get(group) + 1,
              "Group counts not as expected group:" + group + " actual:" + tgc.get(group)
                  + " expected:" + (expectedCounts.get(group) + 1) + " tserver:" + entry.getKey());
          tserverExtra += tgc.get(group) - expectedCounts.get(group);
        }

        assertTrue(tserverExtra >= expectedExtra);
        assertTrue(tserverExtra <= maxExtraGroups);
      }
    }
  }

  @Test
  public void testSingleGroup() {

    String[][] tests = {new String[] {"a", "b", "c", "d"}, new String[] {"a", "b", "c"},
        new String[] {"a", "b", "c", "d", "e"}, new String[] {"a", "b", "c", "d", "e", "f", "g"},
        new String[] {"a", "b", "c", "d", "e", "f", "g", "h"},
        new String[] {"a", "b", "c", "d", "e", "f", "g", "h", "i"}, new String[] {"a"}};

    for (String[] suffixes : tests) {
      for (int maxTS = 1; maxTS <= 4; maxTS++) {
        TabletServers tservers = new TabletServers();
        int ts = 0;
        for (String s : suffixes) {
          tservers.addTablet("01" + s, "192.168.1." + ((ts++ % maxTS) + 1), 9997);
        }

        tservers.addTservers("192.168.1.2:9997", "192.168.1.3:9997", "192.168.1.4:9997");
        tservers.balance();
        tservers.balance();
      }
    }
  }

  @Test
  public void testTwoGroups() {
    String[][] tests = {new String[] {"a", "b", "c", "d"}, new String[] {"a", "b", "c"},
        new String[] {"a", "b", "c", "d", "e"}, new String[] {"a", "b", "c", "d", "e", "f", "g"},
        new String[] {"a", "b", "c", "d", "e", "f", "g", "h"},
        new String[] {"a", "b", "c", "d", "e", "f", "g", "h", "i"}, new String[] {"a"}};

    for (String[] suffixes1 : tests) {
      for (String[] suffixes2 : tests) {
        for (int maxTS = 1; maxTS <= 4; maxTS++) {
          TabletServers tservers = new TabletServers();
          int ts = 0;
          for (String s : suffixes1) {
            tservers.addTablet("01" + s, "192.168.1." + ((ts++ % maxTS) + 1), 9997);
          }

          for (String s : suffixes2) {
            tservers.addTablet("02" + s, "192.168.1." + ((ts++ % maxTS) + 1), 9997);
          }

          tservers.addTservers("192.168.1.2:9997", "192.168.1.3:9997", "192.168.1.4:9997");
          tservers.balance();
          tservers.balance();
        }
      }
    }
  }

  @Test
  public void testThreeGroups() {
    String[][] tests = {new String[] {"a", "b", "c", "d"}, new String[] {"a", "b", "c"},
        new String[] {"a", "b", "c", "d", "e"}, new String[] {"a", "b", "c", "d", "e", "f", "g"},
        new String[] {"a", "b", "c", "d", "e", "f", "g", "h"},
        new String[] {"a", "b", "c", "d", "e", "f", "g", "h", "i"}, new String[] {"a"}};

    for (String[] suffixes1 : tests) {
      for (String[] suffixes2 : tests) {
        for (String[] suffixes3 : tests) {
          for (int maxTS = 1; maxTS <= 4; maxTS++) {
            TabletServers tservers = new TabletServers();
            int ts = 0;
            for (String s : suffixes1) {
              tservers.addTablet("01" + s, "192.168.1." + ((ts++ % maxTS) + 1), 9997);
            }

            for (String s : suffixes2) {
              tservers.addTablet("02" + s, "192.168.1." + ((ts++ % maxTS) + 1), 9997);
            }

            for (String s : suffixes3) {
              tservers.addTablet("03" + s, "192.168.1." + ((ts++ % maxTS) + 1), 9997);
            }

            tservers.addTservers("192.168.1.2:9997", "192.168.1.3:9997", "192.168.1.4:9997");
            tservers.balance();
            tservers.balance();
          }
        }
      }
    }
  }

  @Test
  public void testManySingleTabletGroups() {

    for (int numGroups = 1; numGroups <= 13; numGroups++) {
      for (int maxTS = 1; maxTS <= 4; maxTS++) {
        TabletServers tservers = new TabletServers();
        int ts = 0;

        for (int group = 1; group <= numGroups; group++) {
          tservers.addTablet(String.format("%02d:p", group), "192.168.1." + ((ts++ % maxTS) + 1),
              9997);
        }

        tservers.addTservers("192.168.1.2:9997", "192.168.1.3:9997", "192.168.1.4:9997");

        tservers.balance();
        tservers.balance();
      }
    }
  }

  @Test
  public void testMaxMigrations() {

    for (int max : new int[] {1, 2, 3, 7, 10, 30}) {
      TabletServers tservers = new TabletServers();

      for (int i = 1; i <= 9; i++) {
        tservers.addTablet("01" + i, "192.168.1.1", 9997);
      }

      for (int i = 1; i <= 4; i++) {
        tservers.addTablet("02" + i, "192.168.1.2", 9997);
      }

      for (int i = 1; i <= 5; i++) {
        tservers.addTablet("03" + i, "192.168.1.3", 9997);
      }

      tservers.addTservers("192.168.1.4:9997", "192.168.1.5:9997");

      tservers.balance(max);
    }
  }

  @Test
  public void bigTest() {
    TabletServers tservers = new TabletServers();

    for (int g = 1; g <= 60; g++) {
      for (int t = 1; t <= 241; t++) {
        tservers.addTablet(String.format("%02d:%d", g, t),
            "192.168.1." + (RANDOM.get().nextInt(249) + 1), 9997);
      }
    }

    for (int i = 1; i <= 250; i++) {
      tservers.addTserver("192.168.1." + i, 9997);
    }

    tservers.balance(1000);
  }

  @Test
  public void bigTest2() {
    TabletServers tservers = new TabletServers();

    for (int g = 1; g <= 60; g++) {
      for (int t = 1; t <= RANDOM.get().nextInt(1000); t++) {
        tservers.addTablet(String.format("%02d:%d", g, t),
            "192.168.1." + (RANDOM.get().nextInt(249) + 1), 9997);
      }
    }

    for (int i = 1; i <= 250; i++) {
      tservers.addTserver("192.168.1." + i, 9997);
    }

    tservers.balance(1000);
  }
}<|MERGE_RESOLUTION|>--- conflicted
+++ resolved
@@ -122,14 +122,9 @@
               new org.apache.accumulo.core.manager.thrift.TabletServerStatus()));
         }
 
-<<<<<<< HEAD
         balancer.balance(new BalanceParamsImpl(current,
             Map.of(Constants.DEFAULT_RESOURCE_GROUP_NAME, current.keySet()), migrations,
-            migrationsOut));
-=======
-        balancer
-            .balance(new BalanceParamsImpl(current, migrations, migrationsOut, DataLevel.of(tid)));
->>>>>>> 31876556
+            migrationsOut, DataLevel.of(tid)));
 
         assertTrue(migrationsOut.size() <= (maxMigrations + 5),
             "Max Migration exceeded " + maxMigrations + " " + migrationsOut.size());
