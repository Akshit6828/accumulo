/*
 * Licensed to the Apache Software Foundation (ASF) under one
 * or more contributor license agreements.  See the NOTICE file
 * distributed with this work for additional information
 * regarding copyright ownership.  The ASF licenses this file
 * to you under the Apache License, Version 2.0 (the
 * "License"); you may not use this file except in compliance
 * with the License.  You may obtain a copy of the License at
 *
 *   https://www.apache.org/licenses/LICENSE-2.0
 *
 * Unless required by applicable law or agreed to in writing,
 * software distributed under the License is distributed on an
 * "AS IS" BASIS, WITHOUT WARRANTIES OR CONDITIONS OF ANY
 * KIND, either express or implied.  See the License for the
 * specific language governing permissions and limitations
 * under the License.
 */
package org.apache.accumulo.core.clientImpl;

import static org.easymock.EasyMock.anyObject;
import static org.easymock.EasyMock.createMock;
import static org.easymock.EasyMock.expectLastCall;
import static org.easymock.EasyMock.replay;
import static org.easymock.EasyMock.verify;

<<<<<<< HEAD
import java.util.UUID;
import java.util.function.Predicate;

import org.apache.accumulo.core.data.InstanceId;
=======
>>>>>>> be22deed
import org.apache.accumulo.core.fate.zookeeper.ZooCache;
import org.junit.jupiter.api.Test;

public class ZookeeperLockCheckerTest {

  @Test
  public void testInvalidateCache() {
    ZooCache zc = createMock(ZooCache.class);
    String basePath = "/arbitrary/base/path";

<<<<<<< HEAD
    verify(zc);
    reset(zc);
    @SuppressWarnings("unchecked")
    Predicate<String> anyObj = anyObject(Predicate.class);
    zc.clear(anyObj);
=======
    zc.clear(basePath + "/server");
>>>>>>> be22deed
    expectLastCall().once();
    replay(zc);

    var zklc = new ZookeeperLockChecker(zc, basePath);
    zklc.invalidateCache("server");

    verify(zc);
  }
}<|MERGE_RESOLUTION|>--- conflicted
+++ resolved
@@ -20,42 +20,56 @@
 
 import static org.easymock.EasyMock.anyObject;
 import static org.easymock.EasyMock.createMock;
+import static org.easymock.EasyMock.expect;
 import static org.easymock.EasyMock.expectLastCall;
 import static org.easymock.EasyMock.replay;
+import static org.easymock.EasyMock.reset;
 import static org.easymock.EasyMock.verify;
 
-<<<<<<< HEAD
 import java.util.UUID;
 import java.util.function.Predicate;
 
 import org.apache.accumulo.core.data.InstanceId;
-=======
->>>>>>> be22deed
 import org.apache.accumulo.core.fate.zookeeper.ZooCache;
+import org.apache.accumulo.core.fate.zookeeper.ZooUtil;
+import org.apache.accumulo.core.lock.ServiceLockPaths;
+import org.junit.jupiter.api.AfterEach;
+import org.junit.jupiter.api.BeforeEach;
 import org.junit.jupiter.api.Test;
 
 public class ZookeeperLockCheckerTest {
 
+  private ClientContext context;
+  private ZooCache zc;
+
+  @BeforeEach
+  public void setUp() {
+    var instanceId = InstanceId.of(UUID.randomUUID());
+    zc = createMock(ZooCache.class);
+    context = createMock(ClientContext.class);
+    expect(context.getZooKeeperRoot()).andReturn(ZooUtil.getRoot(instanceId)).anyTimes();
+    expect(context.getZooCache()).andReturn(zc).anyTimes();
+    replay(context, zc);
+  }
+
+  @AfterEach
+  public void tearDown() {
+    verify(context, zc);
+  }
+
   @Test
   public void testInvalidateCache() {
-    ZooCache zc = createMock(ZooCache.class);
-    String basePath = "/arbitrary/base/path";
+    var zklc =
+        new ZookeeperLockChecker(zc, context.getZooKeeperRoot(), new ServiceLockPaths(context));
 
-<<<<<<< HEAD
     verify(zc);
     reset(zc);
     @SuppressWarnings("unchecked")
     Predicate<String> anyObj = anyObject(Predicate.class);
     zc.clear(anyObj);
-=======
-    zc.clear(basePath + "/server");
->>>>>>> be22deed
     expectLastCall().once();
     replay(zc);
 
-    var zklc = new ZookeeperLockChecker(zc, basePath);
     zklc.invalidateCache("server");
-
-    verify(zc);
   }
 }