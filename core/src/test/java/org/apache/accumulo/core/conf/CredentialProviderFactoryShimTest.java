--- conflicted
+++ resolved
@@ -44,14 +44,9 @@
 
 public class CredentialProviderFactoryShimTest {
 
-<<<<<<< HEAD
   private static final Configuration hadoopConf = new Configuration();
-  private static final Logger log = LoggerFactory
-      .getLogger(CredentialProviderFactoryShimTest.class);
-=======
   private static final Logger log =
       LoggerFactory.getLogger(CredentialProviderFactoryShimTest.class);
->>>>>>> 0a9837f3
 
   private static final String populatedKeyStoreName = "/accumulo.jceks",
       emptyKeyStoreName = "/empty.jceks";
@@ -154,8 +149,8 @@
   @Test
   public void testConfigurationCreation() {
     final String path = "jceks://file/tmp/foo.jks";
-    final Configuration actualConf = CredentialProviderFactoryShim.getConfiguration(hadoopConf,
-        path);
+    final Configuration actualConf =
+        CredentialProviderFactoryShim.getConfiguration(hadoopConf, path);
     assertNotNull(actualConf);
     assertEquals(path, actualConf.get(CredentialProviderFactoryShim.CREDENTIAL_PROVIDER_PATH));
   }
