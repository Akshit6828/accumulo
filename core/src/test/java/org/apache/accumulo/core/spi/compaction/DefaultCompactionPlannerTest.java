/*
 * Licensed to the Apache Software Foundation (ASF) under one
 * or more contributor license agreements.  See the NOTICE file
 * distributed with this work for additional information
 * regarding copyright ownership.  The ASF licenses this file
 * to you under the Apache License, Version 2.0 (the
 * "License"); you may not use this file except in compliance
 * with the License.  You may obtain a copy of the License at
 *
 *   https://www.apache.org/licenses/LICENSE-2.0
 *
 * Unless required by applicable law or agreed to in writing,
 * software distributed under the License is distributed on an
 * "AS IS" BASIS, WITHOUT WARRANTIES OR CONDITIONS OF ANY
 * KIND, either express or implied.  See the License for the
 * specific language governing permissions and limitations
 * under the License.
 */
package org.apache.accumulo.core.spi.compaction;

import static com.google.common.collect.MoreCollectors.onlyElement;
<<<<<<< HEAD
import static java.util.stream.Collectors.toSet;
=======
import static org.apache.accumulo.core.spi.compaction.CompactionPlanner.InitParameters;
>>>>>>> 9dd81943
import static org.junit.jupiter.api.Assertions.assertEquals;
import static org.junit.jupiter.api.Assertions.assertNotNull;
import static org.junit.jupiter.api.Assertions.assertThrows;
import static org.junit.jupiter.api.Assertions.assertTrue;
import static org.junit.jupiter.api.Assertions.fail;

import java.net.URI;
import java.net.URISyntaxException;
import java.util.Collection;
import java.util.Collections;
import java.util.HashSet;
import java.util.List;
import java.util.Map;
import java.util.Set;
import java.util.stream.IntStream;

import org.apache.accumulo.core.client.admin.compaction.CompactableFile;
import org.apache.accumulo.core.conf.ConfigurationTypeHelper;
import org.apache.accumulo.core.conf.Property;
import org.apache.accumulo.core.data.TableId;
import org.apache.accumulo.core.spi.common.ServiceEnvironment;
import org.apache.accumulo.core.spi.common.ServiceEnvironment.Configuration;
import org.apache.accumulo.core.spi.compaction.CompactionPlan.Builder;
import org.apache.accumulo.core.util.compaction.CompactionExecutorIdImpl;
import org.apache.accumulo.core.util.compaction.CompactionPlanImpl;
import org.easymock.EasyMock;
import org.junit.jupiter.api.Test;

import com.google.gson.JsonParseException;

public class DefaultCompactionPlannerTest {

  private static <T> T getOnlyElement(Collection<T> c) {
    return c.stream().collect(onlyElement());
  }

  @Test
  public void testFindFilesToCompact() throws Exception {

    testFFtC(createCFs("F4", "1M", "F5", "1M", "F6", "1M"),
        createCFs("F1", "100M", "F2", "100M", "F3", "100M", "F4", "1M", "F5", "1M", "F6", "1M"),
        2.0);

    testFFtC(createCFs("F1", "100M", "F2", "100M", "F3", "100M", "F4", "1M"), 2.0);

    testFFtC(
        createCFs("F1", "100M", "F2", "99M", "F3", "33M", "F4", "33M", "F5", "33M", "F6", "33M"),
        2.0);
    testFFtC(
        createCFs("F1", "100M", "F2", "99M", "F3", "33M", "F4", "33M", "F5", "33M", "F6", "33M"),
        3.0);

    testFFtC(createCFs("F3", "10M", "F4", "10M", "F5", "10M", "F6", "10M"),
        createCFs("F1", "50M", "F2", "49M", "F3", "10M", "F4", "10M", "F5", "10M", "F6", "10M"),
        2.0);

    testFFtC(createCFs("F3", "10M", "F4", "10M", "F5", "10M", "F6", "10M"),
        createCFs("F1", "50M", "F2", "49M", "F3", "10M", "F4", "10M", "F5", "10M", "F6", "10M"),
        3.0);

    testFFtC(createCFs("S1", "1M", "S2", "1M", "S3", "1M", "S4", "1M"),
        createCFs("B1", "100M", "B2", "100M", "B3", "100M", "B4", "100M", "M1", "10M", "M2", "10M",
            "M3", "10M", "M4", "10M", "S1", "1M", "S2", "1M", "S3", "1M", "S4", "1M"),
        3.0);
    testFFtC(createCFs("M1", "10M", "M2", "10M", "M3", "10M", "M4", "10M", "C1", "4M"),
        createCFs("B1", "100M", "B2", "100M", "B3", "100M", "B4", "100M", "M1", "10M", "M2", "10M",
            "M3", "10M", "M4", "10M", "C1", "4M"),
        3.0);
    testFFtC(createCFs("B1", "100M", "B2", "100M", "B3", "100M", "B4", "100M", "C2", "44M"),
        createCFs("B1", "100M", "B2", "100M", "B3", "100M", "B4", "100M", "C2", "44M"), 3.0);
    testFFtC(createCFs(), createCFs("C3", "444M"), 3.0);

    testFFtC(createCFs(), createCFs("A1", "17M", "S1", "11M", "S2", "11M", "S3", "11M"), 3.0);
    testFFtC(createCFs("A1", "16M", "S1", "11M", "S2", "11M", "S3", "11M"), 3.0);

    testFFtC(
        createCFs("A1", "1M", "A2", "1M", "A3", "1M", "A4", "1M", "A5", "3M", "A6", "3M", "A7",
            "5M", "A8", "5M"),
        createCFs("A1", "1M", "A2", "1M", "A3", "1M", "A4", "1M", "A5", "3M", "A6", "3M", "A7",
            "5M", "A8", "5M", "A9", "100M", "A10", "100M", "A11", "100M", "A12", "500M"),
        3.0);

    testFFtC(
        createCFs("F1", "100M", "F2", "99M", "F3", "33M", "F4", "33M", "F5", "33M", "F6", "33M"),
        3.0);

    testFFtC(createCFs("F3", "10M", "F4", "9M", "F5", "8M", "F6", "7M"),
        createCFs("F1", "12M", "F2", "11M", "F3", "10M", "F4", "9M", "F5", "8M", "F6", "7M"), 3.0,
        4);

    testFFtC(createCFs("F3", "4M", "F4", "8M", "F5", "9M", "F6", "10M"),
        createCFs("F1", "1M", "F2", "2M", "F3", "4M", "F4", "8M", "F5", "9M", "F6", "10M"), 3.0, 4);

    testFFtC(createCFs(),
        createCFs("F1", "1M", "F2", "2M", "F3", "4M", "F4", "8M", "F5", "16M", "F6", "32M"), 3.0,
        4);

    testFFtC(createCFs(), createCFs("F1", "200M", "F2", "200M", "F3", "200M", "F4", "200M", "F5",
        "200M", "F6", "200M"), 3.0, 4, 100_000_000L);

    testFFtC(createCFs("F2", "2M", "F3", "30M", "F4", "30M", "F5", "30M"),
        createCFs("F1", "1M", "F2", "2M", "F3", "30M", "F4", "30M", "F5", "30M", "F6", "30M"), 3.0,
        4, 100_000_000L);

    testFFtC(createCFs("F1", "1M", "F2", "2M", "F3", "30M", "F4", "30M", "F5", "30M"),
        createCFs("F1", "1M", "F2", "2M", "F3", "30M", "F4", "30M", "F5", "30M", "F6", "30M"), 3.0,
        8, 100_000_000L);

    testFFtC(createCFs("F1", "1M", "F2", "2M", "F3", "30M", "F4", "30M", "F5", "30M", "F6", "30M"),
        createCFs("F1", "1M", "F2", "2M", "F3", "30M", "F4", "30M", "F5", "30M", "F6", "30M"), 3.0,
        8, 200_000_000L);

  }

  @Test
  public void testRunningCompaction() throws Exception {
    var planner = createPlanner(true);
    var all = createCFs("F1", "3M", "F2", "3M", "F3", "11M", "F4", "12M", "F5", "13M");
    var candidates = createCFs("F3", "11M", "F4", "12M", "F5", "13M");
    var compacting =
        Set.of(createJob(CompactionKind.SYSTEM, all, createCFs("F1", "3M", "F2", "3M")));
    var params = createPlanningParams(all, candidates, compacting, 2, CompactionKind.SYSTEM);
    var plan = planner.makePlan(params);

    // The result of the running compaction could be included in a future compaction, so the planner
    // should wait.
    assertTrue(plan.getJobs().isEmpty());

    all = createCFs("F1", "30M", "F2", "30M", "F3", "11M", "F4", "12M", "F5", "13M");
    candidates = createCFs("F3", "11M", "F4", "12M", "F5", "13M");
    compacting = Set.of(createJob(CompactionKind.SYSTEM, all, createCFs("F1", "30M", "F2", "30M")));
    params = createPlanningParams(all, candidates, compacting, 2, CompactionKind.SYSTEM);
    plan = planner.makePlan(params);

    // The result of the running compaction would not be included in future compactions, so the
    // planner should compact.
    var job = getOnlyElement(plan.getJobs());
    assertEquals(candidates, job.getFiles());
    assertEquals(CompactionExecutorIdImpl.externalId("medium"), job.getExecutor());
  }

  @Test
  public void testUserCompaction() throws Exception {
    var planner = createPlanner(true);
    var all = createCFs("F1", "3M", "F2", "3M", "F3", "11M", "F4", "12M", "F5", "13M");
    var candidates = createCFs("F3", "11M", "F4", "12M", "F5", "13M");
    var compacting =
        Set.of(createJob(CompactionKind.SYSTEM, all, createCFs("F1", "3M", "F2", "3M")));
    var params = createPlanningParams(all, candidates, compacting, 2, CompactionKind.USER);
    var plan = planner.makePlan(params);

    // a running non-user compaction should not prevent a user compaction
    var job = getOnlyElement(plan.getJobs());
    assertEquals(candidates, job.getFiles());
    assertEquals(CompactionExecutorIdImpl.externalId("medium"), job.getExecutor());

    // should only run one user compaction at a time
    compacting = Set.of(createJob(CompactionKind.USER, all, createCFs("F1", "3M", "F2", "3M")));
    params = createPlanningParams(all, candidates, compacting, 2, CompactionKind.USER);
    plan = planner.makePlan(params);
    assertTrue(plan.getJobs().isEmpty());

    // 17 files that do not meet the compaction ratio, when max files to compact is 15 should do 3
    // files then 15
    all = createCFs("F1", "1M", "F2", "2M", "F3", "4M", "F4", "8M", "F5", "16M", "F6", "32M", "F7",
        "64M", "F8", "128M", "F9", "256M", "FA", "512M", "FB", "1G", "FC", "2G", "FD", "4G", "FE",
        "8G", "FF", "16G", "FG", "32G", "FH", "64G");
    compacting = Set.of();
    params = createPlanningParams(all, all, compacting, 2, CompactionKind.USER);
    plan = planner.makePlan(params);
    job = getOnlyElement(plan.getJobs());
    assertEquals(createCFs("F1", "1M", "F2", "2M", "F3", "4M"), job.getFiles());
    assertEquals(CompactionExecutorIdImpl.externalId("small"), job.getExecutor());

    // should compact all 15
    all = createCFs("FI", "7M", "F4", "8M", "F5", "16M", "F6", "32M", "F7", "64M", "F8", "128M",
        "F9", "256M", "FA", "512M", "FB", "1G", "FC", "2G", "FD", "4G", "FE", "8G", "FF", "16G",
        "FG", "32G", "FH", "64G");
    params = createPlanningParams(all, all, compacting, 2, CompactionKind.USER);
    plan = planner.makePlan(params);
    job = getOnlyElement(plan.getJobs());
    assertEquals(all, job.getFiles());
    assertEquals(CompactionExecutorIdImpl.externalId("huge"), job.getExecutor());

    // For user compaction, can compact a subset that meets the compaction ratio if there is also a
    // larger set of files the meets the compaction ratio
    all = createCFs("F1", "3M", "F2", "4M", "F3", "5M", "F4", "6M", "F5", "50M", "F6", "51M", "F7",
        "52M");
    params = createPlanningParams(all, all, compacting, 2, CompactionKind.USER);
    plan = planner.makePlan(params);
    job = getOnlyElement(plan.getJobs());
    assertEquals(createCFs("F1", "3M", "F2", "4M", "F3", "5M", "F4", "6M"), job.getFiles());
    assertEquals(CompactionExecutorIdImpl.externalId("small"), job.getExecutor());

    // There is a subset of small files that meets the compaction ratio, but the larger set does not
    // so compact everything to avoid doing more than logarithmic work
    all = createCFs("F1", "3M", "F2", "4M", "F3", "5M", "F4", "6M", "F5", "50M");
    params = createPlanningParams(all, all, compacting, 2, CompactionKind.USER);
    plan = planner.makePlan(params);
    job = getOnlyElement(plan.getJobs());
    assertEquals(all, job.getFiles());
    assertEquals(CompactionExecutorIdImpl.externalId("medium"), job.getExecutor());

  }

  @Test
  public void testMaxSize() throws Exception {
    var planner = createPlanner(false);
    var all = createCFs("F1", "128M", "F2", "129M", "F3", "130M", "F4", "131M", "F5", "132M");
    var params = createPlanningParams(all, all, Set.of(), 2, CompactionKind.SYSTEM);
    var plan = planner.makePlan(params);

    // should only compact files less than max size
    var job = getOnlyElement(plan.getJobs());
    assertEquals(createCFs("F1", "128M", "F2", "129M", "F3", "130M"), job.getFiles());
    assertEquals(CompactionExecutorIdImpl.externalId("large"), job.getExecutor());

    // user compaction can exceed the max size
    params = createPlanningParams(all, all, Set.of(), 2, CompactionKind.USER);
    plan = planner.makePlan(params);
    job = getOnlyElement(plan.getJobs());
    assertEquals(all, job.getFiles());
    assertEquals(CompactionExecutorIdImpl.externalId("large"), job.getExecutor());
  }

  @Test
<<<<<<< HEAD
  public void testMultipleCompactions() {
    // This test validates that when a tablet has many files that multiple compaction jobs can be
    // issued at the same time.
    for (var kind : List.of(CompactionKind.USER, CompactionKind.SYSTEM)) {
      var planner = createPlanner(false);
      var all = IntStream.range(0, 990).mapToObj(i -> createCF("F" + i, 1000)).collect(toSet());
      // simulate 10 larger files, these should not compact at the same time as the smaller files.
      // Its more optimal to wait for all of the smaller files to compact and them compact the
      // output of compacting the smaller files with the larger files.
      IntStream.range(990, 1000).mapToObj(i -> createCF("C" + i, 20000)).forEach(all::add);
      var params = createPlanningParams(all, all, Set.of(), 2, kind);
      var plan = planner.makePlan(params);

      // There are 990 smaller files to compact. Should produce 66 jobs of 15 smaller files each.
      assertEquals(66, plan.getJobs().size());
      Set<CompactableFile> filesSeen = new HashSet<>();
      plan.getJobs().forEach(job -> {
        assertEquals(15, job.getFiles().size());
        assertEquals(kind, job.getKind());
        assertEquals(CompactionExecutorIdImpl.externalId("small"), job.getExecutor());
        // ensure the files across all of the jobs are disjoint
        job.getFiles().forEach(cf -> assertTrue(filesSeen.add(cf)));
      });

      // Ensure all of the smaller files are scheduled for compaction. Should not see any of the
      // larger files.
      assertEquals(IntStream.range(0, 990).mapToObj(i -> createCF("F" + i, 1000)).collect(toSet()),
          filesSeen);
    }
  }

  @Test
  public void testMultipleCompactionsAndLargeCompactionRatio() {
    var planner = createPlanner(false);
    var all = IntStream.range(0, 65).mapToObj(i -> createCF("F" + i, i + 1)).collect(toSet());
    // This compaction ratio would not cause a system compaction, how a user compaction must compact
    // all of the files so it should generate some compactions.
    var params = createPlanningParams(all, all, Set.of(), 100, CompactionKind.USER);
    var plan = planner.makePlan(params);

    assertEquals(3, plan.getJobs().size());

    var iterator = plan.getJobs().iterator();
    var job1 = iterator.next();
    var job2 = iterator.next();
    var job3 = iterator.next();
    assertTrue(Collections.disjoint(job1.getFiles(), job2.getFiles()));
    assertTrue(Collections.disjoint(job1.getFiles(), job3.getFiles()));
    assertTrue(Collections.disjoint(job2.getFiles(), job3.getFiles()));

    for (var job : plan.getJobs()) {
      assertEquals(15, job.getFiles().size());
      assertEquals(CompactionKind.USER, job.getKind());
      assertTrue(all.containsAll(job.getFiles()));
      // Should select three sets of files that are from the smallest 45 files.
      assertTrue(job.getFiles().stream().mapToLong(CompactableFile::getEstimatedSize).sum()
          <= IntStream.range(1, 46).sum());
    }
  }

  @Test
  public void testMultipleCompactionsAndRunningCompactions() {
    // This test validates that when a tablet has many files that multiple compaction jobs can be
    // issued at the same time even if there are running compaction as long everything meets the
    // compaction ratio.
    for (var kind : List.of(CompactionKind.USER, CompactionKind.SYSTEM)) {
      var planner = createPlanner(false);
      var all = IntStream.range(0, 990).mapToObj(i -> createCF("F" + i, 1000)).collect(toSet());
      // simulate 10 larger files, these should not compact at the same time as the smaller files.
      // Its more optimal to wait for all of the smaller files to compact and them compact the
      // output of compacting the smaller files with the larger files.
      IntStream.range(990, 1000).mapToObj(i -> createCF("C" + i, 20000)).forEach(all::add);
      // 30 files are compacting, so they will not be in the candidate set.
      var candidates =
          IntStream.range(30, 990).mapToObj(i -> createCF("F" + i, 1000)).collect(toSet());
      // create two jobs covering the first 30 files
      var job1 = createJob(kind, all,
          IntStream.range(0, 15).mapToObj(i -> createCF("F" + i, 1000)).collect(toSet()));
      var job2 = createJob(kind, all,
          IntStream.range(15, 30).mapToObj(i -> createCF("F" + i, 1000)).collect(toSet()));
      var params = createPlanningParams(all, candidates, Set.of(job1, job2), 2, kind);
      var plan = planner.makePlan(params);

      // There are 990 smaller files to compact. Should produce 66 jobs of 15 smaller files each.
      assertEquals(64, plan.getJobs().size());
      Set<CompactableFile> filesSeen = new HashSet<>();
      plan.getJobs().forEach(job -> {
        assertEquals(15, job.getFiles().size());
        assertEquals(kind, job.getKind());
        assertEquals(CompactionExecutorIdImpl.externalId("small"), job.getExecutor());
        // ensure the files across all of the jobs are disjoint
        job.getFiles().forEach(cf -> assertTrue(filesSeen.add(cf)));
      });

      // Ensure all of the smaller files are scheduled for compaction. Should not see any of the
      // larger files.
      assertEquals(IntStream.range(30, 990).mapToObj(i -> createCF("F" + i, 1000)).collect(toSet()),
          filesSeen);
    }
  }

  @Test
  public void testUserCompactionDoesNotWaitOnSystemCompaction() {
    // this test ensure user compactions do not wait on system compactions to complete
    var planner = createPlanner(true);
    var all = createCFs("F1", "1M", "F2", "1M", "F3", "1M", "F4", "3M", "F5", "3M", "F6", "3M",
        "F7", "20M");
    var candidates = createCFs("F4", "3M", "F5", "3M", "F6", "3M", "F7", "20M");
    var compacting = Set
        .of(createJob(CompactionKind.SYSTEM, all, createCFs("F1", "1M", "F2", "1M", "F3", "1M")));
    var params = createPlanningParams(all, candidates, compacting, 2, CompactionKind.SYSTEM);
    var plan = planner.makePlan(params);
    // The planning of the system compaction should find its most optimal to wait on the running
    // system compaction and emit zero jobs.
    assertEquals(0, plan.getJobs().size());

    params = createPlanningParams(all, candidates, compacting, 2, CompactionKind.USER);
    plan = planner.makePlan(params);
    // The planning of user compaction should not take the running system compaction into
    // consideration and should create a compaction job.
    assertEquals(1, plan.getJobs().size());
    assertEquals(createCFs("F4", "3M", "F5", "3M", "F6", "3M", "F7", "20M"),
        getOnlyElement(plan.getJobs()).getFiles());

    // Reverse the situation and turn the running compaction into a user compaction
    compacting =
        Set.of(createJob(CompactionKind.USER, all, createCFs("F1", "1M", "F2", "1M", "F3", "1M")));
    params = createPlanningParams(all, candidates, compacting, 2, CompactionKind.SYSTEM);
    plan = planner.makePlan(params);
    // The planning of a system compaction should not take the running user compaction into account
    // and should emit a job
    assertEquals(1, plan.getJobs().size());
    assertEquals(createCFs("F4", "3M", "F5", "3M", "F6", "3M"),
        getOnlyElement(plan.getJobs()).getFiles());

    params = createPlanningParams(all, candidates, compacting, 2, CompactionKind.USER);
    plan = planner.makePlan(params);
    // The planning of the user compaction should decide the most optimal thing to do is to wait on
    // the running user compaction and should not emit any jobs.
    assertEquals(0, plan.getJobs().size());
=======
  public void testQueueCreation() throws Exception {
    DefaultCompactionPlanner planner = new DefaultCompactionPlanner();
    Configuration conf = EasyMock.createMock(Configuration.class);
    EasyMock.expect(conf.isSet(EasyMock.anyString())).andReturn(false).anyTimes();

    ServiceEnvironment senv = EasyMock.createMock(ServiceEnvironment.class);
    EasyMock.expect(senv.getConfiguration()).andReturn(conf).anyTimes();
    EasyMock.replay(conf, senv);

    String queues = "[{\"name\": \"small\", \"maxSize\":\"32M\"},{\"name\":\"midsize\"}]";
    planner.init(getInitParamQueues(senv, queues));

    var all = createCFs("F1", "1M", "F2", "1M", "F3", "1M", "F4", "1M");
    var params = createPlanningParams(all, all, Set.of(), 2, CompactionKind.SYSTEM);
    var plan = planner.makePlan(params);

    var job = getOnlyElement(plan.getJobs());
    assertEquals(all, job.getFiles());
    assertEquals(CompactionExecutorIdImpl.externalId("small"), job.getExecutor());

    all = createCFs("F1", "100M", "F2", "100M", "F3", "100M", "F4", "100M");
    params = createPlanningParams(all, all, Set.of(), 2, CompactionKind.SYSTEM);
    plan = planner.makePlan(params);

    job = getOnlyElement(plan.getJobs());
    assertEquals(all, job.getFiles());
    assertEquals(CompactionExecutorIdImpl.externalId("midsize"), job.getExecutor());
  }

  /**
   * Tests that additional fields in the JSON objects cause errors to be thrown.
   */
  @Test
  public void testErrorAdditionalConfigFields() {
    Configuration conf = EasyMock.createMock(Configuration.class);
    EasyMock.expect(conf.isSet(EasyMock.anyString())).andReturn(false).anyTimes();

    ServiceEnvironment senv = EasyMock.createMock(ServiceEnvironment.class);
    EasyMock.expect(senv.getConfiguration()).andReturn(conf).anyTimes();
    EasyMock.replay(conf, senv);

    DefaultCompactionPlanner QueuePlanner = new DefaultCompactionPlanner();

    String queues =
        "[{\"name\":\"smallQueue\", \"maxSize\":\"32M\"}, {\"name\":\"largeQueue\", \"type\":\"internal\", \"foo\":\"bar\", \"queue\":\"broken\"}]";

    final InitParameters queueParams = getInitParamQueues(senv, queues);
    assertNotNull(queueParams);
    var e = assertThrows(JsonParseException.class, () -> QueuePlanner.init(queueParams),
        "Failed to throw error");
    assertTrue(e.getMessage().contains("[type, foo, queue]"),
        "Error message didn't contain '[type, foo, queue]'");

    String executors = getExecutors("'type': 'internal','maxSize':'32M','numThreads':1",
        "'type': 'internal','maxSize':'128M','numThreads':2, 'foo':'bar'",
        "'type': 'internal','numThreads':1, 'unexpectedField':'foo'");

    final InitParameters execParams = getInitParams(senv, executors);
    assertNotNull(execParams);

    DefaultCompactionPlanner ExecPlanner = new DefaultCompactionPlanner();
    var err = assertThrows(JsonParseException.class, () -> ExecPlanner.init(execParams),
        "Failed to throw error");
    assertTrue(err.getMessage().contains("Invalid fields: [foo]"),
        "Error message didn't contain '[foo]'");
>>>>>>> 9dd81943
  }

  /**
   * Tests internal type executor with no numThreads set throws error
   */
  @Test
  public void testErrorInternalTypeNoNumThreads() {
    DefaultCompactionPlanner planner = new DefaultCompactionPlanner();
    Configuration conf = EasyMock.createMock(Configuration.class);
    EasyMock.expect(conf.isSet(EasyMock.anyString())).andReturn(false).anyTimes();

    ServiceEnvironment senv = EasyMock.createMock(ServiceEnvironment.class);
    EasyMock.expect(senv.getConfiguration()).andReturn(conf).anyTimes();
    EasyMock.replay(conf, senv);

    String executors = getExecutors("'type': 'internal','maxSize':'32M'",
        "'type': 'internal','maxSize':'128M','numThreads':2",
        "'type': 'internal','maxSize':'512M','numThreads':3");
    var e = assertThrows(NullPointerException.class,
        () -> planner.init(getInitParams(senv, executors)), "Failed to throw error");
    assertTrue(e.getMessage().contains("numThreads"), "Error message didn't contain numThreads");
  }

  /**
   * Test external type executor with numThreads set throws error.
   */
  @Test
  public void testErrorExternalTypeNumThreads() {
    DefaultCompactionPlanner planner = new DefaultCompactionPlanner();
    Configuration conf = EasyMock.createMock(Configuration.class);
    EasyMock.expect(conf.isSet(EasyMock.anyString())).andReturn(false).anyTimes();

    ServiceEnvironment senv = EasyMock.createMock(ServiceEnvironment.class);
    EasyMock.expect(senv.getConfiguration()).andReturn(conf).anyTimes();
    EasyMock.replay(conf, senv);

    String executors = getExecutors("'type': 'internal','maxSize':'32M','numThreads':1",
        "'type': 'internal','maxSize':'128M','numThreads':2",
        "'type': 'external','maxSize':'512M','numThreads':3");
    var e = assertThrows(IllegalArgumentException.class,
        () -> planner.init(getInitParams(senv, executors)), "Failed to throw error");
    assertTrue(e.getMessage().contains("numThreads"), "Error message didn't contain numThreads");
  }

  /**
   * Tests external type executor missing group throws error
   */
  @Test
  public void testErrorExternalNoQueue() {
    DefaultCompactionPlanner planner = new DefaultCompactionPlanner();
    Configuration conf = EasyMock.createMock(Configuration.class);
    EasyMock.expect(conf.isSet(EasyMock.anyString())).andReturn(false).anyTimes();

    ServiceEnvironment senv = EasyMock.createMock(ServiceEnvironment.class);
    EasyMock.expect(senv.getConfiguration()).andReturn(conf).anyTimes();
    EasyMock.replay(conf, senv);

    String executors = getExecutors("'type': 'internal','maxSize':'32M','numThreads':1",
        "'type': 'internal','maxSize':'128M','numThreads':2",
        "'type': 'external','maxSize':'512M'");
    var e = assertThrows(NullPointerException.class,
        () -> planner.init(getInitParams(senv, executors)), "Failed to throw error");
    assertTrue(e.getMessage().contains("group"), "Error message didn't contain group");
  }

  /**
   * Tests queue with missing name throws error
   */
  @Test
  public void testErrorQueueNoName() {
    DefaultCompactionPlanner planner = new DefaultCompactionPlanner();
    Configuration conf = EasyMock.createMock(Configuration.class);
    EasyMock.expect(conf.isSet(EasyMock.anyString())).andReturn(false).anyTimes();

    ServiceEnvironment senv = EasyMock.createMock(ServiceEnvironment.class);
    EasyMock.expect(senv.getConfiguration()).andReturn(conf).anyTimes();
    EasyMock.replay(conf, senv);

    String queues = "[{\"name\":\"smallQueue\", \"maxSize\":\"32M\"}, {\"maxSize\":\"120M\"}]";

    final InitParameters params = getInitParamQueues(senv, queues);
    assertNotNull(params);

    var e = assertThrows(NullPointerException.class, () -> planner.init(params),
        "Failed to throw error");
    assertEquals(e.getMessage(), "'name' must be specified", "Error message didn't contain 'name'");
  }

  /**
   * Tests not having executors or queues throws errors
   */
  @Test
  public void testErrorNoExecutors() {
    DefaultCompactionPlanner planner = new DefaultCompactionPlanner();
    Configuration conf = EasyMock.createMock(Configuration.class);
    EasyMock.expect(conf.isSet(EasyMock.anyString())).andReturn(false).anyTimes();

    ServiceEnvironment senv = EasyMock.createMock(ServiceEnvironment.class);
    EasyMock.expect(senv.getConfiguration()).andReturn(conf).anyTimes();
    EasyMock.replay(conf, senv);

    var execParams = getInitParams(senv, "");
    assertNotNull(execParams);

    var e = assertThrows(IllegalStateException.class, () -> planner.init(execParams),
        "Failed to throw error");
    assertEquals("No defined executors or queues for this planner", e.getMessage(),
        "Error message was not equal");

    var params = getInitParamQueues(senv, "");
    assertNotNull(params);

    var err = assertThrows(IllegalStateException.class, () -> planner.init(params),
        "Failed to throw error");
    assertEquals("No defined executors or queues for this planner", e.getMessage(),
        "Error message was not equal");
  }

  /**
   * Tests executors can only have one without a max size.
   */
  @Test
  public void testErrorOnlyOneMaxSize() {
    DefaultCompactionPlanner planner = new DefaultCompactionPlanner();
    Configuration conf = EasyMock.createMock(Configuration.class);
    EasyMock.expect(conf.isSet(EasyMock.anyString())).andReturn(false).anyTimes();

    ServiceEnvironment senv = EasyMock.createMock(ServiceEnvironment.class);
    EasyMock.expect(senv.getConfiguration()).andReturn(conf).anyTimes();
    EasyMock.replay(conf, senv);

    String executors = getExecutors("'type': 'internal','maxSize':'32M','numThreads':1",
        "'type': 'internal','numThreads':2", "'type': 'external','group':'q1'");
    var e = assertThrows(IllegalArgumentException.class,
        () -> planner.init(getInitParams(senv, executors)), "Failed to throw error");
    assertTrue(e.getMessage().contains("maxSize"), "Error message didn't contain maxSize");
  }

  /**
   * Tests executors can only have one without a max size.
   */
  @Test
  public void testErrorDuplicateMaxSize() {
    DefaultCompactionPlanner planner = new DefaultCompactionPlanner();
    Configuration conf = EasyMock.createMock(Configuration.class);
    EasyMock.expect(conf.isSet(EasyMock.anyString())).andReturn(false).anyTimes();

    ServiceEnvironment senv = EasyMock.createMock(ServiceEnvironment.class);
    EasyMock.expect(senv.getConfiguration()).andReturn(conf).anyTimes();
    EasyMock.replay(conf, senv);

    String executors = getExecutors("'type': 'internal','maxSize':'32M','numThreads':1",
        "'type': 'internal','maxSize':'128M','numThreads':2",
        "'type': 'external','maxSize':'128M','group':'q1'");
    var e = assertThrows(IllegalArgumentException.class,
        () -> planner.init(getInitParams(senv, executors)), "Failed to throw error");
    assertTrue(e.getMessage().contains("maxSize"), "Error message didn't contain maxSize");
  }

  private CompactionPlanner.InitParameters getInitParams(ServiceEnvironment senv,
      String executors) {
    return new CompactionPlanner.InitParameters() {

      @Override
      public ServiceEnvironment getServiceEnvironment() {
        return senv;
      }

      @Override
      public Map<String,String> getOptions() {
        return Map.of("executors", executors, "maxOpen", "15");
      }

      @Override
      public String getFullyQualifiedOption(String key) {
        assertEquals("maxOpen", key);
        return Property.COMPACTION_SERVICE_PREFIX.getKey() + "cs1.planner.opts." + key;
      }

      @Override
      public ExecutorManager getExecutorManager() {
        return new ExecutorManager() {
          @Override
          public CompactionExecutorId createExecutor(String name, int threads) {
            return CompactionExecutorIdImpl.externalId(name);
          }

          @Override
          public CompactionExecutorId getExternalExecutor(String name) {
            return CompactionExecutorIdImpl.externalId(name);
          }
        };
      }
    };
  }

  private CompactionPlanner.InitParameters getInitParamQueues(ServiceEnvironment senv,
      String queues) {
    return new CompactionPlanner.InitParameters() {

      @Override
      public ServiceEnvironment getServiceEnvironment() {
        return senv;
      }

      @Override
      public Map<String,String> getOptions() {
        return Map.of("queues", queues, "maxOpen", "15");
      }

      @Override
      public String getFullyQualifiedOption(String key) {
        assertEquals("maxOpen", key);
        return Property.COMPACTION_SERVICE_PREFIX.getKey() + "cs1.planner.opts." + key;
      }

      @Override
      public ExecutorManager getExecutorManager() {
        return new ExecutorManager() {
          @Override
          public CompactionExecutorId createExecutor(String name, int threads) {
            return CompactionExecutorIdImpl.externalId(name);
          }

          @Override
          public CompactionExecutorId getExternalExecutor(String name) {
            return CompactionExecutorIdImpl.externalId(name);
          }
        };
      }
    };
  }

  private String getExecutors(String small, String medium, String large) {
    String execBldr = "[{'name':'small'," + small + "},{'name':'medium'," + medium + "},"
        + "{'name':'large'," + large + "}]";
    return execBldr.replaceAll("'", "\"");
  }

  private CompactionJob createJob(CompactionKind kind, Set<CompactableFile> all,
      Set<CompactableFile> files) {
    return new CompactionPlanImpl.BuilderImpl(kind, all, all)
        .addJob((short) all.size(), CompactionExecutorIdImpl.externalId("small"), files).build()
        .getJobs().iterator().next();
  }

  private static CompactableFile createCF(String name, long size) {
    try {
      return CompactableFile
          .create(new URI("hdfs://fake/accumulo/tables/1/t-0000000z/" + name + ".rf"), size, 0);
    } catch (URISyntaxException e) {
      throw new RuntimeException(e);
    }
  }

  private static Set<CompactableFile> createCFs(String... namesSizePairs) {
    Set<CompactableFile> files = new HashSet<>();

    for (int i = 0; i < namesSizePairs.length; i += 2) {
      String name = namesSizePairs[i];
      long size = ConfigurationTypeHelper.getFixedMemoryAsBytes(namesSizePairs[i + 1]);
      files.add(createCF(name, size));
    }

    return files;
  }

  private static void testFFtC(Set<CompactableFile> expected, double ratio) {
    testFFtC(expected, expected, ratio, 100);
  }

  private static void testFFtC(Set<CompactableFile> expected, Set<CompactableFile> files,
      double ratio) {
    testFFtC(expected, files, ratio, 100);
  }

  private static void testFFtC(Set<CompactableFile> expected, Set<CompactableFile> files,
      double ratio, int maxFiles) {
    testFFtC(expected, files, ratio, maxFiles, Long.MAX_VALUE);
  }

  private static void testFFtC(Set<CompactableFile> expected, Set<CompactableFile> files,
      double ratio, int maxFiles, long maxSize) {
    var result = DefaultCompactionPlanner.findDataFilesToCompact(files, ratio, maxFiles, maxSize);
    var expectedNames = expected.stream().map(CompactableFile::getUri).map(URI::getPath)
        .map(path -> path.split("/")).map(t -> t[t.length - 1]).collect(toSet());
    var resultNames = result.stream().map(CompactableFile::getUri).map(URI::getPath)
        .map(path -> path.split("/")).map(t -> t[t.length - 1]).collect(toSet());
    assertEquals(expectedNames, resultNames);
  }

  private static CompactionPlanner.PlanningParameters createPlanningParams(Set<CompactableFile> all,
      Set<CompactableFile> candidates, Set<CompactionJob> compacting, double ratio,
      CompactionKind kind) {
    return new CompactionPlanner.PlanningParameters() {

      @Override
      public TableId getTableId() {
        return TableId.of("42");
      }

      @Override
      public ServiceEnvironment getServiceEnvironment() {
        throw new UnsupportedOperationException();
      }

      @Override
      public Collection<CompactionJob> getRunningCompactions() {
        return compacting;
      }

      @Override
      public double getRatio() {
        return ratio;
      }

      @Override
      public CompactionKind getKind() {
        return kind;
      }

      @Override
      public Map<String,String> getExecutionHints() {
        return Map.of();
      }

      @Override
      public Collection<CompactableFile> getCandidates() {
        return candidates;
      }

      @Override
      public Collection<CompactableFile> getAll() {
        return all;
      }

      @Override
      public Builder createPlanBuilder() {
        return new CompactionPlanImpl.BuilderImpl(kind, all, candidates);
      }
    };
  }

  private static DefaultCompactionPlanner createPlanner(boolean withHugeExecutor) {
    DefaultCompactionPlanner planner = new DefaultCompactionPlanner();
    Configuration conf = EasyMock.createMock(Configuration.class);
    EasyMock.expect(conf.isSet(EasyMock.anyString())).andReturn(false).anyTimes();

    ServiceEnvironment senv = EasyMock.createMock(ServiceEnvironment.class);
    EasyMock.expect(senv.getConfiguration()).andReturn(conf).anyTimes();

    EasyMock.replay(conf, senv);

    StringBuilder execBldr =
        new StringBuilder("[{'name':'small','type': 'internal','maxSize':'32M','numThreads':1},"
            + "{'name':'medium','type': 'internal','maxSize':'128M','numThreads':2},"
            + "{'name':'large','type': 'internal','maxSize':'512M','numThreads':3}");

    if (withHugeExecutor) {
      execBldr.append(",{'name':'huge','type': 'internal','numThreads':4}]");
    } else {
      execBldr.append("]");
    }

    String executors = execBldr.toString().replaceAll("'", "\"");

    planner.init(new CompactionPlanner.InitParameters() {

      @Override
      public ServiceEnvironment getServiceEnvironment() {
        return senv;
      }

      @Override
      public Map<String,String> getOptions() {
        return Map.of("executors", executors, "maxOpen", "15");
      }

      @Override
      public String getFullyQualifiedOption(String key) {
        assertEquals("maxOpen", key);
        return Property.COMPACTION_SERVICE_PREFIX.getKey() + "cs1.planner.opts." + key;
      }

      @Override
      public ExecutorManager getExecutorManager() {
        return new ExecutorManager() {
          @Override
          public CompactionExecutorId createExecutor(String name, int threads) {
            switch (name) {
              case "small":
                assertEquals(1, threads);
                break;
              case "medium":
                assertEquals(2, threads);
                break;
              case "large":
                assertEquals(3, threads);
                break;
              case "huge":
                assertEquals(4, threads);
                break;
              default:
                fail("Unexpected name " + name);
                break;
            }
            return CompactionExecutorIdImpl.externalId(name);
          }

          @Override
          public CompactionExecutorId getExternalExecutor(String name) {
            throw new UnsupportedOperationException();
          }
        };
      }
    });

    return planner;
  }
}<|MERGE_RESOLUTION|>--- conflicted
+++ resolved
@@ -19,11 +19,8 @@
 package org.apache.accumulo.core.spi.compaction;
 
 import static com.google.common.collect.MoreCollectors.onlyElement;
-<<<<<<< HEAD
 import static java.util.stream.Collectors.toSet;
-=======
 import static org.apache.accumulo.core.spi.compaction.CompactionPlanner.InitParameters;
->>>>>>> 9dd81943
 import static org.junit.jupiter.api.Assertions.assertEquals;
 import static org.junit.jupiter.api.Assertions.assertNotNull;
 import static org.junit.jupiter.api.Assertions.assertThrows;
@@ -250,7 +247,6 @@
   }
 
   @Test
-<<<<<<< HEAD
   public void testMultipleCompactions() {
     // This test validates that when a tablet has many files that multiple compaction jobs can be
     // issued at the same time.
@@ -391,7 +387,9 @@
     // The planning of the user compaction should decide the most optimal thing to do is to wait on
     // the running user compaction and should not emit any jobs.
     assertEquals(0, plan.getJobs().size());
-=======
+  }
+
+  @Test
   public void testQueueCreation() throws Exception {
     DefaultCompactionPlanner planner = new DefaultCompactionPlanner();
     Configuration conf = EasyMock.createMock(Configuration.class);
@@ -457,7 +455,6 @@
         "Failed to throw error");
     assertTrue(err.getMessage().contains("Invalid fields: [foo]"),
         "Error message didn't contain '[foo]'");
->>>>>>> 9dd81943
   }
 
   /**
