/*
 * Licensed to the Apache Software Foundation (ASF) under one or more
 * contributor license agreements.  See the NOTICE file distributed with
 * this work for additional information regarding copyright ownership.
 * The ASF licenses this file to You under the Apache License, Version 2.0
 * (the "License"); you may not use this file except in compliance with
 * the License.  You may obtain a copy of the License at
 *
 *     http://www.apache.org/licenses/LICENSE-2.0
 *
 * Unless required by applicable law or agreed to in writing, software
 * distributed under the License is distributed on an "AS IS" BASIS,
 * WITHOUT WARRANTIES OR CONDITIONS OF ANY KIND, either express or implied.
 * See the License for the specific language governing permissions and
 * limitations under the License.
 */
package org.apache.accumulo.test.functional;

import static org.junit.Assert.assertEquals;
import static org.junit.Assert.assertFalse;
import static org.junit.Assert.assertTrue;

import java.io.File;
import java.io.IOException;
import java.util.Arrays;
import java.util.Collections;
import java.util.Iterator;
import java.util.List;
import java.util.Map.Entry;
import java.util.regex.Matcher;
import java.util.regex.Pattern;

import org.apache.accumulo.core.cli.BatchWriterOpts;
import org.apache.accumulo.core.client.BatchScanner;
import org.apache.accumulo.core.client.BatchWriter;
import org.apache.accumulo.core.client.BatchWriterConfig;
import org.apache.accumulo.core.client.Connector;
import org.apache.accumulo.core.client.IteratorSetting;
import org.apache.accumulo.core.client.MutationsRejectedException;
import org.apache.accumulo.core.conf.Property;
import org.apache.accumulo.core.data.Key;
import org.apache.accumulo.core.data.Mutation;
import org.apache.accumulo.core.data.Value;
import org.apache.accumulo.core.iterators.user.AgeOffFilter;
import org.apache.accumulo.core.iterators.user.SummingCombiner;
import org.apache.accumulo.core.security.Authorizations;
import org.apache.accumulo.core.util.CachedConfiguration;
import org.apache.accumulo.core.util.UtilWaitThread;
import org.apache.accumulo.examples.simple.client.Flush;
import org.apache.accumulo.examples.simple.client.RandomBatchScanner;
import org.apache.accumulo.examples.simple.client.RandomBatchWriter;
import org.apache.accumulo.examples.simple.client.ReadWriteExample;
import org.apache.accumulo.examples.simple.client.RowOperations;
import org.apache.accumulo.examples.simple.client.SequentialBatchWriter;
import org.apache.accumulo.examples.simple.client.TraceDumpExample;
import org.apache.accumulo.examples.simple.client.TracingExample;
import org.apache.accumulo.examples.simple.combiner.StatsCombiner;
import org.apache.accumulo.examples.simple.constraints.MaxMutationSize;
import org.apache.accumulo.examples.simple.dirlist.Ingest;
import org.apache.accumulo.examples.simple.dirlist.QueryUtil;
import org.apache.accumulo.examples.simple.helloworld.InsertWithBatchWriter;
import org.apache.accumulo.examples.simple.helloworld.ReadData;
import org.apache.accumulo.examples.simple.isolation.InterferenceTest;
import org.apache.accumulo.examples.simple.mapreduce.RegexExample;
import org.apache.accumulo.examples.simple.mapreduce.RowHash;
import org.apache.accumulo.examples.simple.mapreduce.TableToFile;
import org.apache.accumulo.examples.simple.mapreduce.TeraSortIngest;
import org.apache.accumulo.examples.simple.mapreduce.WordCount;
import org.apache.accumulo.examples.simple.mapreduce.bulk.BulkIngestExample;
import org.apache.accumulo.examples.simple.mapreduce.bulk.GenerateTestData;
import org.apache.accumulo.examples.simple.mapreduce.bulk.SetupTable;
import org.apache.accumulo.examples.simple.shard.ContinuousQuery;
import org.apache.accumulo.examples.simple.shard.Index;
import org.apache.accumulo.examples.simple.shard.Query;
import org.apache.accumulo.examples.simple.shard.Reverse;
import org.apache.accumulo.minicluster.MemoryUnit;
import org.apache.accumulo.minicluster.impl.MiniAccumuloClusterImpl.LogWriter;
import org.apache.accumulo.minicluster.impl.MiniAccumuloConfigImpl;
import org.apache.accumulo.start.Main;
import org.apache.accumulo.test.TestIngest;
import org.apache.accumulo.tracer.TraceServer;
import org.apache.hadoop.conf.Configuration;
import org.apache.hadoop.fs.FileSystem;
import org.apache.hadoop.fs.Path;
import org.apache.hadoop.io.Text;
import org.apache.log4j.Logger;
import org.junit.Before;
import org.junit.Test;

public class ExamplesIT extends ConfigurableMacIT {
  private static final Logger log = Logger.getLogger(ExamplesIT.class);
  private static final BatchWriterOpts bwOpts = new BatchWriterOpts();
  private static final BatchWriterConfig bwc = new BatchWriterConfig();
  private static final String visibility = "A|B";
  private static final String auths = "A,B";

  Connector c;
  String instance;
  String keepers;
  String user = "root";
  String passwd;
  BatchWriter bw;
  IteratorSetting is;
  String dir;
  FileSystem fs;

<<<<<<< HEAD
    cfg.setProperty(Property.TSERV_NATIVEMAP_ENABLED, Boolean.TRUE.toString());
    configureForEnvironment(cfg, createSharedTestDir(ExamplesIT.class.getName() + "-ssl"));
    cluster = new MiniAccumuloClusterImpl(cfg);
    cluster.start();
=======
  @Override
  public void configure(MiniAccumuloConfigImpl cfg, Configuration hadoopConf) {
    cfg.setDefaultMemory(cfg.getDefaultMemory() * 2, MemoryUnit.BYTE);
  }
>>>>>>> 2ad40744

  @Before
  public void getClusterInfo() throws Exception {
    c = getConnector();
    passwd = AbstractMacIT.ROOT_PASSWORD;
    fs = FileSystem.get(CachedConfiguration.getInstance());
    instance = c.getInstance().getInstanceName();
    keepers = c.getInstance().getZooKeepers();
    dir = cluster.getConfig().getDir().getAbsolutePath();

    c.securityOperations().changeUserAuthorizations(user, new Authorizations(auths.split(",")));
  }

  @Override
  public int defaultTimeoutSeconds() {
    return 6 * 60;
  }

  @Test
  public void testTrace() throws Exception {
    Process trace = cluster.exec(TraceServer.class);
    while (!c.tableOperations().exists("trace"))
      UtilWaitThread.sleep(500);
    Process p = goodExec(TracingExample.class, "-i", instance, "-z", keepers, "-u", user, "-p", passwd, "-C", "-D", "-c");
    for (LogWriter writer : cluster.getLogWriters()) {
      writer.flush();
    }
    String result = FunctionalTestUtils.readAll(cluster, TracingExample.class, p);
    Pattern pattern = Pattern.compile("TraceID: ([0-9a-f]+)");
    Matcher matcher = pattern.matcher(result);
    int count = 0;
    while (matcher.find()) {
      p = goodExec(TraceDumpExample.class, "-i", instance, "-z", keepers, "-u", user, "-p", passwd, "--traceid", matcher.group(1));
      count++;
    }
    assertTrue(count > 0);
    result = FunctionalTestUtils.readAll(cluster, TraceDumpExample.class, p);
    assertTrue(result.contains("myHost@myApp"));
    trace.destroy();
  }

  @Test
  public void testClasspath() throws Exception {
    Process p = cluster.exec(Main.class, Collections.singletonList(MapReduceIT.hadoopTmpDirArg), "classpath");
    assertEquals(0, p.waitFor());
    String result = FunctionalTestUtils.readAll(cluster, Main.class, p);
    int level1 = result.indexOf("Level 1");
    int level2 = result.indexOf("Level 2");
    int level3 = result.indexOf("Level 3");
    int level4 = result.indexOf("Level 4");
    assertTrue("Level 1 classloader not present.", level1 >= 0);
    assertTrue("Level 2 classloader not present.", level2 > 0);
    assertTrue("Level 3 classloader not present.", level3 > 0);
    assertTrue("Level 4 classloader not present.", level4 > 0);
    assertTrue(level1 < level2);
    assertTrue(level2 < level3);
    assertTrue(level3 < level4);
  }

  @Test
  public void testDirList() throws Exception {
    goodExec(Ingest.class, "-i", instance, "-z", keepers, "-u", user, "-p", passwd, "--dirTable", "dirTable", "--indexTable", "indexTable", "--dataTable",
        "dataTable", "--vis", visibility, "--chunkSize", 10000 + "", cluster.getConfig().getDir().getAbsolutePath());
    Process p = goodExec(QueryUtil.class, "-i", instance, "-z", keepers, "-p", passwd, "-u", user, "-t", "indexTable", "--auths", auths, "--search", "--path",
        "accumulo-site.xml");
    for (LogWriter writer : cluster.getLogWriters()) {
      writer.flush();
    }
    String result = FunctionalTestUtils.readAll(cluster, QueryUtil.class, p);
    log.info("result " + result);
    assertTrue(result.contains("accumulo-site.xml"));
  }

  @Test
  public void testAgeoffFilter() throws Exception {
    c.tableOperations().create("filtertest");
    is = new IteratorSetting(10, AgeOffFilter.class);
    AgeOffFilter.setTTL(is, 1000L);
    c.tableOperations().attachIterator("filtertest", is);
    UtilWaitThread.sleep(500); // let zookeeper updates propagate.
    bw = c.createBatchWriter("filtertest", bwc);
    Mutation m = new Mutation("foo");
    m.put("a", "b", "c");
    bw.addMutation(m);
    bw.close();
    UtilWaitThread.sleep(1000);
    assertEquals(0, FunctionalTestUtils.count(c.createScanner("filtertest", Authorizations.EMPTY)));
  }

  @Test
  public void testStatsCombiner() throws Exception {
    String table = "statscombinertest";
    c.tableOperations().create(table);
    is = new IteratorSetting(10, StatsCombiner.class);
    StatsCombiner.setCombineAllColumns(is, true);

    c.tableOperations().attachIterator(table, is);
    bw = c.createBatchWriter(table, bwc);
    Mutation m = new Mutation("foo");
    m.put("a", "b", "1");
    m.put("a", "b", "3");
    bw.addMutation(m);
    bw.flush();


    Iterator<Entry<Key, Value>> iter = c.createScanner(table, Authorizations.EMPTY).iterator();
    assertTrue("Iterator had no results", iter.hasNext());
    Entry<Key, Value> e = iter.next();
    assertEquals("Results ", "1,3,4,2", e.getValue().toString());
    assertFalse("Iterator had additional results", iter.hasNext());

    m = new Mutation("foo");
    m.put("a", "b", "0,20,20,2");
    bw.addMutation(m);
    bw.close();

    iter = c.createScanner(table, Authorizations.EMPTY).iterator();
    assertTrue("Iterator had no results", iter.hasNext());
    e = iter.next();
    assertEquals("Results ", "0,20,24,4", e.getValue().toString());
    assertFalse("Iterator had additional results", iter.hasNext());
  }

  @Test
  public void testBloomFilters() throws Exception {
    c.tableOperations().create("bloom_test");
    c.tableOperations().setProperty("bloom_test", Property.TABLE_BLOOM_ENABLED.getKey(), "true");
    goodExec(RandomBatchWriter.class, "--seed", "7", "-i", instance, "-z", keepers, "-u", user, "-p", passwd, "--num", "100000", "--min", "0", "--max",
        "1000000000", "--size", "50", "--batchMemory", "2M", "--batchLatency", "60s", "--batchThreads", "3", "-t", "bloom_test");
    c.tableOperations().flush("bloom_test", null, null, true);
    long diff = 0, diff2 = 0;
    // try the speed test a couple times in case the system is loaded with other tests
    for (int i = 0; i < 2; i++) {
      long now = System.currentTimeMillis();
      goodExec(RandomBatchScanner.class, "--seed", "7", "-i", instance, "-z", keepers, "-u", user, "-p", passwd, "--num", "10000", "--min", "0", "--max",
          "1000000000", "--size", "50", "--scanThreads", "4", "-t", "bloom_test");
      diff = System.currentTimeMillis() - now;
      now = System.currentTimeMillis();
      expectExec(1, RandomBatchScanner.class, "--seed", "8", "-i", instance, "-z", keepers, "-u", user, "-p", passwd, "--num", "10000", "--min", "0", "--max",
          "1000000000", "--size", "50", "--scanThreads", "4", "-t", "bloom_test");
      diff2 = System.currentTimeMillis() - now;
      if (diff2 < diff)
        break;
    }
    assertTrue(diff2 < diff);
  }

  @Test
  public void testShardedIndex() throws Exception {
    c.tableOperations().create("shard");
    c.tableOperations().create("doc2term");
    bw = c.createBatchWriter("shard", bwc);
    Index.index(30, new File(System.getProperty("user.dir") + "/src"), "\\W+", bw);
    bw.close();
    BatchScanner bs = c.createBatchScanner("shard", Authorizations.EMPTY, 4);
    List<String> found = Query.query(bs, Arrays.asList("foo", "bar"));
    bs.close();
    // should find ourselves
    boolean thisFile = false;
    for (String file : found) {
      if (file.endsWith("/ExamplesIT.java"))
        thisFile = true;
    }
    assertTrue(thisFile);
    // create a reverse index
    c.tableOperations().create("doc2Term");
    goodExec(Reverse.class, "-i", instance, "-z", keepers, "--shardTable", "shard", "--doc2Term", "doc2Term", "-u", "root", "-p", passwd);
    // run some queries
    goodExec(ContinuousQuery.class, "-i", instance, "-z", keepers, "--shardTable", "shard", "--doc2Term", "doc2Term", "-u", "root", "-p", passwd, "--terms",
        "5", "--count", "1000");
  }

  @Test
  public void testMaxMutationConstraint() throws Exception {
    c.tableOperations().create("test_ingest");
    c.tableOperations().addConstraint("test_ingest", MaxMutationSize.class.getName());
    TestIngest.Opts opts = new TestIngest.Opts();
    opts.rows = 1;
    opts.cols = 1000;
    try {
      TestIngest.ingest(c, opts, bwOpts);
    } catch (MutationsRejectedException ex) {
      assertEquals(1, ex.getConstraintViolationSummaries().size());
    }
  }

  @Test
  public void testBulkIngest() throws Exception {
    goodExec(GenerateTestData.class, "--start-row", "0", "--count", "10000", "--output", dir + "/tmp/input/data");
    goodExec(SetupTable.class, "-i", instance, "-z", keepers, "-u", user, "-p", passwd, "--table", "bulkTable");
    goodExec(BulkIngestExample.class, "-i", instance, "-z", keepers, "-u", user, "-p", passwd, "--table", "bulkTable", "--inputDir", dir + "/tmp/input",
        "--workDir", dir + "/tmp");
  }

  @Test
  public void testTeraSortAndRead() throws Exception {
    String sorted = "sorted";
    goodExec(TeraSortIngest.class, "--count", (1000 * 1000) + "", "-nk", "10", "-xk", "10", "-nv", "10", "-xv", "10", "-t", sorted, "-i", instance, "-z",
        keepers, "-u", user, "-p", passwd, "--splits", "4");
    goodExec(RegexExample.class, "-i", instance, "-z", keepers, "-u", user, "-p", passwd, "-t", sorted, "--rowRegex", ".*999.*", "--output", dir + "/tmp/nines");
    goodExec(RowHash.class, "-i", instance, "-z", keepers, "-u", user, "-p", passwd, "-t", sorted, "--column", "c:");
    goodExec(TableToFile.class, "-i", instance, "-z", keepers, "-u", user, "-p", passwd, "-t", sorted, "--output", dir + "/tmp/tableFile");
  }

  @Test
  public void testWordCount() throws Exception {
    c.tableOperations().create("wordCount");
    is = new IteratorSetting(10, SummingCombiner.class);
    SummingCombiner.setColumns(is, Collections.singletonList(new IteratorSetting.Column(new Text("count"))));
    SummingCombiner.setEncodingType(is, SummingCombiner.Type.STRING);
    c.tableOperations().attachIterator("wordCount", is);
    fs.copyFromLocalFile(new Path(new Path(System.getProperty("user.dir")).getParent(), "README"), new Path(dir + "/tmp/wc/README"));
    goodExec(WordCount.class, "-i", instance, "-u", user, "-p", passwd, "-z", keepers, "--input", dir + "/tmp/wc", "-t", "wordCount");
  }

  @Test
  public void testInsertWithBatchWriterAndReadData() throws Exception {
    String helloBatch = "helloBatch";
    goodExec(InsertWithBatchWriter.class, "-i", instance, "-z", keepers, "-u", user, "-p", passwd, "-t", helloBatch);
    goodExec(ReadData.class, "-i", instance, "-z", keepers, "-u", user, "-p", passwd, "-t", helloBatch);
  }

  @Test
  public void testIsolatedScansWithInterference() throws Exception {
    goodExec(InterferenceTest.class, "-i", instance, "-z", keepers, "-u", user, "-p", passwd, "-t", "itest1", "--iterations", "100000", "--isolated");
  }

  @Test
  public void testScansWithInterference() throws Exception {
    goodExec(InterferenceTest.class, "-i", instance, "-z", keepers, "-u", user, "-p", passwd, "-t", "itest2", "--iterations", "100000");
  }

  @Test
  public void testRowOperations() throws Exception {
    goodExec(RowOperations.class, "-i", instance, "-z", keepers, "-u", user, "-p", passwd);
  }

  @Test
  public void testBatchWriter() throws Exception {
    c.tableOperations().create("test");
    goodExec(SequentialBatchWriter.class, "-i", instance, "-z", keepers, "-u", user, "-p", passwd, "-t", "test", "--start", "0", "--num", "100000", "--size",
        "50", "--batchMemory", "10000000", "--batchLatency", "1000", "--batchThreads", "4", "--vis", visibility);

  }

  @Test
  public void testReadWriteAndDelete() throws Exception {
    String test2 = "test2";
    goodExec(ReadWriteExample.class, "-i", instance, "-z", keepers, "-u", user, "-p", passwd, "--auths", auths, "--table", test2, "--createtable", "-c",
        "--debug");
    goodExec(ReadWriteExample.class, "-i", instance, "-z", keepers, "-u", user, "-p", passwd, "--auths", auths, "--table", test2, "-d", "--debug");

  }

  @Test
  public void testRandomBatchesAndFlush() throws Exception {
    String test3 = "test3";
    c.tableOperations().create(test3);
    goodExec(RandomBatchWriter.class, "-i", instance, "-z", keepers, "-u", user, "-p", passwd, "--table", test3, "--num", "100000", "--min", "0", "--max",
        "100000", "--size", "100", "--batchMemory", "1000000", "--batchLatency", "1000", "--batchThreads", "4", "--vis", visibility);
    goodExec(RandomBatchScanner.class, "-i", instance, "-z", keepers, "-u", user, "-p", passwd, "--table", test3, "--num", "10000", "--min", "0", "--max",
        "100000", "--size", "100", "--scanThreads", "4", "--auths", auths);
    goodExec(Flush.class, "-i", instance, "-z", keepers, "-u", user, "-p", passwd, "--table", test3);
  }

  private Process goodExec(Class<?> theClass, String... args) throws InterruptedException, IOException {
    return expectExec(0, theClass, args);
  }

  private Process expectExec(int exitCode, Class<?> theClass, String... args) throws InterruptedException, IOException {
    Process p = null;
    assertEquals(exitCode, (p = cluster.exec(theClass, Collections.singletonList(MapReduceIT.hadoopTmpDirArg), args)).waitFor());
    return p;
  }
}<|MERGE_RESOLUTION|>--- conflicted
+++ resolved
@@ -104,17 +104,10 @@
   String dir;
   FileSystem fs;
 
-<<<<<<< HEAD
-    cfg.setProperty(Property.TSERV_NATIVEMAP_ENABLED, Boolean.TRUE.toString());
-    configureForEnvironment(cfg, createSharedTestDir(ExamplesIT.class.getName() + "-ssl"));
-    cluster = new MiniAccumuloClusterImpl(cfg);
-    cluster.start();
-=======
   @Override
   public void configure(MiniAccumuloConfigImpl cfg, Configuration hadoopConf) {
     cfg.setDefaultMemory(cfg.getDefaultMemory() * 2, MemoryUnit.BYTE);
   }
->>>>>>> 2ad40744
 
   @Before
   public void getClusterInfo() throws Exception {
