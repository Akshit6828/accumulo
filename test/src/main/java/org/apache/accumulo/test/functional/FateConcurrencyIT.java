/*
 * Licensed to the Apache Software Foundation (ASF) under one
 * or more contributor license agreements.  See the NOTICE file
 * distributed with this work for additional information
 * regarding copyright ownership.  The ASF licenses this file
 * to you under the Apache License, Version 2.0 (the
 * "License"); you may not use this file except in compliance
 * with the License.  You may obtain a copy of the License at
 *
 *   https://www.apache.org/licenses/LICENSE-2.0
 *
 * Unless required by applicable law or agreed to in writing,
 * software distributed under the License is distributed on an
 * "AS IS" BASIS, WITHOUT WARRANTIES OR CONDITIONS OF ANY
 * KIND, either express or implied.  See the License for the
 * specific language governing permissions and limitations
 * under the License.
 */
package org.apache.accumulo.test.functional;

import static java.util.concurrent.TimeUnit.MILLISECONDS;
import static java.util.concurrent.TimeUnit.MINUTES;
import static java.util.concurrent.TimeUnit.NANOSECONDS;
import static org.apache.accumulo.core.fate.AbstractFateStore.createDummyLockID;
import static org.junit.jupiter.api.Assertions.assertEquals;
import static org.junit.jupiter.api.Assertions.assertNotNull;
import static org.junit.jupiter.api.Assertions.assertTrue;
import static org.junit.jupiter.api.Assertions.fail;

import java.io.IOException;
import java.time.Duration;
import java.util.Arrays;
import java.util.List;
import java.util.Map;
import java.util.concurrent.Callable;
import java.util.concurrent.ExecutorService;
import java.util.concurrent.Executors;
import java.util.concurrent.Future;
import java.util.stream.Collectors;

import org.apache.accumulo.core.Constants;
import org.apache.accumulo.core.client.Accumulo;
import org.apache.accumulo.core.client.AccumuloClient;
import org.apache.accumulo.core.client.AccumuloException;
import org.apache.accumulo.core.client.AccumuloSecurityException;
import org.apache.accumulo.core.client.TableNotFoundException;
<<<<<<< HEAD
import org.apache.accumulo.core.clientImpl.ClientContext;
import org.apache.accumulo.core.clientImpl.Namespace;
import org.apache.accumulo.core.conf.Property;
import org.apache.accumulo.core.data.InstanceId;
import org.apache.accumulo.core.data.TableId;
import org.apache.accumulo.core.fate.AdminUtil;
import org.apache.accumulo.core.fate.Fate;
import org.apache.accumulo.core.fate.FateInstanceType;
import org.apache.accumulo.core.fate.ReadOnlyFateStore;
import org.apache.accumulo.core.fate.user.UserFateStore;
import org.apache.accumulo.core.fate.zookeeper.MetaFateStore;
import org.apache.accumulo.core.fate.zookeeper.ZooReaderWriter;
=======
import org.apache.accumulo.core.data.InstanceId;
import org.apache.accumulo.core.data.TableId;
import org.apache.accumulo.core.fate.AdminUtil;
import org.apache.accumulo.core.fate.ZooStore;
>>>>>>> be22deed
import org.apache.accumulo.core.fate.zookeeper.ZooUtil;
import org.apache.accumulo.core.manager.state.tables.TableState;
import org.apache.accumulo.core.util.compaction.ExternalCompactionUtil;
import org.apache.accumulo.harness.AccumuloClusterHarness;
<<<<<<< HEAD
import org.apache.accumulo.miniclusterImpl.MiniAccumuloClusterImpl;
=======
import org.apache.accumulo.server.ServerContext;
>>>>>>> be22deed
import org.apache.accumulo.test.util.SlowOps;
import org.apache.accumulo.test.util.Wait;
import org.apache.zookeeper.KeeperException;
import org.junit.jupiter.api.AfterAll;
import org.junit.jupiter.api.AfterEach;
import org.junit.jupiter.api.BeforeEach;
import org.junit.jupiter.api.Test;
import org.slf4j.Logger;
import org.slf4j.LoggerFactory;

/**
 * IT Tests that create / run a "slow" FATE transaction so that other operations can be checked.
 * Included tests for:
 * <ul>
 * <li>ACCUMULO-4574. Test to verify that changing table state to online / offline
 * {@link org.apache.accumulo.core.client.admin.TableOperations#online(String)} when the table is
 * already in that state returns without blocking.</li>
 * <li>AdminUtil refactor to provide methods that provide FATE status, one with table lock info
 * (original) and additional method without.</li>
 * </ul>
 */
public class FateConcurrencyIT extends AccumuloClusterHarness {

  private static final Logger log = LoggerFactory.getLogger(FateConcurrencyIT.class);

  private static final int NUM_ROWS = 1000;
  private static final long SLOW_SCAN_SLEEP_MS = 250L;

  private AccumuloClient client;
  private ServerContext context;

  private static final ExecutorService pool = Executors.newCachedThreadPool();

  private long maxWaitMillis;

  private SlowOps slowOps;

  @Override
  protected Duration defaultTimeout() {
    return Duration.ofMinutes(4);
  }

  @BeforeEach
  public void setup() {
    client = Accumulo.newClient().from(getClientProps()).build();
    context = getServerContext();
    maxWaitMillis = Math.max(MINUTES.toMillis(1), defaultTimeout().toMillis() / 2);
  }

  @AfterEach
  public void closeClient() {
    client.close();
  }

  @AfterAll
  public static void cleanup() {
    pool.shutdownNow();
  }

  /**
   * Validate that {@code TableOperations} online operation does not block when table is already
   * online and fate transaction lock is held by other operations. The test creates, populates a
   * table and then runs a compaction with a slow iterator so that operation takes long enough to
   * simulate the condition. After the online operation while compaction is running completes, the
   * test is complete and the compaction is canceled so that other tests can run.
   *
   * @throws Exception any exception is a test failure.
   */
  @Test
  public void changeTableStateTest() throws Exception {
    String tableName = getUniqueNames(1)[0];
    slowOps = new SlowOps(client, tableName, maxWaitMillis);

    assertEquals(TableState.ONLINE, getTableState(tableName), "verify table online after created");

    OnLineCallable onlineOp = new OnLineCallable(tableName);

    Future<OnlineOpTiming> task = pool.submit(onlineOp);

    OnlineOpTiming timing1 = task.get();

    log.trace("Online 1 in {} ms", NANOSECONDS.toMillis(timing1.runningTime()));

    assertEquals(TableState.ONLINE, getTableState(tableName), "verify table is still online");

    // verify that offline then online functions as expected.

    client.tableOperations().offline(tableName, true);
    assertEquals(TableState.OFFLINE, getTableState(tableName), "verify table is offline");

    onlineOp = new OnLineCallable(tableName);

    task = pool.submit(onlineOp);

    OnlineOpTiming timing2 = task.get();

    log.trace("Online 2 in {} ms", NANOSECONDS.toMillis(timing2.runningTime()));

    assertEquals(TableState.ONLINE, getTableState(tableName), "verify table is back online");

    // launch a full table compaction with the slow iterator to ensure table lock is acquired and
    // held by the compaction
    slowOps.startCompactTask();

    // try to set online while fate transaction is in progress - before ACCUMULO-4574 this would
    // block

    onlineOp = new OnLineCallable(tableName);

    task = pool.submit(onlineOp);

    OnlineOpTiming timing3 = task.get();

    assertTrue(timing3.runningTime() < MILLISECONDS.toNanos(NUM_ROWS * SLOW_SCAN_SLEEP_MS),
        "online should take less time than expected compaction time");

    assertEquals(TableState.ONLINE, getTableState(tableName), "verify table is still online");

    assertTrue(findFate(tableName), "Find FATE operation for table");

    // test complete, cancel compaction and move on.
    client.tableOperations().cancelCompaction(tableName);

    log.debug("Success: Timing results for online commands.");
    log.debug("Time for unblocked online {} ms", NANOSECONDS.toMillis(timing1.runningTime()));
    log.debug("Time for online when offline {} ms", NANOSECONDS.toMillis(timing2.runningTime()));
    log.debug("Time for blocked online {} ms", NANOSECONDS.toMillis(timing3.runningTime()));

    // block if compaction still running
    slowOps.blockWhileCompactionRunning();

  }

  private boolean findFate(String aTableName) {
    boolean isMeta = aTableName.startsWith(Namespace.ACCUMULO.name());
    log.debug("Look for fate {}", aTableName);
    for (int retry = 0; retry < 5; retry++) {
      try {
        boolean found =
            isMeta ? lookupFateInZookeeper(aTableName) : lookupFateInAccumulo(aTableName);
        log.trace("Try {}: Fate in {} for table {} : {}", retry, isMeta ? "zk" : "accumulo",
            aTableName, found);
        if (found) {
          log.debug("Found fate {}", aTableName);
          return true;
        } else {
          Thread.sleep(150);
        }
      } catch (InterruptedException ex) {
        Thread.currentThread().interrupt();
        return false;
      } catch (Exception ex) {
        log.debug("Find fate failed for table name {} with exception, will retry", aTableName, ex);
      }
    }
    return false;
  }

  /**
   * Validate the AdminUtil.getStatus works correctly after refactor and validate that
   * getTransactionStatus can be called without lock map(s). The test starts a long running fate
   * transaction (slow compaction) and the calls AdminUtil functions to get the FATE.
   */
  @Test
  public void getFateStatus() {
    String tableName = getUniqueNames(1)[0];
    slowOps = new SlowOps(client, tableName, maxWaitMillis);

    TableId tableId;

    try {

      assertEquals(TableState.ONLINE, getTableState(tableName),
          "verify table online after created");

      tableId = context.getTableId(tableName);

      log.trace("tid: {}", tableId);

    } catch (TableNotFoundException ex) {
      throw new IllegalStateException(
          String.format("Table %s does not exist, failing test", tableName));
    }

    slowOps.startCompactTask();

    AdminUtil.FateStatus withLocks = null;
    List<AdminUtil.TransactionStatus> noLocks = null;

    int maxRetries = 3;

    AdminUtil<String> admin = new AdminUtil<>(false);

    while (maxRetries > 0) {

      try {

        InstanceId instanceId = context.getInstanceID();
<<<<<<< HEAD
        ZooReaderWriter zk = context.getZooReader().asWriter(secret);
        MetaFateStore<String> mfs = new MetaFateStore<>(
            ZooUtil.getRoot(instanceId) + Constants.ZFATE, zk, createDummyLockID(), null);
        UserFateStore<String> ufs = new UserFateStore<>(context, createDummyLockID(), null);
        var lockPath = context.getServerPaths().createTableLocksPath(tableId.toString());
        Map<FateInstanceType,ReadOnlyFateStore<String>> fateStores =
            Map.of(FateInstanceType.META, mfs, FateInstanceType.USER, ufs);
=======

        var zk = context.getZooSession();
        ZooStore<String> zs = new ZooStore<>(ZooUtil.getRoot(instanceId) + Constants.ZFATE, zk);
        var lockPath =
            ServiceLock.path(ZooUtil.getRoot(instanceId) + Constants.ZTABLE_LOCKS + "/" + tableId);
>>>>>>> be22deed

        withLocks = admin.getStatus(fateStores, zk, lockPath, null, null, null);

        // call method that does not use locks.
        noLocks = admin.getTransactionStatus(fateStores, null, null, null);

        // no zk exception, no need to retry
        break;

      } catch (InterruptedException ex) {
        Thread.currentThread().interrupt();
        fail("Interrupt received - test failed");
        return;
      } catch (KeeperException ex) {
        maxRetries--;
        try {
          Thread.sleep(1000);
        } catch (InterruptedException intr_ex) {
          Thread.currentThread().interrupt();
          return;
        }
      }
    }

    assertNotNull(withLocks);
    assertNotNull(noLocks);

    // fast check - count number of transactions
    assertEquals(withLocks.getTransactions().size(), noLocks.size());

    int matchCount = 0;

    for (AdminUtil.TransactionStatus tx : withLocks.getTransactions()) {

      if (isCompaction(tx)) {

        log.trace("Fate id: {}, status: {}", tx.getFateId(), tx.getStatus());

        for (AdminUtil.TransactionStatus tx2 : noLocks) {
          if (tx2.getFateId().equals(tx.getFateId())) {
            matchCount++;
          }
        }
      }
    }

    assertTrue(matchCount > 0, "Number of fates matches should be > 0");

    try {

      // test complete, cancel compaction and move on.
      client.tableOperations().cancelCompaction(tableName);

      // block if compaction still running
      boolean cancelled = slowOps.blockWhileCompactionRunning();
      log.debug("Cancel completed successfully: {}", cancelled);

    } catch (TableNotFoundException | AccumuloSecurityException | AccumuloException ex) {
      log.debug("Could not cancel compaction due to exception", ex);
    }
  }

  /**
   * Checks fates in zookeeper looking for transaction associated with a compaction as a double
   * check that the test will be valid because the running compaction does have a fate transaction
   * lock.
   * <p>
   * This method throws can throw either IllegalStateException (failed) or a Zookeeper exception.
   * Throwing the Zookeeper exception allows for retries if desired to handle transient zookeeper
   * issues.
   *
   * @param tableName a table name
   * @return true if corresponding fate transaction found, false otherwise
   * @throws KeeperException if a zookeeper error occurred - allows for retries.
   */
  private boolean lookupFateInZookeeper(final String tableName) throws KeeperException {

    AdminUtil<String> admin = new AdminUtil<>(false);

    try {

      TableId tableId = context.getTableId(tableName);

      log.trace("tid: {}", tableId);

      InstanceId instanceId = context.getInstanceID();
<<<<<<< HEAD
      ZooReaderWriter zk = context.getZooReader().asWriter(secret);
      MetaFateStore<String> mfs = new MetaFateStore<>(ZooUtil.getRoot(instanceId) + Constants.ZFATE,
          zk, createDummyLockID(), null);
      var lockPath = context.getServerPaths().createTableLocksPath(tableId.toString());
      AdminUtil.FateStatus fateStatus = admin.getStatus(mfs, zk, lockPath, null, null, null);
=======
      var zk = context.getZooSession();
      ZooStore<String> zs = new ZooStore<>(ZooUtil.getRoot(instanceId) + Constants.ZFATE, zk);
      var lockPath =
          ServiceLock.path(ZooUtil.getRoot(instanceId) + Constants.ZTABLE_LOCKS + "/" + tableId);
      AdminUtil.FateStatus fateStatus = admin.getStatus(zs, zk, lockPath, null, null);
>>>>>>> be22deed

      log.trace("current fates: {}", fateStatus.getTransactions().size());

      for (AdminUtil.TransactionStatus tx : fateStatus.getTransactions()) {

        if (isCompaction(tx)) {
          return true;
        }
      }

    } catch (TableNotFoundException | InterruptedException ex) {
      throw new IllegalStateException(ex);
    }

    // did not find appropriate fate transaction for compaction.
    return Boolean.FALSE;
  }

  private boolean lookupFateInAccumulo(final String tableName) throws KeeperException {
    AdminUtil<String> admin = new AdminUtil<>(false);

    try {
      TableId tableId = context.getTableId(tableName);

      log.trace("tid: {}", tableId);

      UserFateStore<String> ufs = new UserFateStore<>(context, createDummyLockID(), null);
      AdminUtil.FateStatus fateStatus = admin.getStatus(ufs, null, null, null);

      log.trace("current fates: {}", fateStatus.getTransactions().size());

      for (AdminUtil.TransactionStatus tx : fateStatus.getTransactions()) {
        if (isCompaction(tx)) {
          return true;
        }
      }

    } catch (TableNotFoundException | InterruptedException ex) {
      throw new IllegalStateException(ex);
    }

    // did not find appropriate fate transaction for compaction.
    return Boolean.FALSE;
  }

  /**
   * Test that the transaction top contains "CompactionDriver" and the debug message contains
   * "CompactRange"
   *
   * @param tx transaction status
   * @return true if tx top and debug have compaction messages.
   */
  private boolean isCompaction(AdminUtil.TransactionStatus tx) {

    if (tx == null) {
      log.trace("Fate tx is null");
      return false;
    }

    log.trace("Fate id: {}, status: {}", tx.getFateId(), tx.getStatus());

    String top = tx.getTop();
    Fate.FateOperation txName = tx.getTxName();

    return top != null && txName != null && top.contains("CompactionDriver")
        && txName == Fate.FateOperation.TABLE_COMPACT;
  }

  /**
   * Returns the current table state (ONLINE, OFFLINE,...) of named table.
   *
   * @param tableName the table name
   * @return the current table state
   * @throws TableNotFoundException if table does not exist
   */
  private TableState getTableState(String tableName) throws TableNotFoundException {

    TableId tableId = context.getTableId(tableName);

    TableState tstate = context.getTableState(tableId);

    log.trace("tableName: '{}': tableId {}, current state: {}", tableName, tableId, tstate);

    return tstate;
  }

  /**
   * Provides timing information for online operation.
   */
  private static class OnlineOpTiming {

    private final long started;
    private long completed = 0L;

    OnlineOpTiming() {
      started = System.nanoTime();
    }

    /**
     * stop timing and set completion flag.
     */
    void setComplete() {
      completed = System.nanoTime();
    }

    /**
     * @return running time in nanoseconds.
     */
    long runningTime() {
      return completed - started;
    }
  }

  /**
   * Run online operation in a separate thread and gather timing information.
   */
  private class OnLineCallable implements Callable<OnlineOpTiming> {

    final String tableName;

    /**
     * Create an instance of this class to set the provided table online.
     *
     * @param tableName The table name that will be set online.
     */
    OnLineCallable(final String tableName) {
      this.tableName = tableName;
    }

    @Override
    public OnlineOpTiming call() throws Exception {

      OnlineOpTiming status = new OnlineOpTiming();

      log.trace("Setting {} online", tableName);

      client.tableOperations().online(tableName, true);
      // stop timing
      status.setComplete();

      log.trace("Online completed in {} ms", NANOSECONDS.toMillis(status.runningTime()));

      return status;
    }
  }

  /**
   * Concurrency testing - ensure that tests are valid if multiple compactions are running. for
   * development testing - force transient condition that was failing this test so that we know if
   * multiple compactions are running, they are properly handled by the test code and the tests are
   * valid.
   */
  @Test
  public void multipleCompactions() throws InterruptedException, IOException {

    int tableCount = 4;

    // Start 4 Compactors for the default group
    MiniAccumuloClusterImpl mini = (MiniAccumuloClusterImpl) getCluster();
    mini.getConfig().getClusterServerConfiguration()
        .addCompactorResourceGroup(Constants.DEFAULT_RESOURCE_GROUP_NAME, 4);
    mini.start();

    List<SlowOps> tables = Arrays.stream(getUniqueNames(tableCount))
        .map(tableName -> new SlowOps(client, tableName, maxWaitMillis))
        .collect(Collectors.toList());
    tables.forEach(SlowOps::startCompactTask);

    assertEquals(tableCount,
        tables.stream().map(SlowOps::getTableName).filter(this::findFate).count());

    Wait.waitFor(() -> tableCount
        == ExternalCompactionUtil.getCompactionsRunningOnCompactors((ClientContext) client).size());

    tables.forEach(t -> {
      try {
        client.tableOperations().cancelCompaction(t.getTableName());
      } catch (AccumuloSecurityException | TableNotFoundException | AccumuloException ex) {
        log.debug("Exception throw during multiple table test clean-up", ex);
      }
      // block if compaction still running
      boolean cancelled = t.blockWhileCompactionRunning();
      if (!cancelled) {
        log.info("Failed to cancel compaction during multiple compaction test clean-up for {}",
            t.getTableName());
      }
    });

  }
}<|MERGE_RESOLUTION|>--- conflicted
+++ resolved
@@ -44,10 +44,8 @@
 import org.apache.accumulo.core.client.AccumuloException;
 import org.apache.accumulo.core.client.AccumuloSecurityException;
 import org.apache.accumulo.core.client.TableNotFoundException;
-<<<<<<< HEAD
 import org.apache.accumulo.core.clientImpl.ClientContext;
 import org.apache.accumulo.core.clientImpl.Namespace;
-import org.apache.accumulo.core.conf.Property;
 import org.apache.accumulo.core.data.InstanceId;
 import org.apache.accumulo.core.data.TableId;
 import org.apache.accumulo.core.fate.AdminUtil;
@@ -56,22 +54,12 @@
 import org.apache.accumulo.core.fate.ReadOnlyFateStore;
 import org.apache.accumulo.core.fate.user.UserFateStore;
 import org.apache.accumulo.core.fate.zookeeper.MetaFateStore;
-import org.apache.accumulo.core.fate.zookeeper.ZooReaderWriter;
-=======
-import org.apache.accumulo.core.data.InstanceId;
-import org.apache.accumulo.core.data.TableId;
-import org.apache.accumulo.core.fate.AdminUtil;
-import org.apache.accumulo.core.fate.ZooStore;
->>>>>>> be22deed
 import org.apache.accumulo.core.fate.zookeeper.ZooUtil;
 import org.apache.accumulo.core.manager.state.tables.TableState;
 import org.apache.accumulo.core.util.compaction.ExternalCompactionUtil;
 import org.apache.accumulo.harness.AccumuloClusterHarness;
-<<<<<<< HEAD
 import org.apache.accumulo.miniclusterImpl.MiniAccumuloClusterImpl;
-=======
 import org.apache.accumulo.server.ServerContext;
->>>>>>> be22deed
 import org.apache.accumulo.test.util.SlowOps;
 import org.apache.accumulo.test.util.Wait;
 import org.apache.zookeeper.KeeperException;
@@ -270,21 +258,13 @@
       try {
 
         InstanceId instanceId = context.getInstanceID();
-<<<<<<< HEAD
-        ZooReaderWriter zk = context.getZooReader().asWriter(secret);
+        var zk = context.getZooSession();
         MetaFateStore<String> mfs = new MetaFateStore<>(
             ZooUtil.getRoot(instanceId) + Constants.ZFATE, zk, createDummyLockID(), null);
         UserFateStore<String> ufs = new UserFateStore<>(context, createDummyLockID(), null);
         var lockPath = context.getServerPaths().createTableLocksPath(tableId.toString());
         Map<FateInstanceType,ReadOnlyFateStore<String>> fateStores =
             Map.of(FateInstanceType.META, mfs, FateInstanceType.USER, ufs);
-=======
-
-        var zk = context.getZooSession();
-        ZooStore<String> zs = new ZooStore<>(ZooUtil.getRoot(instanceId) + Constants.ZFATE, zk);
-        var lockPath =
-            ServiceLock.path(ZooUtil.getRoot(instanceId) + Constants.ZTABLE_LOCKS + "/" + tableId);
->>>>>>> be22deed
 
         withLocks = admin.getStatus(fateStores, zk, lockPath, null, null, null);
 
@@ -371,19 +351,11 @@
       log.trace("tid: {}", tableId);
 
       InstanceId instanceId = context.getInstanceID();
-<<<<<<< HEAD
-      ZooReaderWriter zk = context.getZooReader().asWriter(secret);
+      var zk = context.getZooSession();
       MetaFateStore<String> mfs = new MetaFateStore<>(ZooUtil.getRoot(instanceId) + Constants.ZFATE,
           zk, createDummyLockID(), null);
       var lockPath = context.getServerPaths().createTableLocksPath(tableId.toString());
       AdminUtil.FateStatus fateStatus = admin.getStatus(mfs, zk, lockPath, null, null, null);
-=======
-      var zk = context.getZooSession();
-      ZooStore<String> zs = new ZooStore<>(ZooUtil.getRoot(instanceId) + Constants.ZFATE, zk);
-      var lockPath =
-          ServiceLock.path(ZooUtil.getRoot(instanceId) + Constants.ZTABLE_LOCKS + "/" + tableId);
-      AdminUtil.FateStatus fateStatus = admin.getStatus(zs, zk, lockPath, null, null);
->>>>>>> be22deed
 
       log.trace("current fates: {}", fateStatus.getTransactions().size());
 
