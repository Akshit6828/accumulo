--- conflicted
+++ resolved
@@ -446,14 +446,9 @@
       for (int i = 0; i < 100000; ++i) {
         String longpath = "aaaaaaaaaabbbbbbbbbbccccccccccddddddddddeeeeeeeeee"
             + "ffffffffffgggggggggghhhhhhhhhhiiiiiiiiiijjjjjjjjjj";
-<<<<<<< HEAD
         var path = URI.create(String.format("file:/%020d/%s", i, longpath));
         Mutation delFlag =
-            ample.createDeleteMutation(new ReferenceFile(TableId.of("1"), new Path(path)));
-=======
-        var path = String.format("file:/%020d/%s", i, longpath);
-        Mutation delFlag = ample.createDeleteMutation(ReferenceFile.forFile(TableId.of("1"), path));
->>>>>>> e6cbdb44
+            ample.createDeleteMutation(ReferenceFile.forFile(TableId.of("1"), new Path(path)));
         bw.addMutation(delFlag);
       }
     }
