/*
 * Licensed to the Apache Software Foundation (ASF) under one
 * or more contributor license agreements.  See the NOTICE file
 * distributed with this work for additional information
 * regarding copyright ownership.  The ASF licenses this file
 * to you under the Apache License, Version 2.0 (the
 * "License"); you may not use this file except in compliance
 * with the License.  You may obtain a copy of the License at
 *
 *   https://www.apache.org/licenses/LICENSE-2.0
 *
 * Unless required by applicable law or agreed to in writing,
 * software distributed under the License is distributed on an
 * "AS IS" BASIS, WITHOUT WARRANTIES OR CONDITIONS OF ANY
 * KIND, either express or implied.  See the License for the
 * specific language governing permissions and limitations
 * under the License.
 */
package org.apache.accumulo.test;

import java.time.Duration;

import org.apache.accumulo.core.client.Accumulo;
import org.apache.accumulo.core.client.AccumuloClient;
import org.apache.accumulo.core.client.BatchWriter;
import org.apache.accumulo.core.client.BatchWriterConfig;
<<<<<<< HEAD
import org.apache.accumulo.core.client.admin.NewTableConfiguration;
import org.apache.accumulo.core.client.admin.TabletHostingGoal;
import org.apache.accumulo.core.clientImpl.ClientContext;
import org.apache.accumulo.core.clientImpl.ClientTabletCache;
import org.apache.accumulo.core.clientImpl.ClientTabletCache.CachedTablet;
import org.apache.accumulo.core.clientImpl.ClientTabletCache.LocationNeed;
import org.apache.accumulo.core.clientImpl.thrift.ThriftSecurityException;
import org.apache.accumulo.core.conf.Property;
import org.apache.accumulo.core.data.Key;
=======
>>>>>>> e4127a50
import org.apache.accumulo.core.data.Mutation;
import org.apache.accumulo.core.data.Value;
import org.apache.accumulo.harness.AccumuloClusterHarness;
import org.junit.jupiter.api.Test;

public class BatchWriterIT extends AccumuloClusterHarness {

  @Override
  protected Duration defaultTimeout() {
    return Duration.ofSeconds(30);
  }

  @Test
  public void test() throws Exception {
    // call the batchwriter with buffer of size zero
    String table = getUniqueNames(1)[0];
    try (AccumuloClient c = Accumulo.newClient().from(getClientProps()).build()) {
      c.tableOperations().create(table);
      BatchWriterConfig config = new BatchWriterConfig();
      config.setMaxMemory(0);
      try (BatchWriter writer = c.createBatchWriter(table, config)) {
        Mutation m = new Mutation("row");
        m.put("cf", "cq", new Value("value"));
        writer.addMutation(m);
      }
    }
  }
<<<<<<< HEAD

  private static void update(ClientContext context, Mutation m, KeyExtent extent) throws Exception {

    ClientTabletCache ctc = ClientTabletCache.getInstance(context, extent.tableId());
    ctc.invalidateCache();
    CachedTablet tabLoc =
        ctc.findTablet(context, new Text(m.getRow()), true, LocationNeed.REQUIRED);

    var server = HostAndPort.fromString(tabLoc.getTserverLocation().orElseThrow());

    TabletIngestClientService.Iface client = null;
    try {
      client = ThriftUtil.getClient(ThriftClientTypes.TABLET_INGEST, server, context);
      client.update(TraceUtil.traceInfo(), context.rpcCreds(), extent.toThrift(), m.toThrift(),
          TDurability.DEFAULT);
    } catch (ThriftSecurityException e) {
      throw new AccumuloSecurityException(e.user, e.code);
    } finally {
      ThriftUtil.returnClient((TServiceClient) client, context);
    }
  }

  static String toString(Map.Entry<Key,Value> e) {
    return e.getKey().getRow() + ":" + e.getKey().getColumnFamily() + ":"
        + e.getKey().getColumnQualifier() + ":" + e.getKey().getColumnVisibility() + ":"
        + e.getValue();
  }

  @Test
  public void testSingleMutationWriteRPC() throws Exception {
    // The batchwriter used to use this RPC and no longer does. This test exist to exercise the
    // unused RPC until its removed in 3.x. Older client versions of Accumulo 2.1.x may call this
    // RPC.

    String table = getUniqueNames(1)[0];
    try (AccumuloClient c = Accumulo.newClient().from(getClientProps()).build()) {
      NewTableConfiguration ntc = new NewTableConfiguration();
      ntc.setProperties(Map.of(Property.TABLE_CONSTRAINT_PREFIX.getKey() + "1",
          NumericValueConstraint.class.getName()));
      ntc.withInitialHostingGoal(TabletHostingGoal.ALWAYS);
      c.tableOperations().create(table, ntc);

      var tableId = TableId.of(c.tableOperations().tableIdMap().get(table));

      Mutation m = new Mutation("r1");
      m.put("f1", "q3", new Value("1"));
      m.put("f1", "q4", new Value("2"));

      update((ClientContext) c, m, new KeyExtent(tableId, null, null));

      try (var scanner = c.createScanner(table)) {
        var entries = scanner.stream().map(BatchWriterIT::toString).collect(Collectors.toList());
        assertEquals(List.of("r1:f1:q3::1", "r1:f1:q4::2"), entries);
      }

      m = new Mutation("r1");
      m.put("f1", "q3", new Value("5"));
      m.put("f1", "q7", new Value("3"));

      update((ClientContext) c, m, new KeyExtent(tableId, null, null));

      try (var scanner = c.createScanner(table)) {
        var entries = scanner.stream().map(BatchWriterIT::toString).collect(Collectors.toList());
        assertEquals(List.of("r1:f1:q3::5", "r1:f1:q4::2", "r1:f1:q7::3"), entries);
      }

      var m2 = new Mutation("r2");
      m2.put("f1", "q1", new Value("abc"));
      assertThrows(ConstraintViolationException.class,
          () -> update((ClientContext) c, m2, new KeyExtent(tableId, null, null)));
    }

  }
=======
>>>>>>> e4127a50
}<|MERGE_RESOLUTION|>--- conflicted
+++ resolved
@@ -24,18 +24,6 @@
 import org.apache.accumulo.core.client.AccumuloClient;
 import org.apache.accumulo.core.client.BatchWriter;
 import org.apache.accumulo.core.client.BatchWriterConfig;
-<<<<<<< HEAD
-import org.apache.accumulo.core.client.admin.NewTableConfiguration;
-import org.apache.accumulo.core.client.admin.TabletHostingGoal;
-import org.apache.accumulo.core.clientImpl.ClientContext;
-import org.apache.accumulo.core.clientImpl.ClientTabletCache;
-import org.apache.accumulo.core.clientImpl.ClientTabletCache.CachedTablet;
-import org.apache.accumulo.core.clientImpl.ClientTabletCache.LocationNeed;
-import org.apache.accumulo.core.clientImpl.thrift.ThriftSecurityException;
-import org.apache.accumulo.core.conf.Property;
-import org.apache.accumulo.core.data.Key;
-=======
->>>>>>> e4127a50
 import org.apache.accumulo.core.data.Mutation;
 import org.apache.accumulo.core.data.Value;
 import org.apache.accumulo.harness.AccumuloClusterHarness;
@@ -63,80 +51,4 @@
       }
     }
   }
-<<<<<<< HEAD
-
-  private static void update(ClientContext context, Mutation m, KeyExtent extent) throws Exception {
-
-    ClientTabletCache ctc = ClientTabletCache.getInstance(context, extent.tableId());
-    ctc.invalidateCache();
-    CachedTablet tabLoc =
-        ctc.findTablet(context, new Text(m.getRow()), true, LocationNeed.REQUIRED);
-
-    var server = HostAndPort.fromString(tabLoc.getTserverLocation().orElseThrow());
-
-    TabletIngestClientService.Iface client = null;
-    try {
-      client = ThriftUtil.getClient(ThriftClientTypes.TABLET_INGEST, server, context);
-      client.update(TraceUtil.traceInfo(), context.rpcCreds(), extent.toThrift(), m.toThrift(),
-          TDurability.DEFAULT);
-    } catch (ThriftSecurityException e) {
-      throw new AccumuloSecurityException(e.user, e.code);
-    } finally {
-      ThriftUtil.returnClient((TServiceClient) client, context);
-    }
-  }
-
-  static String toString(Map.Entry<Key,Value> e) {
-    return e.getKey().getRow() + ":" + e.getKey().getColumnFamily() + ":"
-        + e.getKey().getColumnQualifier() + ":" + e.getKey().getColumnVisibility() + ":"
-        + e.getValue();
-  }
-
-  @Test
-  public void testSingleMutationWriteRPC() throws Exception {
-    // The batchwriter used to use this RPC and no longer does. This test exist to exercise the
-    // unused RPC until its removed in 3.x. Older client versions of Accumulo 2.1.x may call this
-    // RPC.
-
-    String table = getUniqueNames(1)[0];
-    try (AccumuloClient c = Accumulo.newClient().from(getClientProps()).build()) {
-      NewTableConfiguration ntc = new NewTableConfiguration();
-      ntc.setProperties(Map.of(Property.TABLE_CONSTRAINT_PREFIX.getKey() + "1",
-          NumericValueConstraint.class.getName()));
-      ntc.withInitialHostingGoal(TabletHostingGoal.ALWAYS);
-      c.tableOperations().create(table, ntc);
-
-      var tableId = TableId.of(c.tableOperations().tableIdMap().get(table));
-
-      Mutation m = new Mutation("r1");
-      m.put("f1", "q3", new Value("1"));
-      m.put("f1", "q4", new Value("2"));
-
-      update((ClientContext) c, m, new KeyExtent(tableId, null, null));
-
-      try (var scanner = c.createScanner(table)) {
-        var entries = scanner.stream().map(BatchWriterIT::toString).collect(Collectors.toList());
-        assertEquals(List.of("r1:f1:q3::1", "r1:f1:q4::2"), entries);
-      }
-
-      m = new Mutation("r1");
-      m.put("f1", "q3", new Value("5"));
-      m.put("f1", "q7", new Value("3"));
-
-      update((ClientContext) c, m, new KeyExtent(tableId, null, null));
-
-      try (var scanner = c.createScanner(table)) {
-        var entries = scanner.stream().map(BatchWriterIT::toString).collect(Collectors.toList());
-        assertEquals(List.of("r1:f1:q3::5", "r1:f1:q4::2", "r1:f1:q7::3"), entries);
-      }
-
-      var m2 = new Mutation("r2");
-      m2.put("f1", "q1", new Value("abc"));
-      assertThrows(ConstraintViolationException.class,
-          () -> update((ClientContext) c, m2, new KeyExtent(tableId, null, null)));
-    }
-
-  }
-=======
->>>>>>> e4127a50
 }