/*
 * Licensed to the Apache Software Foundation (ASF) under one or more
 * contributor license agreements.  See the NOTICE file distributed with
 * this work for additional information regarding copyright ownership.
 * The ASF licenses this file to You under the Apache License, Version 2.0
 * (the "License"); you may not use this file except in compliance with
 * the License.  You may obtain a copy of the License at
 *
 *     http://www.apache.org/licenses/LICENSE-2.0
 *
 * Unless required by applicable law or agreed to in writing, software
 * distributed under the License is distributed on an "AS IS" BASIS,
 * WITHOUT WARRANTIES OR CONDITIONS OF ANY KIND, either express or implied.
 * See the License for the specific language governing permissions and
 * limitations under the License.
 */
package org.apache.accumulo.test.replication;

import static org.junit.Assert.assertEquals;
import static org.junit.Assert.assertFalse;
import static org.junit.Assert.assertNotEquals;
import static org.junit.Assert.assertNotNull;
import static org.junit.Assert.assertTrue;

import java.util.Arrays;
import java.util.HashMap;
import java.util.HashSet;
import java.util.List;
import java.util.Map;
import java.util.Map.Entry;
import java.util.Set;

import org.apache.accumulo.core.client.Accumulo;
import org.apache.accumulo.core.client.AccumuloClient;
import org.apache.accumulo.core.client.BatchWriter;
import org.apache.accumulo.core.client.Scanner;
import org.apache.accumulo.core.clientImpl.ClientContext;
import org.apache.accumulo.core.clientImpl.MasterClient;
import org.apache.accumulo.core.conf.ClientProperty;
import org.apache.accumulo.core.conf.Property;
import org.apache.accumulo.core.data.Key;
import org.apache.accumulo.core.data.Mutation;
import org.apache.accumulo.core.data.Range;
import org.apache.accumulo.core.data.TableId;
import org.apache.accumulo.core.data.Value;
import org.apache.accumulo.core.metadata.MetadataTable;
import org.apache.accumulo.core.metadata.schema.MetadataSchema;
import org.apache.accumulo.core.protobuf.ProtobufUtil;
import org.apache.accumulo.core.replication.ReplicationTable;
import org.apache.accumulo.core.rpc.ThriftUtil;
import org.apache.accumulo.core.security.Authorizations;
import org.apache.accumulo.core.tabletserver.thrift.TabletClientService.Client;
import org.apache.accumulo.core.trace.TraceUtil;
import org.apache.accumulo.core.util.HostAndPort;
import org.apache.accumulo.miniclusterImpl.MiniAccumuloConfigImpl;
import org.apache.accumulo.server.ServerContext;
import org.apache.accumulo.server.log.WalStateManager;
import org.apache.accumulo.server.log.WalStateManager.WalState;
import org.apache.accumulo.server.replication.proto.Replication.Status;
import org.apache.accumulo.test.functional.ConfigurableMacBase;
import org.apache.hadoop.conf.Configuration;
import org.apache.hadoop.fs.FileSystem;
import org.apache.hadoop.fs.Path;
import org.apache.hadoop.fs.RawLocalFileSystem;
import org.apache.hadoop.io.Text;
import org.junit.Test;
import org.slf4j.Logger;
import org.slf4j.LoggerFactory;

/**
 * ACCUMULO-3302 series of tests which ensure that a WAL is prematurely closed when a TServer may
 * still continue to use it. Checking that no tablet references a WAL is insufficient to determine
 * if a WAL will never be used in the future.
 */
public class GarbageCollectorCommunicatesWithTServersIT extends ConfigurableMacBase {
  private static final Logger log =
      LoggerFactory.getLogger(GarbageCollectorCommunicatesWithTServersIT.class);

  private final int GC_PERIOD_SECONDS = 1;

  @Override
  public int defaultTimeoutSeconds() {
    return 2 * 60;
  }

  @Override
  public void configure(MiniAccumuloConfigImpl cfg, Configuration coreSite) {
    cfg.setNumTservers(1);
    cfg.setClientProperty(ClientProperty.INSTANCE_ZOOKEEPERS_TIMEOUT, "15s");
    cfg.setProperty(Property.INSTANCE_ZK_TIMEOUT, "15s");
    cfg.setProperty(Property.GC_CYCLE_DELAY, GC_PERIOD_SECONDS + "s");
    // Wait longer to try to let the replication table come online before a cycle runs
    cfg.setProperty(Property.GC_CYCLE_START, "10s");
    cfg.setProperty(Property.REPLICATION_NAME, "master");
    // Set really long delays for the master to do stuff for replication. We don't need
    // it to be doing anything, so just let it sleep
    cfg.setProperty(Property.REPLICATION_WORK_PROCESSOR_DELAY, "240s");
    cfg.setProperty(Property.MASTER_REPLICATION_SCAN_INTERVAL, "240s");
    cfg.setProperty(Property.REPLICATION_DRIVER_DELAY, "240s");
    // Pull down the maximum size of the wal so we can test close()'ing it.
    cfg.setProperty(Property.TSERV_WALOG_MAX_SIZE, "1M");
    coreSite.set("fs.file.impl", RawLocalFileSystem.class.getName());
  }

  /**
   * Fetch all of the WALs referenced by tablets in the metadata table for this table
   */
  private Set<String> getWalsForTable(String tableName) throws Exception {
    final ServerContext context = getServerContext();
    final String tableId = context.tableOperations().tableIdMap().get(tableName);

    assertNotNull("Could not determine table ID for " + tableName, tableId);

<<<<<<< HEAD
    WalStateManager wals = new WalStateManager(context);
=======
    Instance i = conn.getInstance();
    ZooReaderWriter zk =
        new ZooReaderWriter(i.getZooKeepers(), i.getZooKeepersSessionTimeOut(), "");
    WalStateManager wals = new WalStateManager(conn.getInstance(), zk);
>>>>>>> 0a9837f3

    Set<String> result = new HashSet<>();
    for (Entry<Path,WalState> entry : wals.getAllState().entrySet()) {
      log.debug("Reading WALs: {}={}", entry.getKey(), entry.getValue());
      result.add(entry.getKey().toString());
    }
    return result;
  }

  /**
   * Fetch all of the rfiles referenced by tablets in the metadata table for this table
   */
  private Set<String> getFilesForTable(String tableName) throws Exception {
    final AccumuloClient client = Accumulo.newClient().from(getClientProperties()).build();
    final TableId tableId = TableId.of(client.tableOperations().tableIdMap().get(tableName));

    assertNotNull("Could not determine table ID for " + tableName, tableId);

    Set<String> rfiles = new HashSet<>();
    try (Scanner s = client.createScanner(MetadataTable.NAME, Authorizations.EMPTY)) {
      Range r = MetadataSchema.TabletsSection.getRange(tableId);
      s.setRange(r);
      s.fetchColumnFamily(MetadataSchema.TabletsSection.DataFileColumnFamily.NAME);

      for (Entry<Key,Value> entry : s) {
        log.debug("Reading RFiles: {}={}", entry.getKey().toStringNoTruncate(), entry.getValue());
        // uri://path/to/wal
        String cq = entry.getKey().getColumnQualifier().toString();
        String path = new Path(cq).toString();
        log.debug("Normalize path to rfile: {}", path);
        rfiles.add(path);
      }
    }
    return rfiles;
  }

  /**
   * Get the replication status messages for the given table that exist in the metadata table (~repl
   * entries)
   */
  private Map<String,Status> getMetadataStatusForTable(String tableName) throws Exception {
    final AccumuloClient client = Accumulo.newClient().from(getClientProperties()).build();
    final String tableId = client.tableOperations().tableIdMap().get(tableName);

    assertNotNull("Could not determine table ID for " + tableName, tableId);

    Map<String,Status> fileToStatus = new HashMap<>();
    try (Scanner s = client.createScanner(MetadataTable.NAME, Authorizations.EMPTY)) {
      Range r = MetadataSchema.ReplicationSection.getRange();
      s.setRange(r);
      s.fetchColumn(MetadataSchema.ReplicationSection.COLF, new Text(tableId));

      for (Entry<Key,Value> entry : s) {
        Text file = new Text();
        MetadataSchema.ReplicationSection.getFile(entry.getKey(), file);
        Status status = Status.parseFrom(entry.getValue().get());
        log.info("Got status for {}: {}", file, ProtobufUtil.toString(status));
        fileToStatus.put(file.toString(), status);
      }
    }
    return fileToStatus;
  }

  @Test
  public void testActiveWalPrecludesClosing() throws Exception {
    final String table = getUniqueNames(1)[0];
    final AccumuloClient client = Accumulo.newClient().from(getClientProperties()).build();

    // Bring the replication table online first and foremost
    ReplicationTable.setOnline(client);

    log.info("Creating {}", table);
    client.tableOperations().create(table);

    client.tableOperations().setProperty(table, Property.TABLE_REPLICATION.getKey(), "true");

    log.info("Writing a few mutations to the table");

    BatchWriter bw = client.createBatchWriter(table);

    byte[] empty = new byte[0];
    for (int i = 0; i < 5; i++) {
      Mutation m = new Mutation(Integer.toString(i));
      m.put(empty, empty, empty);
      bw.addMutation(m);
    }

    log.info("Flushing mutations to the server");
    bw.flush();

    log.info(
        "Checking that metadata only has two WALs recorded for this table (inUse, and opened)");

    Set<String> wals = getWalsForTable(table);
    assertEquals("Expected to only find two WALs for the table", 2, wals.size());

    // Flush our test table to remove the WAL references in it
    client.tableOperations().flush(table, null, null, true);
    // Flush the metadata table too because it will have a reference to the WAL
    client.tableOperations().flush(MetadataTable.NAME, null, null, true);

    log.info("Waiting for replication table to come online");

    log.info("Fetching replication statuses from metadata table");

    Map<String,Status> fileToStatus = getMetadataStatusForTable(table);

    assertEquals("Expected to only find one replication status message", 1, fileToStatus.size());

    String walName = fileToStatus.keySet().iterator().next();
    wals.retainAll(fileToStatus.keySet());
    assertEquals(1, wals.size());

    Status status = fileToStatus.get(walName);

    assertFalse("Expected Status for file to not be closed", status.getClosed());

    Set<String> filesForTable = getFilesForTable(table);
    assertEquals("Expected to only find one rfile for table", 1, filesForTable.size());
    log.info("Files for table before MajC: {}", filesForTable);

    // Issue a MajC to roll a new file in HDFS
    client.tableOperations().compact(table, null, null, false, true);

    Set<String> filesForTableAfterCompaction = getFilesForTable(table);

    log.info("Files for table after MajC: {}", filesForTableAfterCompaction);

    assertEquals("Expected to only find one rfile for table", 1,
        filesForTableAfterCompaction.size());
    assertNotEquals("Expected the files before and after compaction to differ",
        filesForTableAfterCompaction, filesForTable);

    // Use the rfile which was just replaced by the MajC to determine when the GC has ran
    Path fileToBeDeleted = new Path(filesForTable.iterator().next());
    FileSystem fs = getCluster().getFileSystem();

    boolean fileExists = fs.exists(fileToBeDeleted);
    while (fileExists) {
      log.info("File which should get deleted still exists: {}", fileToBeDeleted);
      Thread.sleep(2000);
      fileExists = fs.exists(fileToBeDeleted);
    }

    Map<String,Status> fileToStatusAfterMinc = getMetadataStatusForTable(table);
    assertEquals(
        "Expected to still find only one replication status message: " + fileToStatusAfterMinc, 1,
        fileToStatusAfterMinc.size());

    assertEquals("Status before and after MinC should be identical", fileToStatus,
        fileToStatusAfterMinc);
  }

  @Test(timeout = 2 * 60 * 1000)
  public void testUnreferencedWalInTserverIsClosed() throws Exception {
    final String[] names = getUniqueNames(2);
    // `table` will be replicated, `otherTable` is only used to roll the WAL on the tserver
    final String table = names[0], otherTable = names[1];
    final AccumuloClient client = Accumulo.newClient().from(getClientProperties()).build();

    // Bring the replication table online first and foremost
    ReplicationTable.setOnline(client);

    log.info("Creating {}", table);
    client.tableOperations().create(table);

    client.tableOperations().setProperty(table, Property.TABLE_REPLICATION.getKey(), "true");

    log.info("Writing a few mutations to the table");

    byte[] empty = new byte[0];
    try (BatchWriter bw = client.createBatchWriter(table)) {
      for (int i = 0; i < 5; i++) {
        Mutation m = new Mutation(Integer.toString(i));
        m.put(empty, empty, empty);
        bw.addMutation(m);
      }
      log.info("Flushing mutations to the server");
    }

    log.info("Checking that metadata only has one WAL recorded for this table");

    Set<String> wals = getWalsForTable(table);
    assertEquals("Expected to only find two WAL for the table", 2, wals.size());

    log.info("Compacting the table which will remove all WALs from the tablets");

    // Flush our test table to remove the WAL references in it
    client.tableOperations().flush(table, null, null, true);
    // Flush the metadata table too because it will have a reference to the WAL
    client.tableOperations().flush(MetadataTable.NAME, null, null, true);

    log.info("Fetching replication statuses from metadata table");

    Map<String,Status> fileToStatus = getMetadataStatusForTable(table);

    assertEquals("Expected to only find one replication status message", 1, fileToStatus.size());

    String walName = fileToStatus.keySet().iterator().next();
    assertTrue("Expected log file name from tablet to equal replication entry",
        wals.contains(walName));

    Status status = fileToStatus.get(walName);

    assertFalse("Expected Status for file to not be closed", status.getClosed());

    Set<String> filesForTable = getFilesForTable(table);
    assertEquals("Expected to only find one rfile for table", 1, filesForTable.size());
    log.info("Files for table before MajC: {}", filesForTable);

    // Issue a MajC to roll a new file in HDFS
    client.tableOperations().compact(table, null, null, false, true);

    Set<String> filesForTableAfterCompaction = getFilesForTable(table);

    log.info("Files for table after MajC: {}", filesForTableAfterCompaction);

    assertEquals("Expected to only find one rfile for table", 1,
        filesForTableAfterCompaction.size());
    assertNotEquals("Expected the files before and after compaction to differ",
        filesForTableAfterCompaction, filesForTable);

    // Use the rfile which was just replaced by the MajC to determine when the GC has ran
    Path fileToBeDeleted = new Path(filesForTable.iterator().next());
    FileSystem fs = getCluster().getFileSystem();

    boolean fileExists = fs.exists(fileToBeDeleted);
    while (fileExists) {
      log.info("File which should get deleted still exists: {}", fileToBeDeleted);
      Thread.sleep(2000);
      fileExists = fs.exists(fileToBeDeleted);
    }

    // At this point in time, we *know* that the GarbageCollector has run which means that the
    // Status
    // for our WAL should not be altered.

    Map<String,Status> fileToStatusAfterMinc = getMetadataStatusForTable(table);
    assertEquals(
        "Expected to still find only one replication status message: " + fileToStatusAfterMinc, 1,
        fileToStatusAfterMinc.size());

    /*
     * To verify that the WALs is still getting closed, we have to force the tserver to close the
     * existing WAL and open a new one instead. The easiest way to do this is to write a load of
     * data that will exceed the 1.33% full threshold that the logger keeps track of
     */

    client.tableOperations().create(otherTable);
    try (BatchWriter bw = client.createBatchWriter(otherTable)) {
      // 500k
      byte[] bigValue = new byte[1024 * 500];
      Arrays.fill(bigValue, (byte) 1);
      // 500k * 50
      for (int i = 0; i < 50; i++) {
        Mutation m = new Mutation(Integer.toString(i));
        m.put(empty, empty, bigValue);
        bw.addMutation(m);
        if (i % 10 == 0) {
          bw.flush();
        }
      }
    }

    client.tableOperations().flush(otherTable, null, null, true);

    // Get the tservers which the master deems as active
    final ClientContext context = (ClientContext) client;
    List<String> tservers = MasterClient.execute(context,
        cli -> cli.getActiveTservers(TraceUtil.traceInfo(), context.rpcCreds()));

    assertEquals("Expected only one active tservers", 1, tservers.size());

    HostAndPort tserver = HostAndPort.fromString(tservers.get(0));

    // Get the active WALs from that server
    log.info("Fetching active WALs from {}", tserver);

<<<<<<< HEAD
    Client cli = ThriftUtil.getTServerClient(tserver, context);
    List<String> activeWalsForTserver = cli.getActiveLogs(TraceUtil.traceInfo(),
        context.rpcCreds());
=======
    Client client = ThriftUtil.getTServerClient(tserver, context);
    List<String> activeWalsForTserver =
        client.getActiveLogs(Tracer.traceInfo(), context.rpcCreds());
>>>>>>> 0a9837f3

    log.info("Active wals: {}", activeWalsForTserver);

    assertEquals("Expected to find only one active WAL", 1, activeWalsForTserver.size());

    String activeWal = new Path(activeWalsForTserver.get(0)).toString();

    assertNotEquals("Current active WAL on tserver should not be the original WAL we saw", walName,
        activeWal);

    log.info("Ensuring that replication status does get closed after WAL is no"
        + " longer in use by Tserver");

    do {
      Map<String,Status> replicationStatuses = getMetadataStatusForTable(table);

      log.info("Got replication status messages {}", replicationStatuses);
      assertEquals("Did not expect to find additional status records", 1,
          replicationStatuses.size());

      status = replicationStatuses.values().iterator().next();
      log.info("Current status: {}", ProtobufUtil.toString(status));

      if (status.getClosed()) {
        return;
      }

      log.info("Status is not yet closed, waiting for garbage collector to close it");

      Thread.sleep(2000);
    } while (true);
  }
}<|MERGE_RESOLUTION|>--- conflicted
+++ resolved
@@ -111,14 +111,7 @@
 
     assertNotNull("Could not determine table ID for " + tableName, tableId);
 
-<<<<<<< HEAD
     WalStateManager wals = new WalStateManager(context);
-=======
-    Instance i = conn.getInstance();
-    ZooReaderWriter zk =
-        new ZooReaderWriter(i.getZooKeepers(), i.getZooKeepersSessionTimeOut(), "");
-    WalStateManager wals = new WalStateManager(conn.getInstance(), zk);
->>>>>>> 0a9837f3
 
     Set<String> result = new HashSet<>();
     for (Entry<Path,WalState> entry : wals.getAllState().entrySet()) {
@@ -397,15 +390,9 @@
     // Get the active WALs from that server
     log.info("Fetching active WALs from {}", tserver);
 
-<<<<<<< HEAD
     Client cli = ThriftUtil.getTServerClient(tserver, context);
-    List<String> activeWalsForTserver = cli.getActiveLogs(TraceUtil.traceInfo(),
-        context.rpcCreds());
-=======
-    Client client = ThriftUtil.getTServerClient(tserver, context);
     List<String> activeWalsForTserver =
-        client.getActiveLogs(Tracer.traceInfo(), context.rpcCreds());
->>>>>>> 0a9837f3
+        cli.getActiveLogs(TraceUtil.traceInfo(), context.rpcCreds());
 
     log.info("Active wals: {}", activeWalsForTserver);
 
