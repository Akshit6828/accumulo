--- conflicted
+++ resolved
@@ -167,20 +167,8 @@
   public void crashAndResumeTserver() throws Exception {
     // Run the test body. When we get to the point where we need a tserver to go away, get rid of it
     // via crashing
-<<<<<<< HEAD
-    suspensionTestBody((ctx, locs, count) -> {
-      // Exclude the tablet server hosting the metadata table from the list and only
-      // kill tablet servers that are not hosting the metadata table.
-      List<ProcessReference> procs = getCluster().getProcesses().get(ServerType.TABLET_SERVER)
-          .stream().filter(p -> !metadataTserverProcess.equals(p)).collect(Collectors.toList());
-      Collections.shuffle(procs, RANDOM.get());
-      assertEquals(TSERVERS - 1, procs.size(), "Not enough tservers exist");
-      assertTrue(procs.size() >= count, "Attempting to kill more tservers (" + count
-          + ") than exist in the cluster (" + procs.size() + ")");
-=======
     suspensionTestBody(new CrashTserverKiller(), AfterSuspendAction.RESUME);
   }
->>>>>>> bdec3a7c
 
   @Test
   public void crashAndOffline() throws Exception {
@@ -194,47 +182,8 @@
   public void shutdownAndResumeTserver() throws Exception {
     // Run the test body. When we get to the point where we need tservers to go away, stop them via
     // a clean shutdown.
-<<<<<<< HEAD
-    suspensionTestBody((ctx, locs, count) -> {
-      Set<TServerInstance> tserverSet = new HashSet<>();
-      Set<TServerInstance> metadataServerSet = new HashSet<>();
-
-      TabletLocator tl = TabletLocator.getLocator(ctx, AccumuloTable.METADATA.tableId());
-      for (TabletLocationState tls : locs.locationStates.values()) {
-        if (tls.current != null) {
-          // add to set of all servers
-          tserverSet.add(tls.current.getServerInstance());
-
-          // get server that the current tablets metadata is on
-          TabletLocator.TabletLocation tab =
-              tl.locateTablet(ctx, tls.extent.toMetaRow(), false, false);
-          // add it to the set of servers with metadata
-          metadataServerSet.add(new TServerInstance(tab.getTserverLocation(),
-              Long.valueOf(tab.getTserverSession(), 16)));
-        }
-      }
-
-      // remove servers with metadata on them from the list of servers to be shutdown
-      assertEquals(1, metadataServerSet.size(), "Expecting a single tServer in metadataServerSet");
-      tserverSet.removeAll(metadataServerSet);
-
-      assertEquals(TSERVERS - 1, tserverSet.size(),
-          "Expecting " + (TSERVERS - 1) + " tServers in shutdown-list");
-
-      List<TServerInstance> tserversList = new ArrayList<>(tserverSet);
-      Collections.shuffle(tserversList, RANDOM.get());
-
-      for (int i1 = 0; i1 < count; ++i1) {
-        final String tserverName = tserversList.get(i1).getHostPortSession();
-        ThriftClientTypes.MANAGER.executeVoid(ctx, client -> {
-          log.info("Sending shutdown command to {} via ManagerClientService", tserverName);
-          client.shutdownTabletServer(null, ctx.rpcCreds(), tserverName, false);
-        });
-      }
-=======
     suspensionTestBody(new ShutdownTserverKiller(), AfterSuspendAction.RESUME);
   }
->>>>>>> bdec3a7c
 
   @Test
   public void shutdownAndOffline() throws Exception {
@@ -359,11 +308,10 @@
     @Override
     public void eliminateTabletServers(ClientContext ctx, TabletLocations locs, int count)
         throws Exception {
-
       Set<TServerInstance> tserverSet = new HashSet<>();
       Set<TServerInstance> metadataServerSet = new HashSet<>();
 
-      TabletLocator tl = TabletLocator.getLocator(ctx, MetadataTable.ID);
+      TabletLocator tl = TabletLocator.getLocator(ctx, AccumuloTable.METADATA.tableId());
       for (TabletLocationState tls : locs.locationStates.values()) {
         if (tls.current != null) {
           // add to set of all servers
@@ -373,8 +321,8 @@
           TabletLocator.TabletLocation tab =
               tl.locateTablet(ctx, tls.extent.toMetaRow(), false, false);
           // add it to the set of servers with metadata
-          metadataServerSet
-              .add(new TServerInstance(tab.tablet_location, Long.valueOf(tab.tablet_session, 16)));
+          metadataServerSet.add(new TServerInstance(tab.getTserverLocation(),
+              Long.valueOf(tab.getTserverSession(), 16)));
         }
       }
 
@@ -386,7 +334,7 @@
           "Expecting " + (TSERVERS - 1) + " tServers in shutdown-list");
 
       List<TServerInstance> tserversList = new ArrayList<>(tserverSet);
-      Collections.shuffle(tserversList, random);
+      Collections.shuffle(tserversList, RANDOM.get());
 
       for (int i1 = 0; i1 < count; ++i1) {
         final String tserverName = tserversList.get(i1).getHostPortSession();
@@ -417,7 +365,6 @@
         }
       }
       throw new IllegalStateException("Tablet servers didn't die!");
-
     }
   }
 
@@ -430,7 +377,7 @@
       // kill tablet servers that are not hosting the metadata table.
       List<ProcessReference> procs = getCluster().getProcesses().get(ServerType.TABLET_SERVER)
           .stream().filter(p -> !metadataTserverProcess.equals(p)).collect(Collectors.toList());
-      Collections.shuffle(procs, random);
+      Collections.shuffle(procs, RANDOM.get());
       assertEquals(TSERVERS - 1, procs.size(), "Not enough tservers exist");
       assertTrue(procs.size() >= count, "Attempting to kill more tservers (" + count
           + ") than exist in the cluster (" + procs.size() + ")");
