--- conflicted
+++ resolved
@@ -81,16 +81,10 @@
 
       int ei = 1;
 
-<<<<<<< HEAD
       for (Entry<Key,Value> entry : scanner1) {
-        Assert.assertEquals(String.format("%08x", (ei << 8) - 16), entry.getKey().getRow().toString());
+        Assert.assertEquals(String.format("%08x", (ei << 8) - 16),
+            entry.getKey().getRow().toString());
         Assert.assertEquals(Integer.toString(ei), entry.getValue().toString());
-=======
-    for (Entry<Key,Value> entry : scanner1) {
-      Assert.assertEquals(String.format("%08x", (ei << 8) - 16),
-          entry.getKey().getRow().toString());
-      Assert.assertEquals(Integer.toString(ei), entry.getValue().toString());
->>>>>>> f4f43feb
 
         ei++;
       }
