/*
 * Licensed to the Apache Software Foundation (ASF) under one
 * or more contributor license agreements.  See the NOTICE file
 * distributed with this work for additional information
 * regarding copyright ownership.  The ASF licenses this file
 * to you under the Apache License, Version 2.0 (the
 * "License"); you may not use this file except in compliance
 * with the License.  You may obtain a copy of the License at
 *
 *   https://www.apache.org/licenses/LICENSE-2.0
 *
 * Unless required by applicable law or agreed to in writing,
 * software distributed under the License is distributed on an
 * "AS IS" BASIS, WITHOUT WARRANTIES OR CONDITIONS OF ANY
 * KIND, either express or implied.  See the License for the
 * specific language governing permissions and limitations
 * under the License.
 */
package org.apache.accumulo.test.functional;

import static java.nio.charset.StandardCharsets.UTF_8;
import static org.apache.accumulo.core.fate.AbstractFateStore.createDummyLockID;
import static org.apache.accumulo.core.metadata.schema.TabletMetadata.ColumnType.FLUSH_ID;
import static org.junit.jupiter.api.Assertions.assertEquals;
import static org.junit.jupiter.api.Assertions.assertFalse;

import java.io.IOException;
import java.io.InputStream;
import java.net.URISyntaxException;
import java.net.URL;
import java.net.http.HttpClient;
import java.net.http.HttpRequest;
import java.net.http.HttpResponse;
import java.net.http.HttpResponse.BodyHandlers;
import java.util.ArrayList;
import java.util.Collection;
import java.util.HashMap;
import java.util.List;
import java.util.Map;
import java.util.Map.Entry;
import java.util.OptionalLong;
import java.util.Set;
import java.util.SortedSet;
import java.util.TreeSet;
import java.util.concurrent.ExecutorService;
import java.util.concurrent.Executors;
import java.util.concurrent.TimeUnit;
import java.util.concurrent.atomic.AtomicBoolean;
import java.util.stream.Collectors;

import org.apache.accumulo.cluster.AccumuloCluster;
import org.apache.accumulo.core.Constants;
import org.apache.accumulo.core.client.AccumuloClient;
import org.apache.accumulo.core.client.Scanner;
import org.apache.accumulo.core.clientImpl.ClientContext;
import org.apache.accumulo.core.data.Key;
import org.apache.accumulo.core.data.Mutation;
import org.apache.accumulo.core.data.Range;
import org.apache.accumulo.core.data.TableId;
import org.apache.accumulo.core.data.Value;
import org.apache.accumulo.core.dataImpl.KeyExtent;
import org.apache.accumulo.core.fate.AdminUtil;
import org.apache.accumulo.core.fate.AdminUtil.FateStatus;
<<<<<<< HEAD
import org.apache.accumulo.core.fate.FateInstanceType;
import org.apache.accumulo.core.fate.ReadOnlyFateStore;
import org.apache.accumulo.core.fate.user.UserFateStore;
import org.apache.accumulo.core.fate.zookeeper.MetaFateStore;
import org.apache.accumulo.core.fate.zookeeper.ZooReaderWriter;
=======
import org.apache.accumulo.core.fate.ZooStore;
import org.apache.accumulo.core.lock.ServiceLock;
>>>>>>> be22deed
import org.apache.accumulo.core.metadata.AccumuloTable;
import org.apache.accumulo.core.metadata.StoredTabletFile;
import org.apache.accumulo.core.metadata.schema.MetadataSchema.TabletsSection;
import org.apache.accumulo.core.metadata.schema.MetadataSchema.TabletsSection.DataFileColumnFamily;
import org.apache.accumulo.core.metadata.schema.MetadataSchema.TabletsSection.TabletColumnFamily;
import org.apache.accumulo.core.metadata.schema.TabletMetadata;
import org.apache.accumulo.core.metadata.schema.TabletsMetadata;
import org.apache.accumulo.core.security.Authorizations;
import org.apache.accumulo.server.ServerContext;
import org.apache.accumulo.test.TestIngest;
import org.apache.commons.io.IOUtils;
import org.apache.hadoop.fs.FileSystem;
import org.apache.hadoop.fs.Path;
import org.apache.hadoop.io.Text;
import org.apache.zookeeper.KeeperException;

import com.google.common.collect.Iterators;

public class FunctionalTestUtils {

  public static int countRFiles(AccumuloClient c, String tableName) throws Exception {
    try (Scanner scanner =
        c.createScanner(AccumuloTable.METADATA.tableName(), Authorizations.EMPTY)) {
      TableId tableId = TableId.of(c.tableOperations().tableIdMap().get(tableName));
      scanner.setRange(TabletsSection.getRange(tableId));
      scanner.fetchColumnFamily(DataFileColumnFamily.NAME);
      return Iterators.size(scanner.iterator());
    }
  }

  public static List<String> getRFilePaths(AccumuloClient c, String tableName) throws Exception {
    return getStoredTabletFiles(c, tableName).stream().map(StoredTabletFile::getMetadataPath)
        .collect(Collectors.toList());
  }

  public static List<StoredTabletFile> getStoredTabletFiles(AccumuloClient c, String tableName)
      throws Exception {
    List<StoredTabletFile> files = new ArrayList<>();
    try (Scanner scanner =
        c.createScanner(AccumuloTable.METADATA.tableName(), Authorizations.EMPTY)) {
      TableId tableId = TableId.of(c.tableOperations().tableIdMap().get(tableName));
      scanner.setRange(TabletsSection.getRange(tableId));
      scanner.fetchColumnFamily(DataFileColumnFamily.NAME);
      scanner.forEach(entry -> files.add(StoredTabletFile.of(entry.getKey().getColumnQualifier())));
    }
    return files;
  }

  static void checkRFiles(AccumuloClient c, String tableName, int minTablets, int maxTablets,
      int minRFiles, int maxRFiles) throws Exception {
    try (Scanner scanner =
        c.createScanner(AccumuloTable.METADATA.tableName(), Authorizations.EMPTY)) {
      String tableId = c.tableOperations().tableIdMap().get(tableName);
      scanner.setRange(new Range(new Text(tableId + ";"), true, new Text(tableId + "<"), true));
      scanner.fetchColumnFamily(DataFileColumnFamily.NAME);
      TabletColumnFamily.PREV_ROW_COLUMN.fetch(scanner);

      HashMap<Text,Integer> tabletFileCounts = new HashMap<>();

      for (Entry<Key,Value> entry : scanner) {

        Text row = entry.getKey().getRow();

        Integer count = tabletFileCounts.get(row);
        if (count == null) {
          count = 0;
        }
        if (entry.getKey().getColumnFamily().equals(DataFileColumnFamily.NAME)) {
          count = count + 1;
        }

        tabletFileCounts.put(row, count);
      }

      if (tabletFileCounts.size() < minTablets || tabletFileCounts.size() > maxTablets) {
        throw new Exception("table " + tableName + " has unexpected number of tablets. Found: "
            + tabletFileCounts.size() + ". expected " + minTablets + " < numTablets < "
            + maxTablets);
      }

      Set<Entry<Text,Integer>> es = tabletFileCounts.entrySet();
      for (Entry<Text,Integer> entry : es) {
        if (entry.getValue() > maxRFiles || entry.getValue() < minRFiles) {
          throw new Exception(
              "tablet " + entry.getKey() + " has unexpected number of data files. Found: "
                  + entry.getValue() + ". expected " + minTablets + " < numFiles < " + maxTablets);
        }
      }
    }
  }

  public static void checkSplits(AccumuloClient c, String table, int min, int max)
      throws Exception {
    Collection<Text> splits = c.tableOperations().listSplits(table);
    if (splits.size() < min || splits.size() > max) {
      throw new Exception("# of table splits points out of range, #splits=" + splits.size()
          + " table=" + table + " min=" + min + " max=" + max);
    }
  }

  public static void createRFiles(final AccumuloClient c, final FileSystem fs, String path,
      int rows, int splits, int threads) throws Exception {
    fs.delete(new Path(path), true);
    ExecutorService threadPool = Executors.newFixedThreadPool(threads);
    final AtomicBoolean fail = new AtomicBoolean(false);
    for (int i = 0; i < rows; i += rows / splits) {
      TestIngest.IngestParams params = new TestIngest.IngestParams(c.properties());
      params.outputFile = String.format("%s/mf%s", path, i);
      params.random = 56;
      params.timestamp = 1;
      params.dataSize = 50;
      params.rows = rows / splits;
      params.startRow = i;
      params.cols = 1;
      threadPool.execute(() -> {
        try {
          TestIngest.ingest(c, fs, params);
        } catch (Exception e) {
          fail.set(true);
        }
      });
    }
    threadPool.shutdown();
    threadPool.awaitTermination(1, TimeUnit.HOURS);
    assertFalse(fail.get());
  }

  public static HttpResponse<String> readWebPage(URL url)
      throws IOException, InterruptedException, URISyntaxException {
    return HttpClient.newHttpClient().send(HttpRequest.newBuilder(url.toURI()).build(),
        BodyHandlers.ofString());
  }

  public static String readAll(InputStream is) throws IOException {
    return IOUtils.toString(is, UTF_8);
  }

  static Mutation nm(String row, String cf, String cq, Value value) {
    Mutation m = new Mutation(new Text(row));
    m.put(new Text(cf), new Text(cq), value);
    return m;
  }

  static Mutation nm(String row, String cf, String cq, String value) {
    return nm(row, cf, cq, new Value(value));
  }

  public static SortedSet<Text> splits(String[] splits) {
    SortedSet<Text> result = new TreeSet<>();
    for (String split : splits) {
      result.add(new Text(split));
    }
    return result;
  }

  public static void assertNoDanglingFateLocks(AccumuloCluster cluster) {
    FateStatus fateStatus = getFateStatus(cluster);
    assertEquals(0, fateStatus.getDanglingHeldLocks().size(),
        "Dangling FATE locks : " + fateStatus.getDanglingHeldLocks());
    assertEquals(0, fateStatus.getDanglingWaitingLocks().size(),
        "Dangling FATE locks : " + fateStatus.getDanglingWaitingLocks());
  }

  private static FateStatus getFateStatus(AccumuloCluster cluster) {
    try {
      AdminUtil<String> admin = new AdminUtil<>(false);
      ServerContext context = cluster.getServerContext();
<<<<<<< HEAD
      ZooReaderWriter zk = context.getZooReaderWriter();
      MetaFateStore<String> mfs = new MetaFateStore<>(context.getZooKeeperRoot() + Constants.ZFATE,
          zk, createDummyLockID(), null);
      UserFateStore<String> ufs = new UserFateStore<>(context, createDummyLockID(), null);
      Map<FateInstanceType,ReadOnlyFateStore<String>> fateStores =
          Map.of(FateInstanceType.META, mfs, FateInstanceType.USER, ufs);
      var lockPath = context.getServerPaths().createTableLocksPath();
      return admin.getStatus(fateStores, zk, lockPath, null, null, null);
=======
      var zk = context.getZooSession();
      ZooStore<String> zs = new ZooStore<>(context.getZooKeeperRoot() + Constants.ZFATE, zk);
      var lockPath = ServiceLock.path(context.getZooKeeperRoot() + Constants.ZTABLE_LOCKS);
      return admin.getStatus(zs, zk, lockPath, null, null);
>>>>>>> be22deed
    } catch (KeeperException | InterruptedException e) {
      throw new RuntimeException(e);
    }
  }

  /**
   * Verify that flush ID gets updated properly and is the same for all tablets.
   */
  static Map<KeyExtent,OptionalLong> getFlushIds(ClientContext c, TableId tableId)
      throws Exception {

    Map<KeyExtent,OptionalLong> flushValues = new HashMap<>();

    try (TabletsMetadata metaScan =
        c.getAmple().readTablets().forTable(tableId).fetch(FLUSH_ID).checkConsistency().build()) {

      for (TabletMetadata tabletMetadata : metaScan) {
        flushValues.put(tabletMetadata.getExtent(), tabletMetadata.getFlushId());
      }

    }
    return flushValues;
  }
}<|MERGE_RESOLUTION|>--- conflicted
+++ resolved
@@ -61,16 +61,10 @@
 import org.apache.accumulo.core.dataImpl.KeyExtent;
 import org.apache.accumulo.core.fate.AdminUtil;
 import org.apache.accumulo.core.fate.AdminUtil.FateStatus;
-<<<<<<< HEAD
 import org.apache.accumulo.core.fate.FateInstanceType;
 import org.apache.accumulo.core.fate.ReadOnlyFateStore;
 import org.apache.accumulo.core.fate.user.UserFateStore;
 import org.apache.accumulo.core.fate.zookeeper.MetaFateStore;
-import org.apache.accumulo.core.fate.zookeeper.ZooReaderWriter;
-=======
-import org.apache.accumulo.core.fate.ZooStore;
-import org.apache.accumulo.core.lock.ServiceLock;
->>>>>>> be22deed
 import org.apache.accumulo.core.metadata.AccumuloTable;
 import org.apache.accumulo.core.metadata.StoredTabletFile;
 import org.apache.accumulo.core.metadata.schema.MetadataSchema.TabletsSection;
@@ -238,8 +232,7 @@
     try {
       AdminUtil<String> admin = new AdminUtil<>(false);
       ServerContext context = cluster.getServerContext();
-<<<<<<< HEAD
-      ZooReaderWriter zk = context.getZooReaderWriter();
+      var zk = context.getZooSession();
       MetaFateStore<String> mfs = new MetaFateStore<>(context.getZooKeeperRoot() + Constants.ZFATE,
           zk, createDummyLockID(), null);
       UserFateStore<String> ufs = new UserFateStore<>(context, createDummyLockID(), null);
@@ -247,12 +240,6 @@
           Map.of(FateInstanceType.META, mfs, FateInstanceType.USER, ufs);
       var lockPath = context.getServerPaths().createTableLocksPath();
       return admin.getStatus(fateStores, zk, lockPath, null, null, null);
-=======
-      var zk = context.getZooSession();
-      ZooStore<String> zs = new ZooStore<>(context.getZooKeeperRoot() + Constants.ZFATE, zk);
-      var lockPath = ServiceLock.path(context.getZooKeeperRoot() + Constants.ZTABLE_LOCKS);
-      return admin.getStatus(zs, zk, lockPath, null, null);
->>>>>>> be22deed
     } catch (KeeperException | InterruptedException e) {
       throw new RuntimeException(e);
     }
