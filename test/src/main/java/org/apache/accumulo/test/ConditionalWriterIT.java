--- conflicted
+++ resolved
@@ -151,13 +151,10 @@
 
     conn.tableOperations().create(tableName);
 
-<<<<<<< HEAD
-    try (ConditionalWriter cw = conn.createConditionalWriter(tableName, new ConditionalWriterConfig());
+    try (
+        ConditionalWriter cw = conn.createConditionalWriter(tableName,
+            new ConditionalWriterConfig());
         Scanner scanner = conn.createScanner(tableName, Authorizations.EMPTY)) {
-=======
-    try (ConditionalWriter cw = conn.createConditionalWriter(tableName,
-        new ConditionalWriterConfig())) {
->>>>>>> f4f43feb
 
       // mutation conditional on column tx:seq not existing
       ConditionalMutation cm0 = new ConditionalMutation("99006", new Condition("tx", "seq"));
@@ -263,13 +260,10 @@
 
     conn.tableOperations().create(tableName);
 
-<<<<<<< HEAD
-    try (ConditionalWriter cw = conn.createConditionalWriter(tableName, new ConditionalWriterConfig().setAuthorizations(auths));
+    try (
+        ConditionalWriter cw = conn.createConditionalWriter(tableName,
+            new ConditionalWriterConfig().setAuthorizations(auths));
         Scanner scanner = conn.createScanner(tableName, auths)) {
-=======
-    try (ConditionalWriter cw = conn.createConditionalWriter(tableName,
-        new ConditionalWriterConfig().setAuthorizations(auths))) {
->>>>>>> f4f43feb
 
       ColumnVisibility cva = new ColumnVisibility("A");
       ColumnVisibility cvb = new ColumnVisibility("B");
@@ -466,20 +460,13 @@
 
     conn.tableOperations().create(tableName);
     conn.tableOperations().addConstraint(tableName, AlphaNumKeyConstraint.class.getName());
-<<<<<<< HEAD
-    conn.tableOperations().clone(tableName, tableName + "_clone", true, new HashMap<>(), new HashSet<>());
-
-    try (ConditionalWriter cw = conn.createConditionalWriter(tableName + "_clone", new ConditionalWriterConfig());
+    conn.tableOperations().clone(tableName, tableName + "_clone", true, new HashMap<>(),
+        new HashSet<>());
+
+    try (
+        ConditionalWriter cw = conn.createConditionalWriter(tableName + "_clone",
+            new ConditionalWriterConfig());
         Scanner scanner = conn.createScanner(tableName + "_clone", new Authorizations())) {
-=======
-    conn.tableOperations().clone(tableName, tableName + "_clone", true,
-        new HashMap<String,String>(), new HashSet<String>());
-
-    Scanner scanner = conn.createScanner(tableName + "_clone", new Authorizations());
-
-    try (ConditionalWriter cw = conn.createConditionalWriter(tableName + "_clone",
-        new ConditionalWriterConfig())) {
->>>>>>> f4f43feb
 
       ConditionalMutation cm0 = new ConditionalMutation("99006+", new Condition("tx", "seq"));
       cm0.put("tx", "seq", "1");
@@ -546,89 +533,187 @@
       Entry<Key,Value> entry = Iterables.getOnlyElement(scanner);
       Assert.assertEquals("3", entry.getValue().toString());
 
-<<<<<<< HEAD
-      try (ConditionalWriter cw = conn.createConditionalWriter(tableName, new ConditionalWriterConfig())) {
-
-        ConditionalMutation cm0 = new ConditionalMutation("ACCUMULO-1000", new Condition("count", "comments").setValue("3"));
+      try (ConditionalWriter cw = conn.createConditionalWriter(tableName,
+          new ConditionalWriterConfig())) {
+
+        ConditionalMutation cm0 = new ConditionalMutation("ACCUMULO-1000",
+            new Condition("count", "comments").setValue("3"));
         cm0.put("count", "comments", "1");
         Assert.assertEquals(Status.REJECTED, cw.write(cm0).getStatus());
         entry = Iterables.getOnlyElement(scanner);
         Assert.assertEquals("3", entry.getValue().toString());
 
-        ConditionalMutation cm1 = new ConditionalMutation("ACCUMULO-1000", new Condition("count", "comments").setIterators(iterConfig).setValue("3"));
+        ConditionalMutation cm1 = new ConditionalMutation("ACCUMULO-1000",
+            new Condition("count", "comments").setIterators(iterConfig).setValue("3"));
         cm1.put("count", "comments", "1");
         Assert.assertEquals(Status.ACCEPTED, cw.write(cm1).getStatus());
         entry = Iterables.getOnlyElement(scanner);
         Assert.assertEquals("4", entry.getValue().toString());
 
-        ConditionalMutation cm2 = new ConditionalMutation("ACCUMULO-1000", new Condition("count", "comments").setValue("4"));
+        ConditionalMutation cm2 = new ConditionalMutation("ACCUMULO-1000",
+            new Condition("count", "comments").setValue("4"));
         cm2.put("count", "comments", "1");
         Assert.assertEquals(Status.REJECTED, cw.write(cm1).getStatus());
         entry = Iterables.getOnlyElement(scanner);
         Assert.assertEquals("4", entry.getValue().toString());
-=======
-    try (ConditionalWriter cw = conn.createConditionalWriter(tableName,
-        new ConditionalWriterConfig())) {
-
-      ConditionalMutation cm0 = new ConditionalMutation("ACCUMULO-1000",
-          new Condition("count", "comments").setValue("3"));
-      cm0.put("count", "comments", "1");
-      Assert.assertEquals(Status.REJECTED, cw.write(cm0).getStatus());
-      entry = Iterables.getOnlyElement(scanner);
-      Assert.assertEquals("3", entry.getValue().toString());
-
-      ConditionalMutation cm1 = new ConditionalMutation("ACCUMULO-1000",
-          new Condition("count", "comments").setIterators(iterConfig).setValue("3"));
-      cm1.put("count", "comments", "1");
-      Assert.assertEquals(Status.ACCEPTED, cw.write(cm1).getStatus());
-      entry = Iterables.getOnlyElement(scanner);
-      Assert.assertEquals("4", entry.getValue().toString());
-
-      ConditionalMutation cm2 = new ConditionalMutation("ACCUMULO-1000",
-          new Condition("count", "comments").setValue("4"));
-      cm2.put("count", "comments", "1");
-      Assert.assertEquals(Status.REJECTED, cw.write(cm1).getStatus());
-      entry = Iterables.getOnlyElement(scanner);
-      Assert.assertEquals("4", entry.getValue().toString());
->>>>>>> f4f43feb
 
         // run test with multiple iterators passed in same batch and condition with two iterators
 
-<<<<<<< HEAD
-        ConditionalMutation cm3 = new ConditionalMutation("ACCUMULO-1000", new Condition("count", "comments").setIterators(iterConfig).setValue("4"));
+        ConditionalMutation cm3 = new ConditionalMutation("ACCUMULO-1000",
+            new Condition("count", "comments").setIterators(iterConfig).setValue("4"));
         cm3.put("count", "comments", "1");
 
-        ConditionalMutation cm4 = new ConditionalMutation("ACCUMULO-1001", new Condition("count2", "comments").setIterators(iterConfig2).setValue("2"));
+        ConditionalMutation cm4 = new ConditionalMutation("ACCUMULO-1001",
+            new Condition("count2", "comments").setIterators(iterConfig2).setValue("2"));
         cm4.put("count2", "comments", "1");
 
-        ConditionalMutation cm5 = new ConditionalMutation("ACCUMULO-1002", new Condition("count2", "comments").setIterators(iterConfig2, iterConfig3).setValue(
-            "2"));
+        ConditionalMutation cm5 = new ConditionalMutation("ACCUMULO-1002",
+            new Condition("count2", "comments").setIterators(iterConfig2, iterConfig3)
+                .setValue("2"));
         cm5.put("count2", "comments", "1");
-=======
-      ConditionalMutation cm3 = new ConditionalMutation("ACCUMULO-1000",
-          new Condition("count", "comments").setIterators(iterConfig).setValue("4"));
-      cm3.put("count", "comments", "1");
-
-      ConditionalMutation cm4 = new ConditionalMutation("ACCUMULO-1001",
-          new Condition("count2", "comments").setIterators(iterConfig2).setValue("2"));
-      cm4.put("count2", "comments", "1");
-
-      ConditionalMutation cm5 = new ConditionalMutation("ACCUMULO-1002",
-          new Condition("count2", "comments").setIterators(iterConfig2, iterConfig3).setValue("2"));
-      cm5.put("count2", "comments", "1");
->>>>>>> f4f43feb
 
         Iterator<Result> results = cw.write(Arrays.asList(cm3, cm4, cm5).iterator());
         Map<String,Status> actual = new HashMap<>();
 
-<<<<<<< HEAD
         while (results.hasNext()) {
           Result result = results.next();
           String k = new String(result.getMutation().getRow());
-          Assert.assertFalse("Did not expect to see multiple resultus for the row: " + k, actual.containsKey(k));
+          Assert.assertFalse("Did not expect to see multiple resultus for the row: " + k,
+              actual.containsKey(k));
           actual.put(k, result.getStatus());
         }
-=======
+
+        Map<String,Status> expected = new HashMap<>();
+        expected.put("ACCUMULO-1000", Status.ACCEPTED);
+        expected.put("ACCUMULO-1001", Status.ACCEPTED);
+        expected.put("ACCUMULO-1002", Status.REJECTED);
+
+        Assert.assertEquals(expected, actual);
+      }
+    }
+  }
+
+  public static class AddingIterator extends WrappingIterator {
+    long amount = 0;
+
+    @Override
+    public Value getTopValue() {
+      Value val = super.getTopValue();
+      long l = Long.parseLong(val.toString());
+      String newVal = (l + amount) + "";
+      return new Value(newVal.getBytes(UTF_8));
+    }
+
+    @Override
+    public void init(SortedKeyValueIterator<Key,Value> source, Map<String,String> options,
+        IteratorEnvironment env) throws IOException {
+      this.setSource(source);
+      amount = Long.parseLong(options.get("amount"));
+    }
+  }
+
+  public static class MultiplyingIterator extends WrappingIterator {
+    long amount = 0;
+
+    @Override
+    public Value getTopValue() {
+      Value val = super.getTopValue();
+      long l = Long.parseLong(val.toString());
+      String newVal = l * amount + "";
+      return new Value(newVal.getBytes(UTF_8));
+    }
+
+    @Override
+    public void init(SortedKeyValueIterator<Key,Value> source, Map<String,String> options,
+        IteratorEnvironment env) throws IOException {
+      this.setSource(source);
+      amount = Long.parseLong(options.get("amount"));
+    }
+  }
+
+  @Test
+  public void testTableAndConditionIterators() throws Exception {
+
+    // test w/ table that has iterators configured
+    Connector conn = getConnector();
+    String tableName = getUniqueNames(1)[0];
+
+    IteratorSetting aiConfig1 = new IteratorSetting(30, "AI1", AddingIterator.class);
+    aiConfig1.addOption("amount", "2");
+    IteratorSetting aiConfig2 = new IteratorSetting(35, "MI1", MultiplyingIterator.class);
+    aiConfig2.addOption("amount", "3");
+    IteratorSetting aiConfig3 = new IteratorSetting(40, "AI2", AddingIterator.class);
+    aiConfig3.addOption("amount", "5");
+
+    conn.tableOperations().create(tableName);
+
+    BatchWriter bw = conn.createBatchWriter(tableName, new BatchWriterConfig());
+
+    Mutation m = new Mutation("ACCUMULO-1000");
+    m.put("count", "comments", "6");
+    bw.addMutation(m);
+
+    m = new Mutation("ACCUMULO-1001");
+    m.put("count", "comments", "7");
+    bw.addMutation(m);
+
+    m = new Mutation("ACCUMULO-1002");
+    m.put("count", "comments", "8");
+    bw.addMutation(m);
+
+    bw.close();
+
+    conn.tableOperations().attachIterator(tableName, aiConfig1, EnumSet.of(IteratorScope.scan));
+    conn.tableOperations().offline(tableName, true);
+    conn.tableOperations().online(tableName, true);
+
+    try (
+        ConditionalWriter cw = conn.createConditionalWriter(tableName,
+            new ConditionalWriterConfig());
+        Scanner scanner = conn.createScanner(tableName, new Authorizations())) {
+
+      ConditionalMutation cm6 = new ConditionalMutation("ACCUMULO-1000",
+          new Condition("count", "comments").setValue("8"));
+      cm6.put("count", "comments", "7");
+      Assert.assertEquals(Status.ACCEPTED, cw.write(cm6).getStatus());
+
+      scanner.setRange(new Range("ACCUMULO-1000"));
+      scanner.fetchColumn(new Text("count"), new Text("comments"));
+
+      Entry<Key,Value> entry = Iterables.getOnlyElement(scanner);
+      Assert.assertEquals("9", entry.getValue().toString());
+
+      ConditionalMutation cm7 = new ConditionalMutation("ACCUMULO-1000",
+          new Condition("count", "comments").setIterators(aiConfig2).setValue("27"));
+      cm7.put("count", "comments", "8");
+      Assert.assertEquals(Status.ACCEPTED, cw.write(cm7).getStatus());
+
+      entry = Iterables.getOnlyElement(scanner);
+      Assert.assertEquals("10", entry.getValue().toString());
+
+      ConditionalMutation cm8 = new ConditionalMutation("ACCUMULO-1000",
+          new Condition("count", "comments").setIterators(aiConfig2, aiConfig3).setValue("35"));
+      cm8.put("count", "comments", "9");
+      Assert.assertEquals(Status.ACCEPTED, cw.write(cm8).getStatus());
+
+      entry = Iterables.getOnlyElement(scanner);
+      Assert.assertEquals("11", entry.getValue().toString());
+
+      ConditionalMutation cm3 = new ConditionalMutation("ACCUMULO-1000",
+          new Condition("count", "comments").setIterators(aiConfig2).setValue("33"));
+      cm3.put("count", "comments", "3");
+
+      ConditionalMutation cm4 = new ConditionalMutation("ACCUMULO-1001",
+          new Condition("count", "comments").setIterators(aiConfig3).setValue("14"));
+      cm4.put("count", "comments", "3");
+
+      ConditionalMutation cm5 = new ConditionalMutation("ACCUMULO-1002",
+          new Condition("count", "comments").setIterators(aiConfig3).setValue("10"));
+      cm5.put("count", "comments", "3");
+
+      Iterator<Result> results = cw.write(Arrays.asList(cm3, cm4, cm5).iterator());
+      Map<String,Status> actual = new HashMap<>();
+
       while (results.hasNext()) {
         Result result = results.next();
         String k = new String(result.getMutation().getRow());
@@ -636,149 +721,6 @@
             actual.containsKey(k));
         actual.put(k, result.getStatus());
       }
->>>>>>> f4f43feb
-
-        Map<String,Status> expected = new HashMap<>();
-        expected.put("ACCUMULO-1000", Status.ACCEPTED);
-        expected.put("ACCUMULO-1001", Status.ACCEPTED);
-        expected.put("ACCUMULO-1002", Status.REJECTED);
-
-        Assert.assertEquals(expected, actual);
-      }
-    }
-  }
-
-  public static class AddingIterator extends WrappingIterator {
-    long amount = 0;
-
-    @Override
-    public Value getTopValue() {
-      Value val = super.getTopValue();
-      long l = Long.parseLong(val.toString());
-      String newVal = (l + amount) + "";
-      return new Value(newVal.getBytes(UTF_8));
-    }
-
-    @Override
-    public void init(SortedKeyValueIterator<Key,Value> source, Map<String,String> options,
-        IteratorEnvironment env) throws IOException {
-      this.setSource(source);
-      amount = Long.parseLong(options.get("amount"));
-    }
-  }
-
-  public static class MultiplyingIterator extends WrappingIterator {
-    long amount = 0;
-
-    @Override
-    public Value getTopValue() {
-      Value val = super.getTopValue();
-      long l = Long.parseLong(val.toString());
-      String newVal = l * amount + "";
-      return new Value(newVal.getBytes(UTF_8));
-    }
-
-    @Override
-    public void init(SortedKeyValueIterator<Key,Value> source, Map<String,String> options,
-        IteratorEnvironment env) throws IOException {
-      this.setSource(source);
-      amount = Long.parseLong(options.get("amount"));
-    }
-  }
-
-  @Test
-  public void testTableAndConditionIterators() throws Exception {
-
-    // test w/ table that has iterators configured
-    Connector conn = getConnector();
-    String tableName = getUniqueNames(1)[0];
-
-    IteratorSetting aiConfig1 = new IteratorSetting(30, "AI1", AddingIterator.class);
-    aiConfig1.addOption("amount", "2");
-    IteratorSetting aiConfig2 = new IteratorSetting(35, "MI1", MultiplyingIterator.class);
-    aiConfig2.addOption("amount", "3");
-    IteratorSetting aiConfig3 = new IteratorSetting(40, "AI2", AddingIterator.class);
-    aiConfig3.addOption("amount", "5");
-
-    conn.tableOperations().create(tableName);
-
-    BatchWriter bw = conn.createBatchWriter(tableName, new BatchWriterConfig());
-
-    Mutation m = new Mutation("ACCUMULO-1000");
-    m.put("count", "comments", "6");
-    bw.addMutation(m);
-
-    m = new Mutation("ACCUMULO-1001");
-    m.put("count", "comments", "7");
-    bw.addMutation(m);
-
-    m = new Mutation("ACCUMULO-1002");
-    m.put("count", "comments", "8");
-    bw.addMutation(m);
-
-    bw.close();
-
-    conn.tableOperations().attachIterator(tableName, aiConfig1, EnumSet.of(IteratorScope.scan));
-    conn.tableOperations().offline(tableName, true);
-    conn.tableOperations().online(tableName, true);
-
-<<<<<<< HEAD
-    try (ConditionalWriter cw = conn.createConditionalWriter(tableName, new ConditionalWriterConfig());
-        Scanner scanner = conn.createScanner(tableName, new Authorizations())) {
-=======
-    try (ConditionalWriter cw = conn.createConditionalWriter(tableName,
-        new ConditionalWriterConfig())) {
->>>>>>> f4f43feb
-
-      ConditionalMutation cm6 = new ConditionalMutation("ACCUMULO-1000",
-          new Condition("count", "comments").setValue("8"));
-      cm6.put("count", "comments", "7");
-      Assert.assertEquals(Status.ACCEPTED, cw.write(cm6).getStatus());
-
-      scanner.setRange(new Range("ACCUMULO-1000"));
-      scanner.fetchColumn(new Text("count"), new Text("comments"));
-
-      Entry<Key,Value> entry = Iterables.getOnlyElement(scanner);
-      Assert.assertEquals("9", entry.getValue().toString());
-
-      ConditionalMutation cm7 = new ConditionalMutation("ACCUMULO-1000",
-          new Condition("count", "comments").setIterators(aiConfig2).setValue("27"));
-      cm7.put("count", "comments", "8");
-      Assert.assertEquals(Status.ACCEPTED, cw.write(cm7).getStatus());
-
-      entry = Iterables.getOnlyElement(scanner);
-      Assert.assertEquals("10", entry.getValue().toString());
-
-      ConditionalMutation cm8 = new ConditionalMutation("ACCUMULO-1000",
-          new Condition("count", "comments").setIterators(aiConfig2, aiConfig3).setValue("35"));
-      cm8.put("count", "comments", "9");
-      Assert.assertEquals(Status.ACCEPTED, cw.write(cm8).getStatus());
-
-      entry = Iterables.getOnlyElement(scanner);
-      Assert.assertEquals("11", entry.getValue().toString());
-
-      ConditionalMutation cm3 = new ConditionalMutation("ACCUMULO-1000",
-          new Condition("count", "comments").setIterators(aiConfig2).setValue("33"));
-      cm3.put("count", "comments", "3");
-
-      ConditionalMutation cm4 = new ConditionalMutation("ACCUMULO-1001",
-          new Condition("count", "comments").setIterators(aiConfig3).setValue("14"));
-      cm4.put("count", "comments", "3");
-
-      ConditionalMutation cm5 = new ConditionalMutation("ACCUMULO-1002",
-          new Condition("count", "comments").setIterators(aiConfig3).setValue("10"));
-      cm5.put("count", "comments", "3");
-
-      Iterator<Result> results = cw.write(Arrays.asList(cm3, cm4, cm5).iterator());
-      Map<String,Status> actual = new HashMap<>();
-
-      while (results.hasNext()) {
-        Result result = results.next();
-        String k = new String(result.getMutation().getRow());
-        Assert.assertFalse("Did not expect to see multiple resultus for the row: " + k,
-            actual.containsKey(k));
-        actual.put(k, result.getStatus());
-      }
 
       Map<String,Status> expected = new HashMap<>();
       expected.put("ACCUMULO-1000", Status.ACCEPTED);
@@ -824,13 +766,10 @@
     cm2.put("tx", "seq", cvab, "1");
     mutations.add(cm2);
 
-<<<<<<< HEAD
-    try (ConditionalWriter cw = conn.createConditionalWriter(tableName, new ConditionalWriterConfig().setAuthorizations(new Authorizations("A")));
+    try (
+        ConditionalWriter cw = conn.createConditionalWriter(tableName,
+            new ConditionalWriterConfig().setAuthorizations(new Authorizations("A")));
         Scanner scanner = conn.createScanner(tableName, new Authorizations("A"))) {
-=======
-    try (ConditionalWriter cw = conn.createConditionalWriter(tableName,
-        new ConditionalWriterConfig().setAuthorizations(new Authorizations("A")))) {
->>>>>>> f4f43feb
       Iterator<Result> results = cw.write(mutations.iterator());
       int count = 0;
       while (results.hasNext()) {
@@ -990,12 +929,8 @@
 
     conn.tableOperations().create(tableName);
     conn.tableOperations().addConstraint(tableName, AlphaNumKeyConstraint.class.getName());
-<<<<<<< HEAD
-    conn.tableOperations().clone(tableName, tableName + "_clone", true, new HashMap<>(), new HashSet<>());
-=======
-    conn.tableOperations().clone(tableName, tableName + "_clone", true,
-        new HashMap<String,String>(), new HashSet<String>());
->>>>>>> f4f43feb
+    conn.tableOperations().clone(tableName, tableName + "_clone", true, new HashMap<>(),
+        new HashSet<>());
 
     conn.securityOperations().changeUserAuthorizations(getAdminPrincipal(),
         new Authorizations("A", "B"));
@@ -1042,13 +977,10 @@
     cm3.put("tx", "seq", cvaob, "2");
     mutations.add(cm3);
 
-<<<<<<< HEAD
-    try (ConditionalWriter cw = conn.createConditionalWriter(tableName, new ConditionalWriterConfig().setAuthorizations(new Authorizations("A")));
+    try (
+        ConditionalWriter cw = conn.createConditionalWriter(tableName,
+            new ConditionalWriterConfig().setAuthorizations(new Authorizations("A")));
         Scanner scanner = conn.createScanner(tableName, new Authorizations("A"))) {
-=======
-    try (ConditionalWriter cw = conn.createConditionalWriter(tableName,
-        new ConditionalWriterConfig().setAuthorizations(new Authorizations("A")))) {
->>>>>>> f4f43feb
       Iterator<Result> results = cw.write(mutations.iterator());
       HashSet<String> rows = new HashSet<>();
       while (results.hasNext()) {
@@ -1419,13 +1351,10 @@
 
     conn.tableOperations().create(table);
 
-<<<<<<< HEAD
-    try (ConditionalWriter cw = conn.createConditionalWriter(table, new ConditionalWriterConfig().setTimeout(3, TimeUnit.SECONDS));
+    try (
+        ConditionalWriter cw = conn.createConditionalWriter(table,
+            new ConditionalWriterConfig().setTimeout(3, TimeUnit.SECONDS));
         Scanner scanner = conn.createScanner(table, Authorizations.EMPTY)) {
-=======
-    try (ConditionalWriter cw = conn.createConditionalWriter(table,
-        new ConditionalWriterConfig().setTimeout(3, TimeUnit.SECONDS))) {
->>>>>>> f4f43feb
 
       ConditionalMutation cm1 = new ConditionalMutation("r1", new Condition("tx", "seq"));
       cm1.put("tx", "seq", "1");
@@ -1626,13 +1555,13 @@
               throw new RuntimeException(ex);
             }
           }
-<<<<<<< HEAD
         });
         String traceOutput = finalBuffer.toString();
         log.info("Trace output:" + traceOutput);
         if (traceCount > 0) {
           int lastPos = 0;
-          for (String part : "traceTest, startScan,startConditionalUpdate,conditionalUpdate,Check conditions,apply conditional mutations".split(",")) {
+          for (String part : "traceTest, startScan,startConditionalUpdate,conditionalUpdate,Check conditions,apply conditional mutations"
+              .split(",")) {
             log.info("Looking in trace output for '" + part + "'");
             int pos = traceOutput.indexOf(part);
             if (-1 == pos) {
@@ -1641,34 +1570,14 @@
               break loop;
             }
             assertTrue("Did not find '" + part + "' in output", pos > 0);
-            assertTrue("'" + part + "' occurred earlier than the previous element unexpectedly", pos > lastPos);
+            assertTrue("'" + part + "' occurred earlier than the previous element unexpectedly",
+                pos > lastPos);
             lastPos = pos;
           }
           break;
         } else {
           log.info("Ignoring trace output as traceCount not greater than zero: " + traceCount);
           Thread.sleep(1000);
-=======
-        }
-      });
-      String traceOutput = finalBuffer.toString();
-      log.info("Trace output:" + traceOutput);
-      if (traceCount > 0) {
-        int lastPos = 0;
-        for (String part : "traceTest, startScan,startConditionalUpdate,conditionalUpdate,Check conditions,apply conditional mutations"
-            .split(",")) {
-          log.info("Looking in trace output for '" + part + "'");
-          int pos = traceOutput.indexOf(part);
-          if (-1 == pos) {
-            log.info("Trace output doesn't contain '" + part + "'");
-            Thread.sleep(1000);
-            break loop;
-          }
-          assertTrue("Did not find '" + part + "' in output", pos > 0);
-          assertTrue("'" + part + "' occurred earlier than the previous element unexpectedly",
-              pos > lastPos);
-          lastPos = pos;
->>>>>>> f4f43feb
         }
       }
       if (tracer != null) {
