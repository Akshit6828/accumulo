/*
 * Licensed to the Apache Software Foundation (ASF) under one or more
 * contributor license agreements.  See the NOTICE file distributed with
 * this work for additional information regarding copyright ownership.
 * The ASF licenses this file to You under the Apache License, Version 2.0
 * (the "License"); you may not use this file except in compliance with
 * the License.  You may obtain a copy of the License at
 *
 *     http://www.apache.org/licenses/LICENSE-2.0
 *
 * Unless required by applicable law or agreed to in writing, software
 * distributed under the License is distributed on an "AS IS" BASIS,
 * WITHOUT WARRANTIES OR CONDITIONS OF ANY KIND, either express or implied.
 * See the License for the specific language governing permissions and
 * limitations under the License.
 */
package org.apache.accumulo.test.functional;

import static org.junit.Assert.assertEquals;
import static org.junit.Assert.assertNotNull;
import static org.junit.Assert.assertTrue;
import static org.junit.Assert.fail;

import java.util.ArrayList;
import java.util.Arrays;
import java.util.Collections;
import java.util.HashMap;
import java.util.HashSet;
import java.util.List;
import java.util.Map;
import java.util.Map.Entry;
import java.util.Set;
import java.util.TreeSet;

import org.apache.accumulo.cluster.AccumuloCluster;
<<<<<<< HEAD
import org.apache.accumulo.core.client.Accumulo;
import org.apache.accumulo.core.client.AccumuloClient;
=======
import org.apache.accumulo.core.client.AccumuloException;
>>>>>>> 54b2c327
import org.apache.accumulo.core.client.BatchWriter;
import org.apache.accumulo.core.client.Scanner;
import org.apache.accumulo.core.client.TableNotFoundException;
import org.apache.accumulo.core.client.admin.DiskUsage;
import org.apache.accumulo.core.conf.Property;
import org.apache.accumulo.core.data.Key;
import org.apache.accumulo.core.data.Mutation;
import org.apache.accumulo.core.data.Range;
import org.apache.accumulo.core.data.Value;
import org.apache.accumulo.core.metadata.MetadataTable;
import org.apache.accumulo.core.metadata.RootTable;
import org.apache.accumulo.core.metadata.schema.MetadataSchema;
import org.apache.accumulo.core.security.Authorizations;
import org.apache.accumulo.harness.AccumuloClusterHarness;
import org.apache.accumulo.miniclusterImpl.MiniAccumuloClusterImpl;
import org.apache.accumulo.server.ServerConstants;
import org.apache.hadoop.fs.FileStatus;
import org.apache.hadoop.fs.FileSystem;
import org.apache.hadoop.fs.Path;
import org.apache.hadoop.io.Text;
import org.junit.Assume;
import org.junit.Test;

public class CloneTestIT extends AccumuloClusterHarness {

  @Override
  protected int defaultTimeoutSeconds() {
    return 2 * 60;
  }

  @Test
  public void testProps() throws Exception {
    String[] tableNames = getUniqueNames(2);
    String table1 = tableNames[0];
    String table2 = tableNames[1];

    try (AccumuloClient c = Accumulo.newClient().from(getClientProps()).build()) {

      c.tableOperations().create(table1);

      c.tableOperations().setProperty(table1, Property.TABLE_FILE_COMPRESSED_BLOCK_SIZE.getKey(),
          "1M");
      c.tableOperations().setProperty(table1,
          Property.TABLE_FILE_COMPRESSED_BLOCK_SIZE_INDEX.getKey(), "2M");
      c.tableOperations().setProperty(table1, Property.TABLE_FILE_MAX.getKey(), "23");

      writeDataAndClone(c, table1, table2);

      checkData(table2, c);

      checkMetadata(table2, c);

      HashMap<String,String> tableProps = new HashMap<>();
      for (Entry<String,String> prop : c.tableOperations().getProperties(table2)) {
        tableProps.put(prop.getKey(), prop.getValue());
      }

      assertEquals("500K", tableProps.get(Property.TABLE_FILE_COMPRESSED_BLOCK_SIZE.getKey()));
      assertEquals(Property.TABLE_FILE_MAX.getDefaultValue(),
          tableProps.get(Property.TABLE_FILE_MAX.getKey()));
      assertEquals("2M", tableProps.get(Property.TABLE_FILE_COMPRESSED_BLOCK_SIZE_INDEX.getKey()));

      c.tableOperations().delete(table1);
      c.tableOperations().delete(table2);
    }
  }

  private void checkData(String table2, AccumuloClient c) throws TableNotFoundException {
    try (Scanner scanner = c.createScanner(table2, Authorizations.EMPTY)) {

      HashMap<String,String> expected = new HashMap<>();
      expected.put("001:x", "9");
      expected.put("001:y", "7");
      expected.put("008:x", "3");
      expected.put("008:y", "4");

      HashMap<String,String> actual = new HashMap<>();

      for (Entry<Key,Value> entry : scanner)
        actual.put(entry.getKey().getRowData() + ":" + entry.getKey().getColumnQualifierData(),
            entry.getValue().toString());

      assertEquals(expected, actual);
    }
  }

  private void checkMetadata(String table, AccumuloClient client) throws Exception {
    try (Scanner s = client.createScanner(MetadataTable.NAME, Authorizations.EMPTY)) {

      s.fetchColumnFamily(MetadataSchema.TabletsSection.DataFileColumnFamily.NAME);
      MetadataSchema.TabletsSection.ServerColumnFamily.DIRECTORY_COLUMN.fetch(s);
      String tableId = client.tableOperations().tableIdMap().get(table);

      assertNotNull("Could not get table id for " + table, tableId);

      s.setRange(Range.prefix(tableId));

      Key k;
      Text cf = new Text(), cq = new Text();
      int itemsInspected = 0;
      for (Entry<Key,Value> entry : s) {
        itemsInspected++;
        k = entry.getKey();
        k.getColumnFamily(cf);
        k.getColumnQualifier(cq);

        if (cf.equals(MetadataSchema.TabletsSection.DataFileColumnFamily.NAME)) {
          Path p = new Path(cq.toString());
          FileSystem fs = cluster.getFileSystem();
          assertTrue("File does not exist: " + p, fs.exists(p));
        } else if (cf.equals(
            MetadataSchema.TabletsSection.ServerColumnFamily.DIRECTORY_COLUMN.getColumnFamily())) {
          assertEquals("Saw unexpected cq",
              MetadataSchema.TabletsSection.ServerColumnFamily.DIRECTORY_COLUMN
                  .getColumnQualifier(),
              cq);
          Path tabletDir = new Path(entry.getValue().toString());
          Path tableDir = tabletDir.getParent();
          Path tablesDir = tableDir.getParent();

          assertEquals(ServerConstants.TABLE_DIR, tablesDir.getName());
        } else {
          fail("Got unexpected key-value: " + entry);
          throw new RuntimeException();
        }
      }
      assertTrue("Expected to find metadata entries", itemsInspected > 0);
    }
  }

  private BatchWriter writeData(String table1, AccumuloClient c) throws Exception {
    BatchWriter bw = c.createBatchWriter(table1);

    Mutation m1 = new Mutation("001");
    m1.put("data", "x", "9");
    m1.put("data", "y", "7");

    Mutation m2 = new Mutation("008");
    m2.put("data", "x", "3");
    m2.put("data", "y", "4");

    bw.addMutation(m1);
    bw.addMutation(m2);

    bw.flush();
    return bw;
  }

  private void writeDataAndClone(AccumuloClient c, String table1, String table2) throws Exception {
    try (BatchWriter bw = writeData(table1, c)) {
      Map<String,String> props = new HashMap<>();
      props.put(Property.TABLE_FILE_COMPRESSED_BLOCK_SIZE.getKey(), "500K");

      Set<String> exclude = new HashSet<>();
      exclude.add(Property.TABLE_FILE_MAX.getKey());

      c.tableOperations().clone(table1, table2, true, props, exclude);

      Mutation m3 = new Mutation("009");
      m3.put("data", "x", "1");
      m3.put("data", "y", "2");
      bw.addMutation(m3);
    }
  }

  @Test
  public void testDeleteClone() throws Exception {
    String[] tableNames = getUniqueNames(3);
    String table1 = tableNames[0];
    String table2 = tableNames[1];
    String table3 = tableNames[2];

    try (AccumuloClient c = Accumulo.newClient().from(getClientProps()).build()) {
      AccumuloCluster cluster = getCluster();
      Assume.assumeTrue(cluster instanceof MiniAccumuloClusterImpl);
      MiniAccumuloClusterImpl mac = (MiniAccumuloClusterImpl) cluster;
      String rootPath = mac.getConfig().getDir().getAbsolutePath();

      // verify that deleting a new table removes the files
      c.tableOperations().create(table3);
      writeData(table3, c).close();
      c.tableOperations().flush(table3, null, null, true);
      // check for files
      FileSystem fs = getCluster().getFileSystem();
      String id = c.tableOperations().tableIdMap().get(table3);
      FileStatus[] status = fs.listStatus(new Path(rootPath + "/accumulo/tables/" + id));
      assertTrue(status.length > 0);
      // verify disk usage
      List<DiskUsage> diskUsage = c.tableOperations().getDiskUsage(Collections.singleton(table3));
      assertEquals(1, diskUsage.size());
      assertTrue(diskUsage.get(0).getUsage() > 100);
      // delete the table
      c.tableOperations().delete(table3);
      // verify its gone from the file system
      Path tablePath = new Path(rootPath + "/accumulo/tables/" + id);
      if (fs.exists(tablePath)) {
        status = fs.listStatus(tablePath);
        assertTrue(status == null || status.length == 0);
      }

      c.tableOperations().create(table1);

      writeDataAndClone(c, table1, table2);

      // delete source table, should not affect clone
      c.tableOperations().delete(table1);

      checkData(table2, c);

      c.tableOperations().compact(table2, null, null, true, true);

      checkData(table2, c);

      c.tableOperations().delete(table2);
    }
  }

  @Test
  public void testCloneWithSplits() throws Exception {
    try (AccumuloClient client = Accumulo.newClient().from(getClientProps()).build()) {

      List<Mutation> mutations = new ArrayList<>();
      TreeSet<Text> splits = new TreeSet<>();
      for (int i = 0; i < 10; i++) {
        splits.add(new Text(Integer.toString(i)));
        Mutation m = new Mutation(Integer.toString(i));
        m.put("", "", "");
        mutations.add(m);
      }

      String[] tables = getUniqueNames(2);

      client.tableOperations().create(tables[0]);

      client.tableOperations().addSplits(tables[0], splits);

      try (BatchWriter bw = client.createBatchWriter(tables[0])) {
        bw.addMutations(mutations);
      }

      client.tableOperations().clone(tables[0], tables[1], true, null, null);

      client.tableOperations().deleteRows(tables[1], new Text("4"), new Text("8"));

      List<String> rows = Arrays.asList("0", "1", "2", "3", "4", "9");
      List<String> actualRows = new ArrayList<>();
      for (Entry<Key,Value> entry : client.createScanner(tables[1], Authorizations.EMPTY)) {
        actualRows.add(entry.getKey().getRow().toString());
      }

      assertEquals(rows, actualRows);
    }
  }
<<<<<<< HEAD
=======

  @Test(expected = AccumuloException.class)
  public void testCloneRootTable() throws Exception {
    Connector conn = getConnector();
    conn.tableOperations().clone(RootTable.NAME, "rc1", true, null, null);
  }

  @Test(expected = AccumuloException.class)
  public void testCloneMetadataTable() throws Exception {
    Connector conn = getConnector();
    conn.tableOperations().clone(MetadataTable.NAME, "mc1", true, null, null);
  }
>>>>>>> 54b2c327
}<|MERGE_RESOLUTION|>--- conflicted
+++ resolved
@@ -33,12 +33,9 @@
 import java.util.TreeSet;
 
 import org.apache.accumulo.cluster.AccumuloCluster;
-<<<<<<< HEAD
 import org.apache.accumulo.core.client.Accumulo;
 import org.apache.accumulo.core.client.AccumuloClient;
-=======
 import org.apache.accumulo.core.client.AccumuloException;
->>>>>>> 54b2c327
 import org.apache.accumulo.core.client.BatchWriter;
 import org.apache.accumulo.core.client.Scanner;
 import org.apache.accumulo.core.client.TableNotFoundException;
@@ -292,19 +289,18 @@
       assertEquals(rows, actualRows);
     }
   }
-<<<<<<< HEAD
-=======
 
   @Test(expected = AccumuloException.class)
   public void testCloneRootTable() throws Exception {
-    Connector conn = getConnector();
-    conn.tableOperations().clone(RootTable.NAME, "rc1", true, null, null);
+    try (AccumuloClient client = Accumulo.newClient().from(getClientProps()).build()) {
+      client.tableOperations().clone(RootTable.NAME, "rc1", true, null, null);
+    }
   }
 
   @Test(expected = AccumuloException.class)
   public void testCloneMetadataTable() throws Exception {
-    Connector conn = getConnector();
-    conn.tableOperations().clone(MetadataTable.NAME, "mc1", true, null, null);
-  }
->>>>>>> 54b2c327
+    try (AccumuloClient client = Accumulo.newClient().from(getClientProps()).build()) {
+      client.tableOperations().clone(MetadataTable.NAME, "mc1", true, null, null);
+    }
+  }
 }