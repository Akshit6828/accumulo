--- conflicted
+++ resolved
@@ -100,20 +100,9 @@
     cluster.stop();
     // meter names sorted and formatting disabled to make it easier to diff changes
     // @formatter:off
-    Set<String> unexpectedMetrics =
-            Set.of(METRICS_COMPACTOR_MAJC_STUCK,
-                    METRICS_REPLICATION_QUEUE,
-                    METRICS_SCAN_YIELDS,
-                    METRICS_UPDATE_ERRORS);
-
-<<<<<<< HEAD
-    Set<String> unexpectedMetrics = Set.of(METRICS_COMPACTOR_MAJC_STUCK, METRICS_SCAN_YIELDS);
-    // add sserver as flaky until scan server included in mini tests.
-    Set<String> flakyMetrics = Set.of(METRICS_FATE_TYPE_IN_PROGRESS, METRICS_GC_WAL_ERRORS,
-        METRICS_SCAN_BUSY_TIMEOUT_COUNTER, METRICS_SCAN_RESERVATION_CONFLICT_COUNTER,
-        METRICS_SCAN_RESERVATION_TOTAL_TIMER, METRICS_SCAN_RESERVATION_WRITEOUT_TIMER,
-        METRICS_SCAN_TABLET_METADATA_CACHE);
-=======
+    Set<String> unexpectedMetrics = Set.of(METRICS_COMPACTOR_MAJC_STUCK,
+                    METRICS_SCAN_YIELDS);
+
     // add sserver as flaky until scan server included in mini tests.
     Set<String> flakyMetrics = Set.of(METRICS_FATE_TYPE_IN_PROGRESS,
             METRICS_SCAN_BUSY_TIMEOUT_COUNTER,
@@ -122,7 +111,6 @@
             METRICS_SCAN_RESERVATION_WRITEOUT_TIMER,
             METRICS_SCAN_TABLET_METADATA_CACHE);
     // @formatter:on
->>>>>>> 38d9da71
 
     Map<String,String> expectedMetricNames = this.getMetricFields();
     flakyMetrics.forEach(expectedMetricNames::remove); // might not see these
