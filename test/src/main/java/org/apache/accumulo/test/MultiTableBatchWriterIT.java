/*
 * Licensed to the Apache Software Foundation (ASF) under one or more
 * contributor license agreements.  See the NOTICE file distributed with
 * this work for additional information regarding copyright ownership.
 * The ASF licenses this file to You under the Apache License, Version 2.0
 * (the "License"); you may not use this file except in compliance with
 * the License.  You may obtain a copy of the License at
 *
 *     http://www.apache.org/licenses/LICENSE-2.0
 *
 * Unless required by applicable law or agreed to in writing, software
 * distributed under the License is distributed on an "AS IS" BASIS,
 * WITHOUT WARRANTIES OR CONDITIONS OF ANY KIND, either express or implied.
 * See the License for the specific language governing permissions and
 * limitations under the License.
 */
package org.apache.accumulo.test;

import java.util.Arrays;
import java.util.HashMap;
import java.util.Map;
import java.util.Map.Entry;

import org.apache.accumulo.core.client.AccumuloException;
import org.apache.accumulo.core.client.AccumuloSecurityException;
import org.apache.accumulo.core.client.BatchWriter;
import org.apache.accumulo.core.client.BatchWriterConfig;
import org.apache.accumulo.core.client.Connector;
import org.apache.accumulo.core.client.MultiTableBatchWriter;
import org.apache.accumulo.core.client.MutationsRejectedException;
import org.apache.accumulo.core.client.Scanner;
import org.apache.accumulo.core.client.TableNotFoundException;
import org.apache.accumulo.core.client.admin.TableOperations;
import org.apache.accumulo.core.client.impl.ClientContext;
import org.apache.accumulo.core.client.impl.MultiTableBatchWriterImpl;
import org.apache.accumulo.core.data.Key;
import org.apache.accumulo.core.data.Mutation;
import org.apache.accumulo.core.data.Range;
import org.apache.accumulo.core.data.Value;
import org.apache.accumulo.core.security.Authorizations;
import org.apache.accumulo.harness.AccumuloClusterHarness;
import org.junit.Assert;
import org.junit.Before;
import org.junit.Test;

import com.google.common.collect.Maps;

public class MultiTableBatchWriterIT extends AccumuloClusterHarness {

  private Connector connector;
  private MultiTableBatchWriter mtbw;

  @Override
  public int defaultTimeoutSeconds() {
    return 5 * 60;
  }

  @Before
  public void setUpArgs() throws AccumuloException, AccumuloSecurityException {
    connector = getConnector();
    mtbw = getMultiTableBatchWriter();
  }

  public MultiTableBatchWriter getMultiTableBatchWriter() {
<<<<<<< HEAD
    ClientContext context = new ClientContext(getConnectionInfo());
=======
    ClientContext context = new ClientContext(connector.getInstance(),
        new Credentials(getAdminPrincipal(), getAdminToken()), getCluster().getClientConfig());
>>>>>>> f4f43feb
    return new MultiTableBatchWriterImpl(context, new BatchWriterConfig());
  }

  @Test
  public void testTableRenameDataValidation() throws Exception {

    try {
      final String[] names = getUniqueNames(2);
      final String table1 = names[0], table2 = names[1];

      TableOperations tops = connector.tableOperations();
      tops.create(table1);

      BatchWriter bw1 = mtbw.getBatchWriter(table1);

      Mutation m1 = new Mutation("foo");
      m1.put("col1", "", "val1");

      bw1.addMutation(m1);

      tops.rename(table1, table2);
      tops.create(table1);

      BatchWriter bw2 = mtbw.getBatchWriter(table1);

      Mutation m2 = new Mutation("bar");
      m2.put("col1", "", "val1");

      bw1.addMutation(m2);
      bw2.addMutation(m2);

      mtbw.close();

      Map<Entry<String,String>,String> table1Expectations = new HashMap<>();
      table1Expectations.put(Maps.immutableEntry("bar", "col1"), "val1");

      Map<Entry<String,String>,String> table2Expectations = new HashMap<>();
      table2Expectations.put(Maps.immutableEntry("foo", "col1"), "val1");
      table2Expectations.put(Maps.immutableEntry("bar", "col1"), "val1");

      Map<Entry<String,String>,String> actual = new HashMap<>();
<<<<<<< HEAD

      try (Scanner s = connector.createScanner(table1, new Authorizations())) {
        s.setRange(new Range());
        for (Entry<Key,Value> entry : s) {
          actual.put(Maps.immutableEntry(entry.getKey().getRow().toString(), entry.getKey().getColumnFamily().toString()), entry.getValue().toString());
        }
        Assert.assertEquals("Differing results for " + table1, table1Expectations, actual);
=======
      for (Entry<Key,Value> entry : s) {
        actual.put(Maps.immutableEntry(entry.getKey().getRow().toString(),
            entry.getKey().getColumnFamily().toString()), entry.getValue().toString());
      }

      Assert.assertEquals("Differing results for " + table1, table1Expectations, actual);

      s = connector.createScanner(table2, new Authorizations());
      s.setRange(new Range());
      actual = new HashMap<>();
      for (Entry<Key,Value> entry : s) {
        actual.put(Maps.immutableEntry(entry.getKey().getRow().toString(),
            entry.getKey().getColumnFamily().toString()), entry.getValue().toString());
>>>>>>> f4f43feb
      }

      try (Scanner s = connector.createScanner(table2, new Authorizations())) {
        s.setRange(new Range());
        actual = new HashMap<>();
        for (Entry<Key,Value> entry : s) {
          actual.put(Maps.immutableEntry(entry.getKey().getRow().toString(), entry.getKey().getColumnFamily().toString()), entry.getValue().toString());
        }
        Assert.assertEquals("Differing results for " + table2, table2Expectations, actual);
      }

    } finally {
      if (null != mtbw) {
        mtbw.close();
      }
    }
  }

  @Test
  public void testTableRenameSameWriters() throws Exception {

    try {
      final String[] names = getUniqueNames(4);
      final String table1 = names[0], table2 = names[1];
      final String newTable1 = names[2], newTable2 = names[3];

      TableOperations tops = connector.tableOperations();
      tops.create(table1);
      tops.create(table2);

      BatchWriter bw1 = mtbw.getBatchWriter(table1), bw2 = mtbw.getBatchWriter(table2);

      Mutation m1 = new Mutation("foo");
      m1.put("col1", "", "val1");
      m1.put("col2", "", "val2");

      bw1.addMutation(m1);
      bw2.addMutation(m1);

      tops.rename(table1, newTable1);
      tops.rename(table2, newTable2);

      Mutation m2 = new Mutation("bar");
      m2.put("col1", "", "val1");
      m2.put("col2", "", "val2");

      bw1.addMutation(m2);
      bw2.addMutation(m2);

      mtbw.close();

      Map<Entry<String,String>,String> expectations = new HashMap<>();
      expectations.put(Maps.immutableEntry("foo", "col1"), "val1");
      expectations.put(Maps.immutableEntry("foo", "col2"), "val2");
      expectations.put(Maps.immutableEntry("bar", "col1"), "val1");
      expectations.put(Maps.immutableEntry("bar", "col2"), "val2");

      for (String table : Arrays.asList(newTable1, newTable2)) {
<<<<<<< HEAD
        try (Scanner s = connector.createScanner(table, new Authorizations())) {
          s.setRange(new Range());
          Map<Entry<String,String>,String> actual = new HashMap<>();
          for (Entry<Key,Value> entry : s) {
            actual.put(Maps.immutableEntry(entry.getKey().getRow().toString(), entry.getKey().getColumnFamily().toString()), entry.getValue().toString());
          }
          Assert.assertEquals("Differing results for " + table, expectations, actual);
=======
        Scanner s = connector.createScanner(table, new Authorizations());
        s.setRange(new Range());
        Map<Entry<String,String>,String> actual = new HashMap<>();
        for (Entry<Key,Value> entry : s) {
          actual.put(Maps.immutableEntry(entry.getKey().getRow().toString(),
              entry.getKey().getColumnFamily().toString()), entry.getValue().toString());
>>>>>>> f4f43feb
        }
      }
    } finally {
      if (null != mtbw) {
        mtbw.close();
      }
    }
  }

  @Test
  public void testTableRenameNewWriters() throws Exception {

    try {
      final String[] names = getUniqueNames(4);
      final String table1 = names[0], table2 = names[1];
      final String newTable1 = names[2], newTable2 = names[3];

      TableOperations tops = connector.tableOperations();
      tops.create(table1);
      tops.create(table2);

      BatchWriter bw1 = mtbw.getBatchWriter(table1), bw2 = mtbw.getBatchWriter(table2);

      Mutation m1 = new Mutation("foo");
      m1.put("col1", "", "val1");
      m1.put("col2", "", "val2");

      bw1.addMutation(m1);
      bw2.addMutation(m1);

      tops.rename(table1, newTable1);

      // MTBW is still caching this name to the correct table, but we should invalidate its cache
      // after seeing the rename
      try {
        bw1 = mtbw.getBatchWriter(table1);
        Assert.fail("Should not be able to find this table");
      } catch (TableNotFoundException e) {
        // pass
      }

      tops.rename(table2, newTable2);

      try {
        bw2 = mtbw.getBatchWriter(table2);
        Assert.fail("Should not be able to find this table");
      } catch (TableNotFoundException e) {
        // pass
      }

      bw1 = mtbw.getBatchWriter(newTable1);
      bw2 = mtbw.getBatchWriter(newTable2);

      Mutation m2 = new Mutation("bar");
      m2.put("col1", "", "val1");
      m2.put("col2", "", "val2");

      bw1.addMutation(m2);
      bw2.addMutation(m2);

      mtbw.close();

      Map<Entry<String,String>,String> expectations = new HashMap<>();
      expectations.put(Maps.immutableEntry("foo", "col1"), "val1");
      expectations.put(Maps.immutableEntry("foo", "col2"), "val2");
      expectations.put(Maps.immutableEntry("bar", "col1"), "val1");
      expectations.put(Maps.immutableEntry("bar", "col2"), "val2");

      for (String table : Arrays.asList(newTable1, newTable2)) {
<<<<<<< HEAD
        try (Scanner s = connector.createScanner(table, new Authorizations())) {
          s.setRange(new Range());
          Map<Entry<String,String>,String> actual = new HashMap<>();
          for (Entry<Key,Value> entry : s) {
            actual.put(Maps.immutableEntry(entry.getKey().getRow().toString(), entry.getKey().getColumnFamily().toString()), entry.getValue().toString());
          }
          Assert.assertEquals("Differing results for " + table, expectations, actual);
=======
        Scanner s = connector.createScanner(table, new Authorizations());
        s.setRange(new Range());
        Map<Entry<String,String>,String> actual = new HashMap<>();
        for (Entry<Key,Value> entry : s) {
          actual.put(Maps.immutableEntry(entry.getKey().getRow().toString(),
              entry.getKey().getColumnFamily().toString()), entry.getValue().toString());
>>>>>>> f4f43feb
        }
      }
    } finally {
      if (null != mtbw) {
        mtbw.close();
      }
    }
  }

  @Test
  public void testTableRenameNewWritersNoCaching() throws Exception {
    mtbw = getMultiTableBatchWriter();

    try {
      final String[] names = getUniqueNames(4);
      final String table1 = names[0], table2 = names[1];
      final String newTable1 = names[2], newTable2 = names[3];

      TableOperations tops = connector.tableOperations();
      tops.create(table1);
      tops.create(table2);

      BatchWriter bw1 = mtbw.getBatchWriter(table1), bw2 = mtbw.getBatchWriter(table2);

      Mutation m1 = new Mutation("foo");
      m1.put("col1", "", "val1");
      m1.put("col2", "", "val2");

      bw1.addMutation(m1);
      bw2.addMutation(m1);

      tops.rename(table1, newTable1);
      tops.rename(table2, newTable2);

      try {
        bw1 = mtbw.getBatchWriter(table1);
        Assert.fail("Should not have gotten batchwriter for " + table1);
      } catch (TableNotFoundException e) {
        // Pass
      }

      try {
        bw2 = mtbw.getBatchWriter(table2);
      } catch (TableNotFoundException e) {
        // Pass
      }
    } finally {
      if (null != mtbw) {
        mtbw.close();
      }
    }
  }

  @Test
  public void testTableDelete() throws Exception {
    boolean mutationsRejected = false;

    try {
      final String[] names = getUniqueNames(2);
      final String table1 = names[0], table2 = names[1];

      TableOperations tops = connector.tableOperations();
      tops.create(table1);
      tops.create(table2);

      BatchWriter bw1 = mtbw.getBatchWriter(table1), bw2 = mtbw.getBatchWriter(table2);

      Mutation m1 = new Mutation("foo");
      m1.put("col1", "", "val1");
      m1.put("col2", "", "val2");

      bw1.addMutation(m1);
      bw2.addMutation(m1);

      tops.delete(table1);
      tops.delete(table2);

      Mutation m2 = new Mutation("bar");
      m2.put("col1", "", "val1");
      m2.put("col2", "", "val2");

      try {
        bw1.addMutation(m2);
        bw2.addMutation(m2);
      } catch (MutationsRejectedException e) {
        // Pass - Mutations might flush immediately
        mutationsRejected = true;
      }

    } finally {
      if (null != mtbw) {
        try {
          // Mutations might have flushed before the table offline occurred
          mtbw.close();
        } catch (MutationsRejectedException e) {
          // Pass
          mutationsRejected = true;
        }
      }
    }

    Assert.assertTrue("Expected mutations to be rejected.", mutationsRejected);
  }

  @Test
  public void testOfflineTable() throws Exception {
    boolean mutationsRejected = false;

    try {
      final String[] names = getUniqueNames(2);
      final String table1 = names[0], table2 = names[1];

      TableOperations tops = connector.tableOperations();
      tops.create(table1);
      tops.create(table2);

      BatchWriter bw1 = mtbw.getBatchWriter(table1), bw2 = mtbw.getBatchWriter(table2);

      Mutation m1 = new Mutation("foo");
      m1.put("col1", "", "val1");
      m1.put("col2", "", "val2");

      bw1.addMutation(m1);
      bw2.addMutation(m1);

      tops.offline(table1, true);
      tops.offline(table2, true);

      Mutation m2 = new Mutation("bar");
      m2.put("col1", "", "val1");
      m2.put("col2", "", "val2");

      try {
        bw1.addMutation(m2);
        bw2.addMutation(m2);
      } catch (MutationsRejectedException e) {
        // Pass -- Mutations might flush immediately and fail because of offline table
        mutationsRejected = true;
      }
    } finally {
      if (null != mtbw) {
        try {
          mtbw.close();
        } catch (MutationsRejectedException e) {
          // Pass
          mutationsRejected = true;
        }
      }
    }

    Assert.assertTrue("Expected mutations to be rejected.", mutationsRejected);
  }
}<|MERGE_RESOLUTION|>--- conflicted
+++ resolved
@@ -62,12 +62,7 @@
   }
 
   public MultiTableBatchWriter getMultiTableBatchWriter() {
-<<<<<<< HEAD
     ClientContext context = new ClientContext(getConnectionInfo());
-=======
-    ClientContext context = new ClientContext(connector.getInstance(),
-        new Credentials(getAdminPrincipal(), getAdminToken()), getCluster().getClientConfig());
->>>>>>> f4f43feb
     return new MultiTableBatchWriterImpl(context, new BatchWriterConfig());
   }
 
@@ -109,36 +104,22 @@
       table2Expectations.put(Maps.immutableEntry("bar", "col1"), "val1");
 
       Map<Entry<String,String>,String> actual = new HashMap<>();
-<<<<<<< HEAD
 
       try (Scanner s = connector.createScanner(table1, new Authorizations())) {
         s.setRange(new Range());
         for (Entry<Key,Value> entry : s) {
-          actual.put(Maps.immutableEntry(entry.getKey().getRow().toString(), entry.getKey().getColumnFamily().toString()), entry.getValue().toString());
+          actual.put(Maps.immutableEntry(entry.getKey().getRow().toString(),
+              entry.getKey().getColumnFamily().toString()), entry.getValue().toString());
         }
         Assert.assertEquals("Differing results for " + table1, table1Expectations, actual);
-=======
-      for (Entry<Key,Value> entry : s) {
-        actual.put(Maps.immutableEntry(entry.getKey().getRow().toString(),
-            entry.getKey().getColumnFamily().toString()), entry.getValue().toString());
-      }
-
-      Assert.assertEquals("Differing results for " + table1, table1Expectations, actual);
-
-      s = connector.createScanner(table2, new Authorizations());
-      s.setRange(new Range());
-      actual = new HashMap<>();
-      for (Entry<Key,Value> entry : s) {
-        actual.put(Maps.immutableEntry(entry.getKey().getRow().toString(),
-            entry.getKey().getColumnFamily().toString()), entry.getValue().toString());
->>>>>>> f4f43feb
       }
 
       try (Scanner s = connector.createScanner(table2, new Authorizations())) {
         s.setRange(new Range());
         actual = new HashMap<>();
         for (Entry<Key,Value> entry : s) {
-          actual.put(Maps.immutableEntry(entry.getKey().getRow().toString(), entry.getKey().getColumnFamily().toString()), entry.getValue().toString());
+          actual.put(Maps.immutableEntry(entry.getKey().getRow().toString(),
+              entry.getKey().getColumnFamily().toString()), entry.getValue().toString());
         }
         Assert.assertEquals("Differing results for " + table2, table2Expectations, actual);
       }
@@ -190,22 +171,14 @@
       expectations.put(Maps.immutableEntry("bar", "col2"), "val2");
 
       for (String table : Arrays.asList(newTable1, newTable2)) {
-<<<<<<< HEAD
         try (Scanner s = connector.createScanner(table, new Authorizations())) {
           s.setRange(new Range());
           Map<Entry<String,String>,String> actual = new HashMap<>();
           for (Entry<Key,Value> entry : s) {
-            actual.put(Maps.immutableEntry(entry.getKey().getRow().toString(), entry.getKey().getColumnFamily().toString()), entry.getValue().toString());
+            actual.put(Maps.immutableEntry(entry.getKey().getRow().toString(),
+                entry.getKey().getColumnFamily().toString()), entry.getValue().toString());
           }
           Assert.assertEquals("Differing results for " + table, expectations, actual);
-=======
-        Scanner s = connector.createScanner(table, new Authorizations());
-        s.setRange(new Range());
-        Map<Entry<String,String>,String> actual = new HashMap<>();
-        for (Entry<Key,Value> entry : s) {
-          actual.put(Maps.immutableEntry(entry.getKey().getRow().toString(),
-              entry.getKey().getColumnFamily().toString()), entry.getValue().toString());
->>>>>>> f4f43feb
         }
       }
     } finally {
@@ -275,22 +248,14 @@
       expectations.put(Maps.immutableEntry("bar", "col2"), "val2");
 
       for (String table : Arrays.asList(newTable1, newTable2)) {
-<<<<<<< HEAD
         try (Scanner s = connector.createScanner(table, new Authorizations())) {
           s.setRange(new Range());
           Map<Entry<String,String>,String> actual = new HashMap<>();
           for (Entry<Key,Value> entry : s) {
-            actual.put(Maps.immutableEntry(entry.getKey().getRow().toString(), entry.getKey().getColumnFamily().toString()), entry.getValue().toString());
+            actual.put(Maps.immutableEntry(entry.getKey().getRow().toString(),
+                entry.getKey().getColumnFamily().toString()), entry.getValue().toString());
           }
           Assert.assertEquals("Differing results for " + table, expectations, actual);
-=======
-        Scanner s = connector.createScanner(table, new Authorizations());
-        s.setRange(new Range());
-        Map<Entry<String,String>,String> actual = new HashMap<>();
-        for (Entry<Key,Value> entry : s) {
-          actual.put(Maps.immutableEntry(entry.getKey().getRow().toString(),
-              entry.getKey().getColumnFamily().toString()), entry.getValue().toString());
->>>>>>> f4f43feb
         }
       }
     } finally {
