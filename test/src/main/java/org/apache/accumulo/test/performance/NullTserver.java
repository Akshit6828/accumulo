/*
 * Licensed to the Apache Software Foundation (ASF) under one
 * or more contributor license agreements.  See the NOTICE file
 * distributed with this work for additional information
 * regarding copyright ownership.  The ASF licenses this file
 * to you under the Apache License, Version 2.0 (the
 * "License"); you may not use this file except in compliance
 * with the License.  You may obtain a copy of the License at
 *
 *   https://www.apache.org/licenses/LICENSE-2.0
 *
 * Unless required by applicable law or agreed to in writing,
 * software distributed under the License is distributed on an
 * "AS IS" BASIS, WITHOUT WARRANTIES OR CONDITIONS OF ANY
 * KIND, either express or implied.  See the License for the
 * specific language governing permissions and limitations
 * under the License.
 */
package org.apache.accumulo.test.performance;

import static java.util.concurrent.TimeUnit.SECONDS;

import java.net.InetAddress;
import java.nio.ByteBuffer;
import java.util.ArrayList;
import java.util.HashMap;
import java.util.List;
import java.util.Map;

import org.apache.accumulo.core.cli.Help;
import org.apache.accumulo.core.clientImpl.thrift.ClientService;
import org.apache.accumulo.core.clientImpl.thrift.TInfo;
import org.apache.accumulo.core.conf.DefaultConfiguration;
import org.apache.accumulo.core.conf.Property;
import org.apache.accumulo.core.conf.SiteConfiguration;
import org.apache.accumulo.core.data.Range;
import org.apache.accumulo.core.data.TableId;
import org.apache.accumulo.core.dataImpl.KeyExtent;
import org.apache.accumulo.core.dataImpl.thrift.InitialMultiScan;
import org.apache.accumulo.core.dataImpl.thrift.InitialScan;
import org.apache.accumulo.core.dataImpl.thrift.IterInfo;
import org.apache.accumulo.core.dataImpl.thrift.MultiScanResult;
import org.apache.accumulo.core.dataImpl.thrift.ScanResult;
import org.apache.accumulo.core.dataImpl.thrift.TCMResult;
import org.apache.accumulo.core.dataImpl.thrift.TColumn;
import org.apache.accumulo.core.dataImpl.thrift.TConditionalMutation;
import org.apache.accumulo.core.dataImpl.thrift.TConditionalSession;
import org.apache.accumulo.core.dataImpl.thrift.TKeyExtent;
import org.apache.accumulo.core.dataImpl.thrift.TMutation;
import org.apache.accumulo.core.dataImpl.thrift.TRange;
import org.apache.accumulo.core.dataImpl.thrift.TRowRange;
import org.apache.accumulo.core.dataImpl.thrift.TSummaries;
import org.apache.accumulo.core.dataImpl.thrift.TSummaryRequest;
import org.apache.accumulo.core.dataImpl.thrift.UpdateErrors;
import org.apache.accumulo.core.manager.thrift.TabletServerStatus;
import org.apache.accumulo.core.metadata.MetadataTable;
import org.apache.accumulo.core.metadata.TServerInstance;
import org.apache.accumulo.core.metadata.schema.Ample.DataLevel;
import org.apache.accumulo.core.metadata.schema.TabletMetadata;
import org.apache.accumulo.core.rpc.clients.ThriftClientTypes;
import org.apache.accumulo.core.securityImpl.thrift.TCredentials;
import org.apache.accumulo.core.tablet.thrift.TUnloadTabletGoal;
import org.apache.accumulo.core.tablet.thrift.TabletManagementClientService;
import org.apache.accumulo.core.tabletingest.thrift.TDurability;
import org.apache.accumulo.core.tabletingest.thrift.TabletIngestClientService;
import org.apache.accumulo.core.tabletscan.thrift.ActiveScan;
import org.apache.accumulo.core.tabletscan.thrift.TSamplerConfiguration;
import org.apache.accumulo.core.tabletscan.thrift.TabletScanClientService;
import org.apache.accumulo.core.tabletserver.thrift.TabletServerClientService;
import org.apache.accumulo.core.tabletserver.thrift.TabletStats;
import org.apache.accumulo.core.util.threads.ThreadPools;
import org.apache.accumulo.server.ServerContext;
import org.apache.accumulo.server.client.ClientServiceHandler;
import org.apache.accumulo.server.manager.state.Assignment;
import org.apache.accumulo.server.manager.state.TabletManagementScanner;
import org.apache.accumulo.server.manager.state.TabletStateStore;
import org.apache.accumulo.server.rpc.TServerUtils;
import org.apache.accumulo.server.rpc.ThriftProcessorTypes;
import org.apache.accumulo.server.rpc.ThriftServerType;
import org.apache.accumulo.server.zookeeper.TransactionWatcher;
import org.apache.thrift.TException;
import org.apache.thrift.TMultiplexedProcessor;

import com.beust.jcommander.Parameter;
import com.google.common.net.HostAndPort;

/**
 * The purpose of this class is to server as fake tserver that is a data sink like /dev/null.
 * NullTserver modifies the metadata location entries for a table to point to it. This allows thrift
 * performance to be measured by running any client code that writes to a table.
 */
public class NullTserver {

  public static class NullTServerTabletClientHandler
      implements TabletServerClientService.Iface, TabletScanClientService.Iface,
      TabletIngestClientService.Iface, TabletManagementClientService.Iface {

    private long updateSession = 1;

    @Override
    public long startUpdate(TInfo tinfo, TCredentials credentials, TDurability durability) {
      return updateSession++;
    }

    @Override
    public void applyUpdates(TInfo tinfo, long updateID, TKeyExtent keyExtent,
        List<TMutation> mutation) {}

    @Override
    public UpdateErrors closeUpdate(TInfo tinfo, long updateID) {
      return new UpdateErrors(new HashMap<>(), new ArrayList<>(), new HashMap<>());
    }

    @Override
<<<<<<< HEAD
=======
    public boolean cancelUpdate(TInfo tinfo, long updateID) throws TException {
      return true;
    }

    @Override
    public void loadFiles(TInfo tinfo, TCredentials credentials, long tid, String dir,
        Map<TKeyExtent,Map<String,DataFileInfo>> fileMap, boolean setTime) {}

    @Override
>>>>>>> 6bf3aeec
    public void closeMultiScan(TInfo tinfo, long scanID) {}

    @Override
    public void closeScan(TInfo tinfo, long scanID) {}

    @Override
    public MultiScanResult continueMultiScan(TInfo tinfo, long scanID, long busyTimeout) {
      return null;
    }

    @Override
    public ScanResult continueScan(TInfo tinfo, long scanID, long busyTimeout) {
      return null;
    }

    @Override
    public InitialMultiScan startMultiScan(TInfo tinfo, TCredentials credentials,
        Map<TKeyExtent,List<TRange>> batch, List<TColumn> columns, List<IterInfo> ssiList,
        Map<String,Map<String,String>> ssio, List<ByteBuffer> authorizations, boolean waitForWrites,
        TSamplerConfiguration tsc, long batchTimeOut, String context,
        Map<String,String> executionHints, long busyTimeout) {
      return null;
    }

    @Override
    public InitialScan startScan(TInfo tinfo, TCredentials credentials, TKeyExtent extent,
        TRange range, List<TColumn> columns, int batchSize, List<IterInfo> ssiList,
        Map<String,Map<String,String>> ssio, List<ByteBuffer> authorizations, boolean waitForWrites,
        boolean isolated, long readaheadThreshold, TSamplerConfiguration tsc, long batchTimeOut,
        String classLoaderContext, Map<String,String> executionHints, long busyTimeout) {
      return null;
    }

    @Override
    public TabletServerStatus getTabletServerStatus(TInfo tinfo, TCredentials credentials) {
      return null;
    }

    @Override
    public List<TabletStats> getTabletStats(TInfo tinfo, TCredentials credentials, String tableId) {
      return null;
    }

    @Override
    public TabletStats getHistoricalStats(TInfo tinfo, TCredentials credentials) {
      return null;
    }

    @Override
    public void halt(TInfo tinfo, TCredentials credentials, String lock) {}

    @Override
    public void fastHalt(TInfo tinfo, TCredentials credentials, String lock) {}

    @Override
    public void loadTablet(TInfo tinfo, TCredentials credentials, String lock, TKeyExtent extent) {}

    @Override
    public void unloadTablet(TInfo tinfo, TCredentials credentials, String lock, TKeyExtent extent,
        TUnloadTabletGoal goal, long requestTime) {}

    @Override
    public List<ActiveScan> getActiveScans(TInfo tinfo, TCredentials credentials) {
      return new ArrayList<>();
    }

    @Override
    public void flushTablet(TInfo tinfo, TCredentials credentials, String lock, TKeyExtent extent) {

    }

    @Override
    public void flush(TInfo tinfo, TCredentials credentials, String lock, String tableId,
        ByteBuffer startRow, ByteBuffer endRow) {

    }

    @Override
    public TConditionalSession startConditionalUpdate(TInfo tinfo, TCredentials credentials,
        List<ByteBuffer> authorizations, String tableID, TDurability durability,
        String classLoaderContext) {
      return null;
    }

    @Override
    public List<TCMResult> conditionalUpdate(TInfo tinfo, long sessID,
        Map<TKeyExtent,List<TConditionalMutation>> mutations, List<String> symbols) {
      return null;
    }

    @Override
    public void invalidateConditionalUpdate(TInfo tinfo, long sessID) {}

    @Override
    public void closeConditionalUpdate(TInfo tinfo, long sessID) {}

    @Override
    public List<String> getActiveLogs(TInfo tinfo, TCredentials credentials) {
      return null;
    }

    @Override
    public void removeLogs(TInfo tinfo, TCredentials credentials, List<String> filenames) {}

    @Override
    public TSummaries startGetSummaries(TInfo tinfo, TCredentials credentials,
        TSummaryRequest request) {
      return null;
    }

    @Override
    public TSummaries startGetSummariesForPartition(TInfo tinfo, TCredentials credentials,
        TSummaryRequest request, int modulus, int remainder) {
      return null;
    }

    @Override
    public TSummaries startGetSummariesFromFiles(TInfo tinfo, TCredentials credentials,
        TSummaryRequest request, Map<String,List<TRowRange>> files) {
      return null;
    }

    @Override
    public TSummaries contiuneGetSummaries(TInfo tinfo, long sessionId) {
      return null;
    }

    @Override
    public List<TKeyExtent> refreshTablets(TInfo tinfo, TCredentials credentials,
        List<TKeyExtent> refreshes) throws TException {
      return List.of();
    }
  }

  static class Opts extends Help {
    @Parameter(names = {"-i", "--instance"}, description = "instance name", required = true)
    String iname = null;
    @Parameter(names = {"-z", "--keepers"},
        description = "comma-separated list of zookeeper host:ports", required = true)
    String keepers = null;
    @Parameter(names = "--table", description = "table to adopt", required = true)
    String tableName = null;
    @Parameter(names = "--port", description = "port number to use")
    int port = DefaultConfiguration.getInstance().getPort(Property.TSERV_CLIENTPORT)[0];
  }

  public static void main(String[] args) throws Exception {
    Opts opts = new Opts();
    opts.parseArgs(NullTserver.class.getName(), args);

    // modify metadata
    int zkTimeOut =
        (int) DefaultConfiguration.getInstance().getTimeInMillis(Property.INSTANCE_ZK_TIMEOUT);
    var siteConfig = SiteConfiguration.auto();
    ServerContext context = ServerContext.override(siteConfig, opts.iname, opts.keepers, zkTimeOut);
    ClientServiceHandler csh = new ClientServiceHandler(context, new TransactionWatcher(context));
    NullTServerTabletClientHandler tch = new NullTServerTabletClientHandler();

    TMultiplexedProcessor muxProcessor = new TMultiplexedProcessor();
    muxProcessor.registerProcessor(ThriftClientTypes.CLIENT.getServiceName(),
        ThriftProcessorTypes.CLIENT.getTProcessor(ClientService.Processor.class,
            ClientService.Iface.class, csh, context));
    muxProcessor.registerProcessor(ThriftClientTypes.TABLET_SERVER.getServiceName(),
        ThriftProcessorTypes.TABLET_SERVER.getTProcessor(TabletServerClientService.Processor.class,
            TabletServerClientService.Iface.class, tch, context));
    muxProcessor.registerProcessor(ThriftProcessorTypes.TABLET_SCAN.getServiceName(),
        ThriftProcessorTypes.TABLET_SCAN.getTProcessor(TabletScanClientService.Processor.class,
            TabletScanClientService.Iface.class, tch, context));
    muxProcessor.registerProcessor(ThriftClientTypes.TABLET_INGEST.getServiceName(),
        ThriftProcessorTypes.TABLET_INGEST.getTProcessor(TabletIngestClientService.Processor.class,
            TabletIngestClientService.Iface.class, tch, context));
    muxProcessor.registerProcessor(ThriftProcessorTypes.TABLET_MGMT.getServiceName(),
        ThriftProcessorTypes.TABLET_MGMT.getTProcessor(
            TabletManagementClientService.Processor.class,
            TabletManagementClientService.Iface.class, tch, context));

    TServerUtils.startTServer(context.getConfiguration(), ThriftServerType.CUSTOM_HS_HA,
        muxProcessor, "NullTServer", "null tserver", 2, ThreadPools.DEFAULT_TIMEOUT_MILLISECS, 1000,
        10 * 1024 * 1024, null, null, -1, context.getConfiguration().getCount(Property.RPC_BACKLOG),
        HostAndPort.fromParts("0.0.0.0", opts.port));

    HostAndPort addr = HostAndPort.fromParts(InetAddress.getLocalHost().getHostName(), opts.port);

    TableId tableId = context.getTableId(opts.tableName);

    // read the locations for the table
    Range tableRange = new KeyExtent(tableId, null, null).toMetaRange();
    List<Assignment> assignments = new ArrayList<>();
    try (var s = new TabletManagementScanner(context, tableRange, MetadataTable.NAME)) {
      long randomSessionID = opts.port;
      TServerInstance instance = new TServerInstance(addr, randomSessionID);

      while (s.hasNext()) {
        TabletMetadata next = s.next().getTabletMetadata();
        assignments.add(new Assignment(next.getExtent(), instance, next.getLast()));
      }
    }
    // point them to this server
    TabletStateStore store = TabletStateStore.getStoreForLevel(DataLevel.USER, context);
    store.setLocations(assignments);

    while (true) {
      Thread.sleep(SECONDS.toMillis(10));
    }
  }
}<|MERGE_RESOLUTION|>--- conflicted
+++ resolved
@@ -112,18 +112,11 @@
     }
 
     @Override
-<<<<<<< HEAD
-=======
     public boolean cancelUpdate(TInfo tinfo, long updateID) throws TException {
       return true;
     }
 
     @Override
-    public void loadFiles(TInfo tinfo, TCredentials credentials, long tid, String dir,
-        Map<TKeyExtent,Map<String,DataFileInfo>> fileMap, boolean setTime) {}
-
-    @Override
->>>>>>> 6bf3aeec
     public void closeMultiScan(TInfo tinfo, long scanID) {}
 
     @Override
