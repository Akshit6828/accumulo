--- conflicted
+++ resolved
@@ -55,27 +55,13 @@
   @Test
   public void test() throws Exception {
     Connector c = getConnector();
-<<<<<<< HEAD
     String[] names = getUniqueNames(1);
     String tableName = names[0];
     NewTableConfiguration ntc = new NewTableConfiguration();
-    ntc.setProperties(Stream.of(new Pair<>(Property.TABLE_LOAD_BALANCER.getKey(), ChaoticLoadBalancer.class.getName()),
-        new Pair<>(Property.TABLE_SPLIT_THRESHOLD.getKey(), "10K"), new Pair<>(Property.TABLE_FILE_COMPRESSED_BLOCK_SIZE.getKey(), "1K")).collect(
+    ntc.setProperties(Stream.of(new Pair<>(Property.TABLE_SPLIT_THRESHOLD.getKey(), "10K"), new Pair<>(Property.TABLE_FILE_COMPRESSED_BLOCK_SIZE.getKey(), "1K")).collect(
         Collectors.toMap(k -> k.getFirst(), v -> v.getSecond())));
     c.tableOperations().create(tableName, ntc);
 
-=======
-    String[] names = getUniqueNames(2);
-    String tableName = names[0], unused = names[1];
-    c.tableOperations().create(tableName);
-    c.tableOperations().setProperty(tableName, Property.TABLE_SPLIT_THRESHOLD.getKey(), "10K");
-    SortedSet<Text> splits = new TreeSet<>();
-    for (int i = 0; i < 100; i++) {
-      splits.add(new Text(String.format("%03d", i)));
-    }
-    c.tableOperations().create(unused);
-    c.tableOperations().addSplits(unused, splits);
->>>>>>> 4c7785b9
     TestIngest.Opts opts = new TestIngest.Opts();
     VerifyIngest.Opts vopts = new VerifyIngest.Opts();
     vopts.rows = opts.rows = 20000;
