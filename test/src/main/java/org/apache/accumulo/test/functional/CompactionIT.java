--- conflicted
+++ resolved
@@ -25,6 +25,7 @@
 import static org.junit.jupiter.api.Assertions.assertFalse;
 import static org.junit.jupiter.api.Assertions.assertNotNull;
 import static org.junit.jupiter.api.Assertions.assertTrue;
+import static org.junit.jupiter.api.Assertions.fail;
 
 import java.io.IOException;
 import java.nio.file.FileVisitResult;
@@ -43,22 +44,22 @@
 import java.util.Map.Entry;
 import java.util.Optional;
 import java.util.Set;
-<<<<<<< HEAD
 import java.util.SortedSet;
 import java.util.TreeSet;
+import java.util.concurrent.CountDownLatch;
 import java.util.concurrent.ExecutionException;
-=======
-import java.util.concurrent.CountDownLatch;
->>>>>>> a49009c6
 import java.util.concurrent.ExecutorService;
 import java.util.concurrent.Executors;
 import java.util.concurrent.Future;
 import java.util.concurrent.atomic.AtomicBoolean;
+import java.util.concurrent.atomic.AtomicReference;
 import java.util.function.Predicate;
 import java.util.stream.IntStream;
 
 import org.apache.accumulo.core.client.Accumulo;
 import org.apache.accumulo.core.client.AccumuloClient;
+import org.apache.accumulo.core.client.AccumuloException;
+import org.apache.accumulo.core.client.AccumuloSecurityException;
 import org.apache.accumulo.core.client.BatchWriter;
 import org.apache.accumulo.core.client.IteratorSetting;
 import org.apache.accumulo.core.client.Scanner;
@@ -117,10 +118,6 @@
 import com.google.common.base.Preconditions;
 import com.google.common.base.Supplier;
 import com.google.common.collect.Iterators;
-<<<<<<< HEAD
-=======
-import com.google.common.collect.Lists;
->>>>>>> a49009c6
 import com.google.common.net.HostAndPort;
 
 public class CompactionIT extends CompactionBaseIT {
@@ -901,7 +898,6 @@
   }
 
   @Test
-<<<<<<< HEAD
   public void testCancelUserCompactionTimeoutExceeded() throws Exception {
     testCancelUserCompactionTimeout(true);
   }
@@ -1124,7 +1120,9 @@
       }
     }
     return files;
-=======
+  }
+
+  @Test
   public void testGetActiveCompactions() throws Exception {
     final String table1 = this.getUniqueNames(1)[0];
     try (AccumuloClient client = Accumulo.newClient().from(getClientProps()).build()) {
@@ -1174,7 +1172,7 @@
 
       ActiveCompaction running1 = compactions.get(0);
       CompactionHost host = running1.getHost();
-      assertTrue(host.getType() == CompactionHost.Type.TSERVER);
+      assertTrue(host.getType() == CompactionHost.Type.COMPACTOR);
 
       compactions.clear();
       do {
@@ -1199,7 +1197,6 @@
       client.tableOperations().cancelCompaction(table1);
       t.join();
     }
->>>>>>> a49009c6
   }
 
   /**
