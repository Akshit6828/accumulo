--- conflicted
+++ resolved
@@ -89,12 +89,8 @@
 
     final MasterClientServiceHandler mcsh = new MasterClientServiceHandler(master) {
       @Override
-<<<<<<< HEAD
-      protected Table.ID getTableId(Instance inst, String tableName) throws ThriftTableOperationException {
-=======
-      protected String getTableId(Instance inst, String tableName)
+      protected Table.ID getTableId(Instance inst, String tableName)
           throws ThriftTableOperationException {
->>>>>>> f4f43feb
         try {
           return Table.ID.of(conn.tableOperations().tableIdMap().get(tableName));
         } catch (Exception e) {
@@ -103,12 +99,7 @@
       }
     };
 
-<<<<<<< HEAD
     ClientContext context = new ClientContext(getConnectionInfo());
-=======
-    ClientContext context = new ClientContext(inst,
-        new Credentials("root", new PasswordToken(ROOT_PASSWORD)), getClientConfig());
->>>>>>> f4f43feb
     return new ReplicationOperationsImpl(context) {
       @Override
       protected boolean getMasterDrain(final TInfo tinfo, final TCredentials rpcCreds,
@@ -437,14 +428,9 @@
 
     // Write another file, but also delete the old files
     bw = conn.createBatchWriter(MetadataTable.NAME, new BatchWriterConfig());
-<<<<<<< HEAD
-    m = new Mutation(ReplicationSection.getRowPrefix() + "/accumulo/wals/tserver+port/" + UUID.randomUUID());
-    m.put(ReplicationSection.COLF, new Text(tableId1.getUtf8()), ProtobufUtil.toValue(stat));
-=======
     m = new Mutation(
         ReplicationSection.getRowPrefix() + "/accumulo/wals/tserver+port/" + UUID.randomUUID());
-    m.put(ReplicationSection.COLF, new Text(tableId1), ProtobufUtil.toValue(stat));
->>>>>>> f4f43feb
+    m.put(ReplicationSection.COLF, new Text(tableId1.getUtf8()), ProtobufUtil.toValue(stat));
     bw.addMutation(m);
     m = new Mutation(ReplicationSection.getRowPrefix() + file1);
     m.putDelete(ReplicationSection.COLF, new Text(tableId1.getUtf8()));
