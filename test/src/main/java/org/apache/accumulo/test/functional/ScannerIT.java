--- conflicted
+++ resolved
@@ -37,14 +37,6 @@
 import org.apache.accumulo.harness.AccumuloClusterHarness;
 import org.junit.Test;
 
-<<<<<<< HEAD
-import com.google.common.base.Stopwatch;
-
-=======
-/**
- *
- */
->>>>>>> dab5b801
 public class ScannerIT extends AccumuloClusterHarness {
 
   @Override
@@ -55,7 +47,6 @@
   @Test
   public void testScannerReadaheadConfiguration() throws Exception {
     final String table = getUniqueNames(1)[0];
-<<<<<<< HEAD
     try (AccumuloClient c = Accumulo.newClient().from(getClientProps()).build()) {
       c.tableOperations().create(table);
 
@@ -68,8 +59,8 @@
       }
 
       IteratorSetting cfg;
-      Stopwatch sw;
       Iterator<Entry<Key,Value>> iterator;
+      long nanosWithWait = 0;
       try (Scanner s = c.createScanner(table, new Authorizations())) {
 
         cfg = new IteratorSetting(100, SlowIterator.class);
@@ -82,116 +73,45 @@
         s.setBatchSize(1);
         s.setRange(new Range());
 
-        sw = Stopwatch.createUnstarted();
         iterator = s.iterator();
-
-        sw.start();
+        long startTime = System.nanoTime();
         while (iterator.hasNext()) {
-          sw.stop();
+          nanosWithWait += System.nanoTime() - startTime;
 
           // While we "do work" in the client, we should be fetching the next result
           UtilWaitThread.sleep(100L);
           iterator.next();
-          sw.start();
+          startTime = System.nanoTime();
         }
-        sw.stop();
+        nanosWithWait += System.nanoTime() - startTime;
       }
 
-      long millisWithWait = sw.elapsed(TimeUnit.MILLISECONDS);
-
+      long nanosWithNoWait = 0;
       try (Scanner s = c.createScanner(table, new Authorizations())) {
         s.addScanIterator(cfg);
         s.setRange(new Range());
         s.setBatchSize(1);
         s.setReadaheadThreshold(0L);
 
-        sw = Stopwatch.createUnstarted();
         iterator = s.iterator();
-
-        sw.start();
+        long startTime = System.nanoTime();
         while (iterator.hasNext()) {
-          sw.stop();
+          nanosWithNoWait += System.nanoTime() - startTime;
 
           // While we "do work" in the client, we should be fetching the next result
           UtilWaitThread.sleep(100L);
           iterator.next();
-          sw.start();
+          startTime = System.nanoTime();
         }
-        sw.stop();
-
-        long millisWithNoWait = sw.elapsed(TimeUnit.MILLISECONDS);
+        nanosWithNoWait += System.nanoTime() - startTime;
 
         // The "no-wait" time should be much less than the "wait-time"
         assertTrue(
-            "Expected less time to be taken with immediate readahead (" + millisWithNoWait
-                + ") than without immediate readahead (" + millisWithWait + ")",
-            millisWithNoWait < millisWithWait);
+            "Expected less time to be taken with immediate readahead (" + nanosWithNoWait
+                + ") than without immediate readahead (" + nanosWithWait + ")",
+            nanosWithNoWait < nanosWithWait);
       }
     }
-=======
-    Connector c = getConnector();
-    c.tableOperations().create(table);
-
-    BatchWriter bw = c.createBatchWriter(table, new BatchWriterConfig());
-
-    Mutation m = new Mutation("a");
-    for (int i = 0; i < 10; i++) {
-      m.put(Integer.toString(i), "", "");
-    }
-
-    bw.addMutation(m);
-    bw.close();
-
-    Scanner s = c.createScanner(table, new Authorizations());
-
-    IteratorSetting cfg = new IteratorSetting(100, SlowIterator.class);
-    // A batch size of one will end up calling seek() for each element with no calls to next()
-    SlowIterator.setSeekSleepTime(cfg, 100l);
-
-    s.addScanIterator(cfg);
-    // Never start readahead
-    s.setReadaheadThreshold(Long.MAX_VALUE);
-    s.setBatchSize(1);
-    s.setRange(new Range());
-
-    Iterator<Entry<Key,Value>> iterator = s.iterator();
-    long nanosWithWait = 0;
-    long startTime = System.nanoTime();
-    while (iterator.hasNext()) {
-      nanosWithWait += System.nanoTime() - startTime;
-
-      // While we "do work" in the client, we should be fetching the next result
-      UtilWaitThread.sleep(100l);
-      iterator.next();
-      startTime = System.nanoTime();
-    }
-    nanosWithWait += System.nanoTime() - startTime;
-
-    s = c.createScanner(table, new Authorizations());
-    s.addScanIterator(cfg);
-    s.setRange(new Range());
-    s.setBatchSize(1);
-    s.setReadaheadThreshold(0l);
-
-    iterator = s.iterator();
-    long nanosWithNoWait = 0;
-    startTime = System.nanoTime();
-    while (iterator.hasNext()) {
-      nanosWithNoWait += System.nanoTime() - startTime;
-
-      // While we "do work" in the client, we should be fetching the next result
-      UtilWaitThread.sleep(100l);
-      iterator.next();
-      startTime = System.nanoTime();
-    }
-    nanosWithNoWait += System.nanoTime() - startTime;
-
-    // The "no-wait" time should be much less than the "wait-time"
-    assertTrue(
-        "Expected less time to be taken with immediate readahead (" + nanosWithNoWait
-            + ") than without immediate readahead (" + nanosWithWait + ")",
-        nanosWithNoWait < nanosWithWait);
->>>>>>> dab5b801
   }
 
 }