--- conflicted
+++ resolved
@@ -180,12 +180,8 @@
     Collections.sort(expected);
     Collections.sort(actual);
 
-<<<<<<< HEAD
     createScanner.close();
-    Assert.assertEquals(expected, actual);
-=======
     assertEquals(expected, actual);
->>>>>>> 851c2d13
   }
 
   @Test
@@ -268,18 +264,11 @@
 
       verifyData(expected, connector.createScanner(tableName, Authorizations.EMPTY));
 
-<<<<<<< HEAD
       for (Entry<Key,Value> entry : metaScanner) {
         String cq = entry.getKey().getColumnQualifier().toString();
         Path path = new Path(cq);
-        Assert.assertTrue("relative path not deleted " + path, path.depth() > 2);
-      }
-=======
-    for (Entry<Key,Value> entry : metaScanner) {
-      String cq = entry.getKey().getColumnQualifier().toString();
-      Path path = new Path(cq);
-      assertTrue("relative path not deleted " + path.toString(), path.depth() > 2);
->>>>>>> 851c2d13
+        assertTrue("relative path not deleted " + path, path.depth() > 2);
+      }
     }
   }
 
@@ -446,13 +435,8 @@
           }
         }
 
-<<<<<<< HEAD
-        Assert.fail("Unexpected volume " + path);
-      }
-=======
-      fail("Unexpected volume " + path);
-    }
->>>>>>> 851c2d13
+        fail("Unexpected volume " + path);
+      }
 
       // keep retrying until WAL state information in ZooKeeper stabilizes or until test times out
       retry: while (true) {
@@ -483,23 +467,13 @@
       // 1)/num_volumes)^num_tablets. For 100 tablets and 3 volumes the probability that only 2
       // volumes would be chosen is 2.46e-18
 
-<<<<<<< HEAD
       int sum = 0;
       for (int count : counts) {
-        Assert.assertTrue(count > 0);
+        assertTrue(count > 0);
         sum += count;
       }
-=======
-    int sum = 0;
-    for (int count : counts) {
-      assertTrue(count > 0);
-      sum += count;
-    }
-
-    assertEquals(200, sum);
->>>>>>> 851c2d13
-
-      Assert.assertEquals(200, sum);
+
+      assertEquals(200, sum);
     }
   }
 
