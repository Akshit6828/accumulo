/*
 * Licensed to the Apache Software Foundation (ASF) under one
 * or more contributor license agreements.  See the NOTICE file
 * distributed with this work for additional information
 * regarding copyright ownership.  The ASF licenses this file
 * to you under the Apache License, Version 2.0 (the
 * "License"); you may not use this file except in compliance
 * with the License.  You may obtain a copy of the License at
 *
 *   https://www.apache.org/licenses/LICENSE-2.0
 *
 * Unless required by applicable law or agreed to in writing,
 * software distributed under the License is distributed on an
 * "AS IS" BASIS, WITHOUT WARRANTIES OR CONDITIONS OF ANY
 * KIND, either express or implied.  See the License for the
 * specific language governing permissions and limitations
 * under the License.
 */
package org.apache.accumulo.test.lock;

import static java.nio.charset.StandardCharsets.UTF_8;
import static org.apache.accumulo.harness.AccumuloITBase.ZOOKEEPER_TESTING_SERVER;
import static org.junit.jupiter.api.Assertions.assertAll;
import static org.junit.jupiter.api.Assertions.assertEquals;
import static org.junit.jupiter.api.Assertions.assertFalse;
import static org.junit.jupiter.api.Assertions.assertNotNull;
import static org.junit.jupiter.api.Assertions.assertNull;
import static org.junit.jupiter.api.Assertions.assertTrue;

import java.io.File;
import java.io.IOException;
import java.lang.reflect.Field;
import java.util.ArrayList;
import java.util.List;
import java.util.Optional;
import java.util.UUID;
import java.util.concurrent.CountDownLatch;
import java.util.concurrent.atomic.AtomicInteger;
import java.util.concurrent.locks.LockSupport;

<<<<<<< HEAD
import org.apache.accumulo.core.Constants;
import org.apache.accumulo.core.fate.zookeeper.ZooReaderWriter;
=======
>>>>>>> be22deed
import org.apache.accumulo.core.lock.ServiceLock;
import org.apache.accumulo.core.lock.ServiceLock.AccumuloLockWatcher;
import org.apache.accumulo.core.lock.ServiceLock.LockLossReason;
import org.apache.accumulo.core.lock.ServiceLockData;
import org.apache.accumulo.core.lock.ServiceLockData.ThriftService;
<<<<<<< HEAD
import org.apache.accumulo.core.lock.ServiceLockPaths.ServiceLockPath;
=======
import org.apache.accumulo.core.zookeeper.ZooSession;
>>>>>>> be22deed
import org.apache.accumulo.test.zookeeper.ZooKeeperTestingServer;
import org.apache.zookeeper.CreateMode;
import org.apache.zookeeper.KeeperException;
import org.apache.zookeeper.ZooDefs;
import org.apache.zookeeper.data.ACL;
import org.junit.jupiter.api.AfterAll;
import org.junit.jupiter.api.BeforeAll;
import org.junit.jupiter.api.Tag;
import org.junit.jupiter.api.Test;
import org.junit.jupiter.api.Timeout;
import org.junit.jupiter.api.io.TempDir;
import org.slf4j.Logger;
import org.slf4j.LoggerFactory;

import com.google.common.util.concurrent.Uninterruptibles;

@Tag(ZOOKEEPER_TESTING_SERVER)
public class ServiceLockIT {

  private static class TestServiceLockPath extends ServiceLockPath {
    protected TestServiceLockPath(String path) {
      super(path);
    }
  }

  @TempDir
  private static File tempDir;

  private static ZooKeeperTestingServer testZk = null;
  private static ZooSession zk = null;

  @BeforeAll
  public static void setup() throws Exception {
    testZk = new ZooKeeperTestingServer(tempDir);
    zk = testZk.newClient();
  }

  @AfterAll
  public static void teardown() throws Exception {
    try {
      zk.close();
    } finally {
      testZk.close();
    }
  }

  static class ZooKeeperWrapper extends ZooSession {

    public ZooKeeperWrapper(String clientName, String connectString, int sessionTimeout,
        String auth) throws IOException {
      super(clientName, connectString, sessionTimeout, auth);
    }

    public void createOnce(String path, byte[] data, List<ACL> acl, CreateMode createMode)
        throws KeeperException, InterruptedException {
      super.create(path, data, acl, createMode);
    }

    @Override
    public String create(String path, byte[] data, List<ACL> acl, CreateMode createMode)
        throws KeeperException, InterruptedException {
      // Let's simulate that the first call succeeded but the client didn't get the message,
      // so the ZooKeeper client retries.
      super.create(path, data, acl, createMode);
      return super.create(path, data, acl, createMode);
    }

  }

  static class RetryLockWatcher implements AccumuloLockWatcher {

    private boolean lockHeld = false;

    @Override
    public void lostLock(LockLossReason reason) {
      this.lockHeld = false;
    }

    @Override
    public void unableToMonitorLockNode(final Exception e) {}

    @Override
    public void acquiredLock() {
      this.lockHeld = true;
    }

    @Override
    public void failedToAcquireLock(Exception e) {
      this.lockHeld = false;
    }

    public boolean isLockHeld() {
      return this.lockHeld;
    }
  }

  static class TestALW implements AccumuloLockWatcher {

    LockLossReason reason = null;
    boolean locked = false;
    Exception exception = null;
    int changes = 0;

    @Override
    public synchronized void lostLock(LockLossReason reason) {
      this.reason = reason;
      changes++;
      this.notifyAll();
    }

    @Override
    public synchronized void acquiredLock() {
      this.locked = true;
      changes++;
      this.notifyAll();
    }

    @Override
    public synchronized void failedToAcquireLock(Exception e) {
      this.exception = e;
      changes++;
      this.notifyAll();
    }

    public synchronized void waitForChanges(int numExpected) throws InterruptedException {
      while (changes < numExpected) {
        this.wait();
      }
    }

    @Override
    public synchronized void unableToMonitorLockNode(Exception e) {
      changes++;
      this.notifyAll();
    }
  }

  private static final AtomicInteger pdCount = new AtomicInteger(0);

  private ServiceLock getZooLock(ServiceLockPath parent, UUID randomUUID)
      throws IOException, InterruptedException {
    return new ServiceLock(testZk.newClient(), parent, randomUUID);
  }

  private static ServiceLock getZooLock(ZooKeeperWrapper zkw, ServiceLockPath parent, UUID uuid) {
    return new ServiceLock(zkw, parent, uuid);
  }

  @Test
  @Timeout(10)
  public void testDeleteParent() throws Exception {
    var parent = new TestServiceLockPath(
        "/zltestDeleteParent-" + this.hashCode() + "-l" + pdCount.incrementAndGet());

    ServiceLock zl = getZooLock(parent, UUID.randomUUID());

    assertFalse(zl.isLocked());
    assertFalse(zl.verifyLockAtSource());

    var zrw = zk.asReaderWriter();

    // intentionally created parent after lock
    zrw.mkdirs(parent.toString());

    zrw.delete(parent.toString());

    zrw.mkdirs(parent.toString());

    TestALW lw = new TestALW();

    zl.lock(lw, new ServiceLockData(UUID.randomUUID(), "test1", ThriftService.TSERV,
        Constants.DEFAULT_RESOURCE_GROUP_NAME));

    lw.waitForChanges(1);

    assertTrue(lw.locked);
    assertTrue(zl.isLocked());
    assertTrue(zl.verifyLockAtSource());
    assertNull(lw.exception);
    assertNull(lw.reason);

    zl.unlock();
    assertFalse(zl.verifyLockAtSource());
  }

  @Test
  @Timeout(10)
  public void testNoParent() throws Exception {
    var parent = new TestServiceLockPath(
        "/zltestNoParent-" + this.hashCode() + "-l" + pdCount.incrementAndGet());

    ServiceLock zl = getZooLock(parent, UUID.randomUUID());

    assertFalse(zl.isLocked());
    assertFalse(zl.verifyLockAtSource());

    TestALW lw = new TestALW();

    zl.lock(lw, new ServiceLockData(UUID.randomUUID(), "test1", ThriftService.TSERV,
        Constants.DEFAULT_RESOURCE_GROUP_NAME));

    lw.waitForChanges(1);

    assertFalse(lw.locked);
    assertFalse(zl.isLocked());
    assertFalse(zl.verifyLockAtSource());
    assertNotNull(lw.exception);
    assertNull(lw.reason);
  }

  @Test
  @Timeout(10)
  public void testDeleteLock() throws Exception {
    var parent = new TestServiceLockPath(
        "/zltestDeleteLock-" + this.hashCode() + "-l" + pdCount.incrementAndGet());

    var zrw = zk.asReaderWriter();
    zrw.mkdirs(parent.toString());

    ServiceLock zl = getZooLock(parent, UUID.randomUUID());

    assertFalse(zl.isLocked());
    assertFalse(zl.verifyLockAtSource());

    TestALW lw = new TestALW();

    zl.lock(lw, new ServiceLockData(UUID.randomUUID(), "test1", ThriftService.TSERV,
        Constants.DEFAULT_RESOURCE_GROUP_NAME));

    lw.waitForChanges(1);

    assertTrue(lw.locked);
    assertTrue(zl.isLocked());
    assertTrue(zl.verifyLockAtSource());
    assertNull(lw.exception);
    assertNull(lw.reason);

    zrw.delete(zl.getLockPath());

    lw.waitForChanges(2);

    assertEquals(LockLossReason.LOCK_DELETED, lw.reason);
    assertNull(lw.exception);
    assertFalse(zl.verifyLockAtSource());
  }

  @Test
  @Timeout(15)
  public void testDeleteWaiting() throws Exception {
    var parent = new TestServiceLockPath(
        "/zltestDeleteWaiting-" + this.hashCode() + "-l" + pdCount.incrementAndGet());

    var zrw = zk.asReaderWriter();
    zrw.mkdirs(parent.toString());

    ServiceLock zl = getZooLock(parent, UUID.randomUUID());

    assertFalse(zl.isLocked());
    assertFalse(zl.verifyLockAtSource());

    TestALW lw = new TestALW();

    zl.lock(lw, new ServiceLockData(UUID.randomUUID(), "test1", ThriftService.TSERV,
        Constants.DEFAULT_RESOURCE_GROUP_NAME));

    lw.waitForChanges(1);

    assertTrue(lw.locked);
    assertTrue(zl.isLocked());
    assertTrue(zl.verifyLockAtSource());
    assertNull(lw.exception);
    assertNull(lw.reason);

    ServiceLock zl2 = getZooLock(parent, UUID.randomUUID());

    TestALW lw2 = new TestALW();

    zl2.lock(lw2, new ServiceLockData(UUID.randomUUID(), "test2", ThriftService.TSERV,
        Constants.DEFAULT_RESOURCE_GROUP_NAME));

    assertFalse(lw2.locked);
    assertFalse(zl2.isLocked());
    assertFalse(zl2.verifyLockAtSource());

    ServiceLock zl3 = getZooLock(parent, UUID.randomUUID());

    TestALW lw3 = new TestALW();

    zl3.lock(lw3, new ServiceLockData(UUID.randomUUID(), "test3", ThriftService.TSERV,
        Constants.DEFAULT_RESOURCE_GROUP_NAME));

    List<String> children = ServiceLock.validateAndSort(parent, zrw.getChildren(parent.toString()));

    zrw.delete(parent + "/" + children.get(1));

    lw2.waitForChanges(1);

    assertFalse(lw2.locked);
    assertNotNull(lw2.exception);
    assertNull(lw2.reason);

    zrw.delete(parent + "/" + children.get(0));

    lw.waitForChanges(2);

    assertEquals(LockLossReason.LOCK_DELETED, lw.reason);
    assertNull(lw.exception);

    lw3.waitForChanges(1);

    assertTrue(lw3.locked);
    assertTrue(zl3.isLocked());
    assertTrue(zl3.verifyLockAtSource());
    assertNull(lw3.exception);
    assertNull(lw3.reason);

    zl3.unlock();
    assertFalse(zl3.verifyLockAtSource());

  }

  @Test
  @Timeout(10)
  public void testUnexpectedEvent() throws Exception {
    var parent = new TestServiceLockPath(
        "/zltestUnexpectedEvent-" + this.hashCode() + "-l" + pdCount.incrementAndGet());

    try (var zk = testZk.newClient()) {

      zk.create(parent.toString(), new byte[0], ZooDefs.Ids.OPEN_ACL_UNSAFE, CreateMode.PERSISTENT);

      ServiceLock zl = getZooLock(parent, UUID.randomUUID());

      assertFalse(zl.isLocked());
      assertFalse(zl.verifyLockAtSource());

      // would not expect data to be set on this node, but it should not cause problems.....
      zk.setData(parent.toString(), "foo".getBytes(UTF_8), -1);

      TestALW lw = new TestALW();

      zl.lock(lw, new ServiceLockData(UUID.randomUUID(), "test1", ThriftService.TSERV,
          Constants.DEFAULT_RESOURCE_GROUP_NAME));

      lw.waitForChanges(1);

      assertTrue(lw.locked);
      assertTrue(zl.isLocked());
      assertTrue(zl.verifyLockAtSource());
      assertNull(lw.exception);
      assertNull(lw.reason);

      // would not expect data to be set on this node either
      zk.setData(zl.getLockPath(), "bar".getBytes(UTF_8), -1);

      zk.delete(zl.getLockPath(), -1);

      lw.waitForChanges(2);

      assertEquals(LockLossReason.LOCK_DELETED, lw.reason);
      assertNull(lw.exception);
      assertFalse(zl.verifyLockAtSource());
    }

  }

  @Test
  @Timeout(60)
  public void testLockSerial() throws Exception {
    var parent = new TestServiceLockPath("/zlretryLockSerial");

    try (ZooKeeperWrapper zk1 = testZk.newClient(ZooKeeperWrapper::new);
        ZooKeeperWrapper zk2 = testZk.newClient(ZooKeeperWrapper::new)) {

      // Create the parent node
      zk1.createOnce(parent.toString(), new byte[0], ZooDefs.Ids.OPEN_ACL_UNSAFE,
          CreateMode.PERSISTENT);

      final RetryLockWatcher zlw1 = new RetryLockWatcher();
      ServiceLock zl1 =
          getZooLock(zk1, parent, UUID.fromString("00000000-0000-0000-0000-aaaaaaaaaaaa"));
      zl1.lock(zlw1, new ServiceLockData(UUID.randomUUID(), "test1", ThriftService.TSERV,
          Constants.DEFAULT_RESOURCE_GROUP_NAME));
      // The call above creates two nodes in ZK because of the overridden create method in
      // ZooKeeperWrapper.
      // The nodes created are:
      // zlock#00000000-0000-0000-0000-aaaaaaaaaaaa#0000000000
      // zlock#00000000-0000-0000-0000-aaaaaaaaaaaa#0000000001
      //
      // ZooLock should realize this and remove the latter one and place a watcher on the first one
      // in case the ZooKeeper ephemeral node is deleted by some external process.
      // Lastly, because zlock#00000000-0000-0000-0000-aaaaaaaaaaaa#0000000000 is the first child,
      // zl1 assumes that it has the lock.

      final RetryLockWatcher zlw2 = new RetryLockWatcher();
      ServiceLock zl2 =
          getZooLock(zk2, parent, UUID.fromString("00000000-0000-0000-0000-bbbbbbbbbbbb"));
      zl2.lock(zlw2, new ServiceLockData(UUID.randomUUID(), "test2", ThriftService.TSERV,
          Constants.DEFAULT_RESOURCE_GROUP_NAME));
      // The call above creates two nodes in ZK because of the overridden create method in
      // ZooKeeperWrapper.
      // The nodes created are:
      // zlock#00000000-0000-0000-0000-bbbbbbbbbbbb#0000000002
      // zlock#00000000-0000-0000-0000-bbbbbbbbbbbb#0000000003
      //
      // ZooLock should realize this and remove the latter one and place a watcher on the first one
      // in case
      // the ZooKeeper ephemeral node is deleted by some external process.
      // Because zlock#00000000-0000-0000-0000-bbbbbbbbbbbb#0000000002 is not the first child in the
      // list, it places a watcher on zlock#00000000-0000-0000-0000-aaaaaaaaaaaa#0000000000
      // so that it may try to acquire the lock when
      // zlock#00000000-0000-0000-0000-aaaaaaaaaaaa#0000000000 is removed.

      assertTrue(zlw1.isLockHeld());
      assertFalse(zlw2.isLockHeld());

      List<String> children = zk1.getChildren(parent.toString(), null);
      assertTrue(children.contains("zlock#00000000-0000-0000-0000-aaaaaaaaaaaa#0000000000"));
      assertFalse(children.contains("zlock#00000000-0000-0000-0000-aaaaaaaaaaaa#0000000001"),
          "this node should have been deleted");
      assertTrue(children.contains("zlock#00000000-0000-0000-0000-bbbbbbbbbbbb#0000000002"));
      assertFalse(children.contains("zlock#00000000-0000-0000-0000-bbbbbbbbbbbb#0000000003"),
          "this node should have been deleted");

      assertNull(zl1.getWatching());
      assertEquals("/zlretryLockSerial/zlock#00000000-0000-0000-0000-aaaaaaaaaaaa#0000000000",
          zl2.getWatching());

      assertTrue(zl1.verifyLockAtSource());
      assertFalse(zl2.verifyLockAtSource());

      zl1.unlock();
      assertFalse(zlw1.isLockHeld());
      assertFalse(zl1.verifyLockAtSource());
      zk1.close();

      while (!zlw2.isLockHeld()) {
        LockSupport.parkNanos(50);
      }

      assertTrue(zlw2.isLockHeld());
      assertTrue(zl2.verifyLockAtSource());
      zl2.unlock();
      assertFalse(zl2.verifyLockAtSource());
    }

  }

  static class LockWorker implements Runnable {

    private static final Logger LOG = LoggerFactory.getLogger(LockWorker.class);

    private final ServiceLockPath parent;
    private final UUID uuid;
    private final CountDownLatch getLockLatch;
    private final CountDownLatch lockCompletedLatch;
    private final CountDownLatch unlockLatch = new CountDownLatch(1);
    private final RetryLockWatcher lockWatcher = new RetryLockWatcher();
    private volatile Exception ex = null;

    public LockWorker(final ServiceLockPath parent, final UUID uuid, final CountDownLatch lockLatch,
        final CountDownLatch lockCompletedLatch) {
      this.parent = parent;
      this.uuid = uuid;
      this.getLockLatch = lockLatch;
      this.lockCompletedLatch = lockCompletedLatch;
    }

    public void unlock() {
      unlockLatch.countDown();
    }

    public boolean holdsLock() {
      return lockWatcher.isLockHeld();
    }

    @Override
    public void run() {
<<<<<<< HEAD
      try {
        try (ZooKeeperWrapper zk = szk.newClient(ZooKeeperWrapper::new)) {
          ServiceLock zl = getZooLock(zk, parent, uuid);
          getLockLatch.countDown(); // signal we are done
          getLockLatch.await(); // wait for others to finish
          zl.lock(lockWatcher, new ServiceLockData(UUID.randomUUID(), "test1", ThriftService.TSERV,
              Constants.DEFAULT_RESOURCE_GROUP_NAME)); // race to the lock
          lockCompletedLatch.countDown();
          unlockLatch.await();
          zl.unlock();
        }
=======
      try (ZooKeeperWrapper zk = testZk.newClient(ZooKeeperWrapper::new)) {
        ServiceLock zl = getZooLock(zk, parent, uuid);
        getLockLatch.countDown(); // signal we are done
        getLockLatch.await(); // wait for others to finish
        zl.lock(lockWatcher, new ServiceLockData(UUID.randomUUID(), "test1", ThriftService.TSERV,
            ServiceDescriptor.DEFAULT_GROUP_NAME)); // race to the lock
        lockCompletedLatch.countDown();
        unlockLatch.await();
        zl.unlock();
>>>>>>> be22deed
      } catch (Exception e) {
        LOG.error("Error in LockWorker.run() for {}", uuid, e);
        ex = e;
      }
    }

    public Throwable getException() {
      return ex;
    }

    @Override
    public String toString() {
      return "LockWorker [name=" + uuid + ", holdsLock()=" + holdsLock() + "]";
    }

  }

  private int parseLockWorkerName(String child) {
    if (child.startsWith("zlock#00000000-0000-0000-0000-000000000000#")) {
      return 0;
    } else if (child.startsWith("zlock#00000000-0000-0000-0000-111111111111#")) {
      return 1;
    } else if (child.startsWith("zlock#00000000-0000-0000-0000-222222222222#")) {
      return 2;
    } else if (child.startsWith("zlock#00000000-0000-0000-0000-333333333333#")) {
      return 3;
    } else {
      return -1;
    }
  }

  @Test
  @Timeout(60)
  public void testLockParallel() throws Exception {
    var parent = new TestServiceLockPath("/zlParallel");

    try (ZooKeeperWrapper zk = testZk.newClient(ZooKeeperWrapper::new)) {
      // Create the parent node
      zk.createOnce(parent.toString(), new byte[0], ZooDefs.Ids.OPEN_ACL_UNSAFE,
          CreateMode.PERSISTENT);

      int numWorkers = 4;
      final CountDownLatch getLockLatch = new CountDownLatch(numWorkers);
      final CountDownLatch lockFinishedLatch = new CountDownLatch(numWorkers);
      final List<LockWorker> workers = new ArrayList<>(numWorkers);
      final List<Thread> threads = new ArrayList<>(numWorkers);
      for (int i = 0; i < numWorkers; i++) {
        UUID uuid = UUID.fromString(
            "00000000-0000-0000-0000-aaaaaaaaaaaa".replaceAll("a", Integer.toString(i)));
        LockWorker w = new LockWorker(parent, uuid, getLockLatch, lockFinishedLatch);
        Thread t = new Thread(w);
        workers.add(w);
        threads.add(t);
        t.start();
      }

      workers.forEach(w -> assertNull(w.getException()));
      getLockLatch.await(); // Threads compete for lock
      workers.forEach(w -> assertNull(w.getException()));
      lockFinishedLatch.await(); // Threads lock logic complete
      workers.forEach(w -> assertNull(w.getException()));

      for (int i = 4; i > 0; i--) {
        List<String> children =
            ServiceLock.validateAndSort(parent, zk.getChildren(parent.toString(), null));
        while (children.size() != i) {
          Thread.sleep(100);
          children = zk.getChildren(parent.toString(), null);
        }
        assertEquals(i, children.size());
        String first = children.get(0);
        int workerWithLock = parseLockWorkerName(first);
        LockWorker worker = workers.get(workerWithLock);
        assertAll(() -> assertTrue(worker.holdsLock(),
            "Expected worker, " + worker + " did not hold lock"), () -> workers.forEach(w -> {
              if (w != worker) {
                assertFalse(w.holdsLock(),
                    "Expected worker, " + worker + " to hold lock. Instead " + w + " holds lock");
              }
            }));
        worker.unlock();
        Thread.sleep(100); // need to wait here so that the watchers fire.
      }

      workers.forEach(w -> assertFalse(w.holdsLock()));
      workers.forEach(w -> assertNull(w.getException()));
      assertEquals(0, zk.getChildren(parent.toString(), null).size());

      threads.forEach(Uninterruptibles::joinUninterruptibly);
    }

  }

  @Test
  @Timeout(10)
  public void testTryLock() throws Exception {
    var parent = new TestServiceLockPath(
        "/zltestTryLock-" + this.hashCode() + "-l" + pdCount.incrementAndGet());

    ServiceLock zl = getZooLock(parent, UUID.randomUUID());

    try (var zk = testZk.newClient()) {

      for (int i = 0; i < 10; i++) {
        zk.create(parent.toString(), new byte[0], ZooDefs.Ids.OPEN_ACL_UNSAFE,
            CreateMode.PERSISTENT);
        zk.delete(parent.toString(), -1);
      }

      zk.create(parent.toString(), new byte[0], ZooDefs.Ids.OPEN_ACL_UNSAFE, CreateMode.PERSISTENT);

      TestALW lw = new TestALW();

      boolean ret = zl.tryLock(lw, new ServiceLockData(UUID.randomUUID(), "test1",
          ThriftService.TSERV, Constants.DEFAULT_RESOURCE_GROUP_NAME));

      assertTrue(ret);

      // make sure still watching parent even though a lot of events occurred for the parent
      synchronized (zl) {
        Field field = zl.getClass().getDeclaredField("watchingParent");
        field.setAccessible(true);
        assertTrue((Boolean) field.get(zl));
      }

      zl.unlock();
    }
  }

  @Test
  @Timeout(10)
  public void testChangeData() throws Exception {
    var parent = new TestServiceLockPath(
        "/zltestChangeData-" + this.hashCode() + "-l" + pdCount.incrementAndGet());

    try (var zk = testZk.newClient()) {
      zk.create(parent.toString(), new byte[0], ZooDefs.Ids.OPEN_ACL_UNSAFE, CreateMode.PERSISTENT);

      ServiceLock zl = getZooLock(parent, UUID.randomUUID());

      TestALW lw = new TestALW();

      ServiceLockData sld1 = new ServiceLockData(UUID.randomUUID(), "test1", ThriftService.TSERV,
          Constants.DEFAULT_RESOURCE_GROUP_NAME);
      zl.lock(lw, sld1);
      assertEquals(Optional.of(sld1),
          ServiceLockData.parse(zk.getData(zl.getLockPath(), null, null)));

      ServiceLockData sld2 = new ServiceLockData(UUID.randomUUID(), "test2", ThriftService.TSERV,
          Constants.DEFAULT_RESOURCE_GROUP_NAME);
      zl.replaceLockData(sld2);
      assertEquals(Optional.of(sld2),
          ServiceLockData.parse(zk.getData(zl.getLockPath(), null, null)));
    }
  }

}<|MERGE_RESOLUTION|>--- conflicted
+++ resolved
@@ -38,21 +38,14 @@
 import java.util.concurrent.atomic.AtomicInteger;
 import java.util.concurrent.locks.LockSupport;
 
-<<<<<<< HEAD
 import org.apache.accumulo.core.Constants;
-import org.apache.accumulo.core.fate.zookeeper.ZooReaderWriter;
-=======
->>>>>>> be22deed
 import org.apache.accumulo.core.lock.ServiceLock;
 import org.apache.accumulo.core.lock.ServiceLock.AccumuloLockWatcher;
 import org.apache.accumulo.core.lock.ServiceLock.LockLossReason;
 import org.apache.accumulo.core.lock.ServiceLockData;
 import org.apache.accumulo.core.lock.ServiceLockData.ThriftService;
-<<<<<<< HEAD
 import org.apache.accumulo.core.lock.ServiceLockPaths.ServiceLockPath;
-=======
 import org.apache.accumulo.core.zookeeper.ZooSession;
->>>>>>> be22deed
 import org.apache.accumulo.test.zookeeper.ZooKeeperTestingServer;
 import org.apache.zookeeper.CreateMode;
 import org.apache.zookeeper.KeeperException;
@@ -531,29 +524,15 @@
 
     @Override
     public void run() {
-<<<<<<< HEAD
-      try {
-        try (ZooKeeperWrapper zk = szk.newClient(ZooKeeperWrapper::new)) {
-          ServiceLock zl = getZooLock(zk, parent, uuid);
-          getLockLatch.countDown(); // signal we are done
-          getLockLatch.await(); // wait for others to finish
-          zl.lock(lockWatcher, new ServiceLockData(UUID.randomUUID(), "test1", ThriftService.TSERV,
-              Constants.DEFAULT_RESOURCE_GROUP_NAME)); // race to the lock
-          lockCompletedLatch.countDown();
-          unlockLatch.await();
-          zl.unlock();
-        }
-=======
       try (ZooKeeperWrapper zk = testZk.newClient(ZooKeeperWrapper::new)) {
         ServiceLock zl = getZooLock(zk, parent, uuid);
         getLockLatch.countDown(); // signal we are done
         getLockLatch.await(); // wait for others to finish
         zl.lock(lockWatcher, new ServiceLockData(UUID.randomUUID(), "test1", ThriftService.TSERV,
-            ServiceDescriptor.DEFAULT_GROUP_NAME)); // race to the lock
+            Constants.DEFAULT_RESOURCE_GROUP_NAME)); // race to the lock
         lockCompletedLatch.countDown();
         unlockLatch.await();
         zl.unlock();
->>>>>>> be22deed
       } catch (Exception e) {
         LOG.error("Error in LockWorker.run() for {}", uuid, e);
         ex = e;
