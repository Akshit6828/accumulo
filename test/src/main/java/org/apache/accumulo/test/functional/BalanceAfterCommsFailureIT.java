/*
 * Licensed to the Apache Software Foundation (ASF) under one or more
 * contributor license agreements.  See the NOTICE file distributed with
 * this work for additional information regarding copyright ownership.
 * The ASF licenses this file to You under the Apache License, Version 2.0
 * (the "License"); you may not use this file except in compliance with
 * the License.  You may obtain a copy of the License at
 *
 *     http://www.apache.org/licenses/LICENSE-2.0
 *
 * Unless required by applicable law or agreed to in writing, software
 * distributed under the License is distributed on an "AS IS" BASIS,
 * WITHOUT WARRANTIES OR CONDITIONS OF ANY KIND, either express or implied.
 * See the License for the specific language governing permissions and
 * limitations under the License.
 */
package org.apache.accumulo.test.functional;

import static com.google.common.util.concurrent.Uninterruptibles.sleepUninterruptibly;
import static org.junit.Assert.assertEquals;
import static org.junit.Assert.assertTrue;

import java.lang.reflect.Field;
import java.util.ArrayList;
import java.util.Collection;
import java.util.List;
import java.util.SortedSet;
import java.util.TreeSet;
import java.util.concurrent.TimeUnit;

import org.apache.accumulo.core.client.Connector;
import org.apache.accumulo.core.client.impl.ClientContext;
import org.apache.accumulo.core.client.impl.MasterClient;
import org.apache.accumulo.core.client.impl.thrift.ThriftNotActiveServiceException;
import org.apache.accumulo.core.conf.Property;
import org.apache.accumulo.core.master.thrift.MasterClientService;
import org.apache.accumulo.core.master.thrift.MasterMonitorInfo;
import org.apache.accumulo.core.master.thrift.TableInfo;
import org.apache.accumulo.core.master.thrift.TabletServerStatus;
import org.apache.accumulo.core.security.Authorizations;
import org.apache.accumulo.core.trace.Tracer;
import org.apache.accumulo.fate.util.UtilWaitThread;
import org.apache.accumulo.minicluster.ServerType;
import org.apache.accumulo.minicluster.impl.MiniAccumuloConfigImpl;
import org.apache.accumulo.minicluster.impl.ProcessReference;
import org.apache.hadoop.conf.Configuration;
import org.apache.hadoop.io.Text;
import org.junit.Test;

import com.google.common.collect.Iterables;

public class BalanceAfterCommsFailureIT extends ConfigurableMacBase {

  @Override
  public void configure(MiniAccumuloConfigImpl cfg, Configuration hadoopCoreSite) {
    cfg.setProperty(Property.GENERAL_RPC_TIMEOUT, "2s");
  }

  @Override
  protected int defaultTimeoutSeconds() {
    return 2 * 60;
  }

  @Test
  public void test() throws Exception {
    Connector c = this.getConnector();
    c.tableOperations().create("test");
    Collection<ProcessReference> tservers = getCluster().getProcesses()
        .get(ServerType.TABLET_SERVER);
    ArrayList<Integer> tserverPids = new ArrayList<>(tservers.size());
    for (ProcessReference tserver : tservers) {
      Process p = tserver.getProcess();
      if (!p.getClass().getName().equals("java.lang.UNIXProcess")) {
        log.info("Found process that was not UNIXProcess, exiting test");
        return;
      }

      Field f = p.getClass().getDeclaredField("pid");
      f.setAccessible(true);
      tserverPids.add(f.getInt(p));
    }

    for (int pid : tserverPids) {
      assertEquals(0, Runtime.getRuntime()
          .exec(new String[] {"kill", "-SIGSTOP", Integer.toString(pid)}).waitFor());
    }
    UtilWaitThread.sleep(20 * 1000);
    for (int pid : tserverPids) {
      assertEquals(0, Runtime.getRuntime()
          .exec(new String[] {"kill", "-SIGCONT", Integer.toString(pid)}).waitFor());
    }
    SortedSet<Text> splits = new TreeSet<>();
    for (String split : "a b c d e f g h i j k l m n o p q r s t u v w x y z".split(" ")) {
      splits.add(new Text(split));
    }
    c.tableOperations().addSplits("test", splits);
    // Ensure all of the tablets are actually assigned
    assertEquals(0, Iterables.size(c.createScanner("test", Authorizations.EMPTY)));
    UtilWaitThread.sleep(30 * 1000);
    checkBalance(c);
  }

  private void checkBalance(Connector c) throws Exception {
    ClientContext context = new ClientContext(getConnectionInfo());

    MasterMonitorInfo stats = null;
    int unassignedTablets = 1;
    for (int i = 0; unassignedTablets > 0 && i < 10; i++) {
      MasterClientService.Iface client = null;
      while (true) {
        try {
          client = MasterClient.getConnectionWithRetry(context);
          stats = client.getMasterStats(Tracer.traceInfo(), context.rpcCreds());
          break;
        } catch (ThriftNotActiveServiceException e) {
          // Let it loop, fetching a new location
          log.debug("Contacted a Master which is no longer active, retrying");
          sleepUninterruptibly(100, TimeUnit.MILLISECONDS);
        } finally {
          if (client != null)
            MasterClient.close(client);
        }
      }
      unassignedTablets = stats.getUnassignedTablets();
      if (unassignedTablets > 0) {
<<<<<<< HEAD
        log.info("Found {} unassigned tablets, sleeping 3 seconds for tablet assignment", unassignedTablets);
=======
        log.info("Found " + unassignedTablets
            + " unassigned tablets, sleeping 3 seconds for tablet assignment");
>>>>>>> f4f43feb
        Thread.sleep(3000);
      }
    }

    assertEquals("Unassigned tablets were not assigned within 30 seconds", 0, unassignedTablets);

    List<Integer> counts = new ArrayList<>();
    for (TabletServerStatus server : stats.tServerInfo) {
      int count = 0;
      for (TableInfo table : server.tableMap.values()) {
        count += table.onlineTablets;
      }
      counts.add(count);
    }
    assertTrue("Expected to have at least two TabletServers", counts.size() > 1);
    for (int i = 1; i < counts.size(); i++) {
      int diff = Math.abs(counts.get(0) - counts.get(i));
      assertTrue("Expected difference in tablets to be less than or equal to " + counts.size()
          + " but was " + diff + ". Counts " + counts, diff <= counts.size());
    }
  }
}<|MERGE_RESOLUTION|>--- conflicted
+++ resolved
@@ -123,12 +123,8 @@
       }
       unassignedTablets = stats.getUnassignedTablets();
       if (unassignedTablets > 0) {
-<<<<<<< HEAD
-        log.info("Found {} unassigned tablets, sleeping 3 seconds for tablet assignment", unassignedTablets);
-=======
-        log.info("Found " + unassignedTablets
-            + " unassigned tablets, sleeping 3 seconds for tablet assignment");
->>>>>>> f4f43feb
+        log.info("Found {} unassigned tablets, sleeping 3 seconds for tablet assignment",
+            unassignedTablets);
         Thread.sleep(3000);
       }
     }
