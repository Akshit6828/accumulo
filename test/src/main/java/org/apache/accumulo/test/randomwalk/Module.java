/*
 * Licensed to the Apache Software Foundation (ASF) under one or more
 * contributor license agreements.  See the NOTICE file distributed with
 * this work for additional information regarding copyright ownership.
 * The ASF licenses this file to You under the Apache License, Version 2.0
 * (the "License"); you may not use this file except in compliance with
 * the License.  You may obtain a copy of the License at
 *
 *     http://www.apache.org/licenses/LICENSE-2.0
 *
 * Unless required by applicable law or agreed to in writing, software
 * distributed under the License is distributed on an "AS IS" BASIS,
 * WITHOUT WARRANTIES OR CONDITIONS OF ANY KIND, either express or implied.
 * See the License for the specific language governing permissions and
 * limitations under the License.
 */
package org.apache.accumulo.test.randomwalk;

import static com.google.common.base.Charsets.UTF_8;

import java.io.File;
import java.nio.charset.StandardCharsets;
import java.util.ArrayList;
import java.util.Collection;
import java.util.HashMap;
import java.util.List;
import java.util.Map;
import java.util.Map.Entry;
import java.util.Properties;
import java.util.Random;
import java.util.Set;
import java.util.TreeSet;
import java.util.concurrent.Callable;
import java.util.concurrent.ExecutionException;
import java.util.concurrent.ExecutorService;
import java.util.concurrent.FutureTask;
import java.util.concurrent.TimeUnit;
import java.util.concurrent.TimeoutException;
import java.util.concurrent.atomic.AtomicBoolean;

import javax.xml.XMLConstants;
import javax.xml.parsers.DocumentBuilder;
import javax.xml.parsers.DocumentBuilderFactory;
import javax.xml.validation.Schema;
import javax.xml.validation.SchemaFactory;

import org.apache.accumulo.core.client.security.tokens.PasswordToken;
import org.apache.accumulo.core.util.SimpleThreadPool;
import org.apache.log4j.Level;
import org.apache.log4j.Logger;
import org.w3c.dom.Document;
import org.w3c.dom.Element;
import org.w3c.dom.NodeList;

/**
 * A module is directed graph of tests
 */
public class Module extends Node {

  private static final Logger log = Logger.getLogger(Module.class);


  private class Dummy extends Node {

    String name;

    Dummy(String name) {
      this.name = name;
    }

    @Override
    public void visit(State state, Environment env, Properties props) {
      String print;
      if ((print = props.getProperty("print")) != null) {
        Level level = Level.toLevel(print);
        log.log(level, name);
      }
    }

    @Override
    public String toString() {
      return name;
    }
  }

  private class Alias extends Node {

    Node target;
    String targetId;
    String id;

    Alias(String id) {
      target = null;
      this.id = id;
    }

    @Override
    public void visit(State state, Environment env, Properties props) throws Exception {
      throw new Exception("You don't visit aliases!");
    }

    @Override
    public String toString() {
      return id;
    }

    public void update(String node) throws Exception {
      targetId = node;
      target = getNode(node);
    }

    public Node get() {
      return target;
    }

    public String getTargetId() {
      return targetId;
    }
  }

  private HashMap<String,Node> nodes = new HashMap<String,Node>();
  private HashMap<String,Properties> localProps = new HashMap<String,Properties>();

  private class Edge {
    String nodeId;
    int weight;
  }

  private class AdjList {

    private List<Edge> edges = new ArrayList<Edge>();
    private int totalWeight = 0;
    private Random rand = new Random();

    /**
     * Adds a neighbor node and weight of edge
     */
    private void addEdge(String nodeId, int weight) {

      totalWeight += weight;

      Edge e = new Edge();
      e.nodeId = nodeId;
      e.weight = weight;
      edges.add(e);
    }

    /**
     * Chooses a random neighbor node
     *
     * @return Node or null if no edges
     */
    private String randomNeighbor() throws Exception {

      String nodeId = null;
      rand = new Random();

      int randNum = rand.nextInt(totalWeight) + 1;
      int sum = 0;

      for (Edge e : edges) {
        nodeId = e.nodeId;
        sum += e.weight;
        if (randNum <= sum) {
          break;
        }
      }
      return nodeId;
    }
  }

  private HashMap<String,String> prefixes = new HashMap<String,String>();
  private HashMap<String,AdjList> adjMap = new HashMap<String,AdjList>();
  private HashMap<String,Set<String>> aliasMap = new HashMap<String,Set<String>>();
  private final File xmlFile;
  private String initNodeId;
  private Fixture fixture = null;

  public Module(File xmlFile) throws Exception {
    this.xmlFile = xmlFile;
    loadFromXml();
  }

  @Override
  public void visit(final State state, final Environment env, Properties props) throws Exception {
    int maxHops, maxSec;
    boolean teardown;

    Properties initProps = getProps("_init");
    initProps.putAll(props);
    String prop;
    if ((prop = initProps.getProperty("maxHops")) == null || prop.equals("0") || prop.equals(""))
      maxHops = Integer.MAX_VALUE;
    else
      maxHops = Integer.parseInt(initProps.getProperty("maxHops", "0"));

    if ((prop = initProps.getProperty("maxSec")) == null || prop.equals("0") || prop.equals(""))
      maxSec = Integer.MAX_VALUE;
    else
      maxSec = Integer.parseInt(initProps.getProperty("maxSec", "0"));

    if ((prop = initProps.getProperty("teardown")) == null || prop.equals("true") || prop.equals(""))
      teardown = true;
    else
      teardown = false;

    if (fixture != null) {
      fixture.setUp(state, env);
    }

    ExecutorService service = new SimpleThreadPool(1, "RandomWalk Runner");

    try {
      Node initNode = getNode(initNodeId);

      boolean test = false;
      if (initNode instanceof Test) {
        startTimer(initNode);
        test = true;
      }
      initNode.visit(state, env, getProps(initNodeId));
      if (test)
        stopTimer(initNode);

      // update aliases
      Set<String> aliases;
      if ((aliases = aliasMap.get(initNodeId)) != null)
        for (String alias : aliases) {
          ((Alias) nodes.get(alias)).update(initNodeId);
        }

      String curNodeId = initNodeId;
      int numHops = 0;
      long startTime = System.currentTimeMillis() / 1000;
      while (true) {
        // check if END state was reached
        if (curNodeId.equalsIgnoreCase("END")) {
          log.debug("reached END state");
          break;
        }
        // check if maxSec was reached
        long curTime = System.currentTimeMillis() / 1000;
        if ((curTime - startTime) > maxSec) {
          log.debug("reached maxSec(" + maxSec + ")");
          break;
        }

        // The number of seconds before the test should exit
        long secondsRemaining = maxSec - (curTime - startTime);

        // check if maxHops was reached
        if (numHops > maxHops) {
          log.debug("reached maxHops(" + maxHops + ")");
          break;
        }
        numHops++;

        if (!adjMap.containsKey(curNodeId) && !curNodeId.startsWith("alias.")) {
          throw new Exception("Reached node(" + curNodeId + ") without outgoing edges in module(" + this + ")");
        }
        AdjList adj = adjMap.get(curNodeId);
        String nextNodeId = adj.randomNeighbor();
        final Node nextNode;
        Node nextNodeOrAlias = getNode(nextNodeId);
        if (nextNodeOrAlias instanceof Alias) {
          nextNodeId = ((Alias) nextNodeOrAlias).getTargetId();
          nextNode = ((Alias) nextNodeOrAlias).get();
        } else {
          nextNode = nextNodeOrAlias;
        }
        final Properties nodeProps = getProps(nextNodeId);
        try {
          test = false;
          if (nextNode instanceof Test) {
            startTimer(nextNode);
            test = true;
          }

          // Wrap the visit of the next node in the module in a callable that returns a thrown exception
          FutureTask<Exception> task = new FutureTask<Exception>(new Callable<Exception>() {

            @Override
            public Exception call() throws Exception {
              try {
                nextNode.visit(state, env, nodeProps);
                return null;
              } catch (Exception e) {
                return e;
              }
            }

          });

          // Run the task (should execute immediately)
          service.submit(task);

          Exception nodeException;
          try {
            // Bound the time we'll wait for the node to complete
            nodeException = task.get(secondsRemaining, TimeUnit.SECONDS);
          } catch (InterruptedException e) {
            log.warn("Interrupted waiting for " + nextNode.getClass().getSimpleName() + " to complete. Exiting.", e);
            break;
          } catch (ExecutionException e) {
            log.error("Caught error executing " + nextNode.getClass().getSimpleName(), e);
            throw e;
          } catch (TimeoutException e) {
            log.info("Timed out waiting for " + nextNode.getClass().getSimpleName() + " to complete (waited " + secondsRemaining + " seconds). Exiting.", e);
            break;
          }

          // The RandomWalk node throw an Exception that that Callable handed back
          // Throw it and let the Module perform cleanup
          if (null != nodeException) {
            throw nodeException;
          }

          if (test)
            stopTimer(nextNode);
        } catch (Exception e) {
          log.debug("Connector belongs to user: " + env.getConnector().whoami());
          log.debug("Exception occured at: " + System.currentTimeMillis());
          log.debug("Properties for node: " + nextNodeId);
          for (Entry<Object,Object> entry : nodeProps.entrySet()) {
            log.debug("  " + entry.getKey() + ": " + entry.getValue());
          }
          log.debug("Overall Configuration Properties");
          for (Entry<Object,Object> entry : env.copyConfigProperties().entrySet()) {
            log.debug("  " + entry.getKey() + ": " + entry.getValue());
          }
          log.debug("State information");
          for (String key : new TreeSet<String>(state.getMap().keySet())) {
            Object value = state.getMap().get(key);
            String logMsg = "  " + key + ": ";
            if (value == null)
              logMsg += "null";
            else if (value instanceof String || value instanceof Map || value instanceof Collection || value instanceof Number)
              logMsg += value;
            else if (value instanceof byte[])
<<<<<<< HEAD
              logMsg += new String((byte[]) value, StandardCharsets.UTF_8);
            else if (value instanceof PasswordToken)
              logMsg += new String(((PasswordToken) value).getPassword(), StandardCharsets.UTF_8);
=======
              logMsg += new String((byte[]) value, UTF_8);
            else if (value instanceof PasswordToken)
              logMsg += new String(((PasswordToken) value).getPassword(), UTF_8);
>>>>>>> 9b20a9d4
            else
              logMsg += value.getClass() + " - " + value;

            log.debug(logMsg);
          }
          throw new Exception("Error running node " + nextNodeId, e);
        }

        // update aliases
        if ((aliases = aliasMap.get(curNodeId)) != null)
          for (String alias : aliases) {
            ((Alias) nodes.get(alias)).update(curNodeId);
          }

        curNodeId = nextNodeId;
      }
    } finally {
      if (null != service) {
        service.shutdownNow();
      }
    }

    if (teardown && (fixture != null)) {
      log.debug("tearing down module");
      fixture.tearDown(state, env);
    }
  }

  Thread timer = null;
  final int time = 5 * 1000 * 60;
  AtomicBoolean runningLong = new AtomicBoolean(false);
  long systemTime;

  /**
   *
   */
  private void startTimer(final Node initNode) {
    runningLong.set(false);
    timer = new Thread(new Runnable() {
      @Override
      public void run() {
        try {
          systemTime = System.currentTimeMillis();
          Thread.sleep(time);
        } catch (InterruptedException ie) {
          return;
        }
        long timeSinceLastProgress = System.currentTimeMillis() - initNode.lastProgress();
        if (timeSinceLastProgress > time) {
          log.warn("Node " + initNode + " has been running for " + timeSinceLastProgress / 1000.0 + " seconds. You may want to look into it.");
          runningLong.set(true);
        }
      }
    });
    initNode.makingProgress();
    timer.start();
  }

  /**
   *
   */
  private void stopTimer(Node nextNode) {
    synchronized (timer) {
      timer.interrupt();
      try {
        timer.join();
      } catch (InterruptedException e) {
        log.error("Failed to join timer '"+timer.getName()+"'.", e);
      }
    }
    if (runningLong.get())
      log.warn("Node " + nextNode + ", which was running long, has now completed after " + (System.currentTimeMillis() - systemTime) / 1000.0 + " seconds");
  }

  @Override
  public String toString() {
    return xmlFile.toString();
  }

  private String getFullName(String name) {

    int index = name.indexOf(".");
    if (index == -1 || name.endsWith(".xml")) {
      return name;
    }

    String id = name.substring(0, index);

    if (!prefixes.containsKey(id)) {
      log.warn("Id (" + id + ") was not found in prefixes");
      return name;
    }

    return prefixes.get(id).concat(name.substring(index + 1));
  }

  private Node createNode(String id, String src) throws Exception {

    // check if id indicates dummy node
    if (id.equalsIgnoreCase("END") || id.startsWith("dummy")) {
      if (nodes.containsKey(id) == false) {
        nodes.put(id, new Dummy(id));
      }
      return nodes.get(id);
    }

    if (id.startsWith("alias")) {
      if (nodes.containsKey(id) == false) {
        nodes.put(id, new Alias(id));
      }
      return nodes.get(id);
    }

    // grab node from framework based on its id or src
    Node node;
    if (src == null || src.isEmpty()) {
      node = Framework.getInstance().getNode(getFullName(id));
    } else {
      node = Framework.getInstance().getNode(getFullName(src));
    }

    // add to node to this module's map
    nodes.put(id, node);

    return node;
  }

  private Node getNode(String id) throws Exception {

    if (nodes.containsKey(id)) {
      return nodes.get(id);
    }

    if (id.equalsIgnoreCase("END")) {
      nodes.put(id, new Dummy(id));
      return nodes.get(id);
    }

    return Framework.getInstance().getNode(getFullName(id));
  }

  private Properties getProps(String nodeId) {
    if (localProps.containsKey(nodeId)) {
      return localProps.get(nodeId);
    }
    return new Properties();
  }

  private void loadFromXml() throws Exception {
    DocumentBuilderFactory dbf = DocumentBuilderFactory.newInstance();
    DocumentBuilder docbuilder;
    Document d = null;

    // set the schema
    SchemaFactory sf = SchemaFactory.newInstance(XMLConstants.W3C_XML_SCHEMA_NS_URI);
    Schema moduleSchema = sf.newSchema(this.getClass().getClassLoader().getResource("randomwalk/module.xsd"));
    dbf.setSchema(moduleSchema);

    // parse the document
    try {
      docbuilder = dbf.newDocumentBuilder();
      d = docbuilder.parse(xmlFile);
    } catch (Exception e) {
      log.error("Failed to parse: " + xmlFile, e);
      throw new Exception("Failed to parse: " + xmlFile);
    }

    // parse packages
    NodeList nodelist = d.getDocumentElement().getElementsByTagName("package");
    for (int i = 0; i < nodelist.getLength(); i++) {
      Element el = (Element) nodelist.item(i);
      String value = el.getAttribute("value");
      if (!value.endsWith(".")) {
        value = value.concat(".");
      }
      prefixes.put(el.getAttribute("prefix"), value);
    }

    // parse fixture node
    nodelist = d.getDocumentElement().getElementsByTagName("fixture");
    if (nodelist.getLength() > 0) {
      Element fixtureEl = (Element) nodelist.item(0);
      fixture = (Fixture) Class.forName(getFullName(fixtureEl.getAttribute("id"))).newInstance();
    }

    // parse initial node
    Element initEl = (Element) d.getDocumentElement().getElementsByTagName("init").item(0);
    initNodeId = initEl.getAttribute("id");
    Properties initProps = new Properties();
    String attr = initEl.getAttribute("maxHops");

    if (attr != null)
      initProps.setProperty("maxHops", attr);
    attr = initEl.getAttribute("maxSec");

    if (attr != null)
      initProps.setProperty("maxSec", attr);
    attr = initEl.getAttribute("teardown");

    if (attr != null)
      initProps.setProperty("teardown", attr);
    localProps.put("_init", initProps);

    // parse all nodes
    nodelist = d.getDocumentElement().getElementsByTagName("node");
    for (int i = 0; i < nodelist.getLength(); i++) {

      Element nodeEl = (Element) nodelist.item(i);

      // get attributes
      String id = nodeEl.getAttribute("id");
      if (adjMap.containsKey(id)) {
        throw new Exception("Module already contains: " + id);
      }
      String src = nodeEl.getAttribute("src");

      // create node
      createNode(id, src);

      // set some attributes in properties for later use
      Properties props = new Properties();
      props.setProperty("maxHops", nodeEl.getAttribute("maxHops"));
      props.setProperty("maxSec", nodeEl.getAttribute("maxSec"));
      props.setProperty("teardown", nodeEl.getAttribute("teardown"));

      // parse aliases
      NodeList aliaslist = nodeEl.getElementsByTagName("alias");
      Set<String> aliases = new TreeSet<String>();
      for (int j = 0; j < aliaslist.getLength(); j++) {
        Element propEl = (Element) aliaslist.item(j);

        if (!propEl.hasAttribute("name")) {
          throw new Exception("Node " + id + " has alias with no identifying name");
        }

        String key = "alias." + propEl.getAttribute("name");

        aliases.add(key);
        createNode(key, null);
      }
      if (aliases.size() > 0)
        aliasMap.put(id, aliases);

      // parse properties of nodes
      NodeList proplist = nodeEl.getElementsByTagName("property");
      for (int j = 0; j < proplist.getLength(); j++) {
        Element propEl = (Element) proplist.item(j);

        if (!propEl.hasAttribute("key") || !propEl.hasAttribute("value")) {
          throw new Exception("Node " + id + " has property with no key or value");
        }

        String key = propEl.getAttribute("key");

        if (key.equals("maxHops") || key.equals("maxSec") || key.equals("teardown")) {
          throw new Exception("The following property can only be set in attributes: " + key);
        }

        props.setProperty(key, propEl.getAttribute("value"));
      }
      localProps.put(id, props);

      // parse edges of nodes
      AdjList edges = new AdjList();
      adjMap.put(id, edges);
      NodeList edgelist = nodeEl.getElementsByTagName("edge");
      if (edgelist.getLength() == 0) {
        throw new Exception("Node " + id + " has no edges!");
      }
      for (int j = 0; j < edgelist.getLength(); j++) {
        Element edgeEl = (Element) edgelist.item(j);

        String edgeID = edgeEl.getAttribute("id");

        if (!edgeEl.hasAttribute("weight")) {
          throw new Exception("Edge with id=" + edgeID + " is missing weight");
        }

        int weight = Integer.parseInt(edgeEl.getAttribute("weight"));
        edges.addEdge(edgeID, weight);
      }
    }
  }
}<|MERGE_RESOLUTION|>--- conflicted
+++ resolved
@@ -16,10 +16,9 @@
  */
 package org.apache.accumulo.test.randomwalk;
 
-import static com.google.common.base.Charsets.UTF_8;
+import static java.nio.charset.StandardCharsets.UTF_8;
 
 import java.io.File;
-import java.nio.charset.StandardCharsets;
 import java.util.ArrayList;
 import java.util.Collection;
 import java.util.HashMap;
@@ -337,15 +336,9 @@
             else if (value instanceof String || value instanceof Map || value instanceof Collection || value instanceof Number)
               logMsg += value;
             else if (value instanceof byte[])
-<<<<<<< HEAD
-              logMsg += new String((byte[]) value, StandardCharsets.UTF_8);
-            else if (value instanceof PasswordToken)
-              logMsg += new String(((PasswordToken) value).getPassword(), StandardCharsets.UTF_8);
-=======
               logMsg += new String((byte[]) value, UTF_8);
             else if (value instanceof PasswordToken)
               logMsg += new String(((PasswordToken) value).getPassword(), UTF_8);
->>>>>>> 9b20a9d4
             else
               logMsg += value.getClass() + " - " + value;
 
