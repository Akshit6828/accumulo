--- conflicted
+++ resolved
@@ -1931,12 +1931,8 @@
   private List<String> getFiles(String tableId) {
     ts.output.clear();
 
-<<<<<<< HEAD
-    ts.exec("scan -t " + AccumuloTable.METADATA.tableName() + " -np -c file -b " + tableId + " -e "
+    ts.exec("scan -t " + AccumuloTable.METADATA.tableName() + " -c file -b " + tableId + " -e "
         + tableId + "~");
-=======
-    ts.exec("scan -t " + MetadataTable.NAME + " -c file -b " + tableId + " -e " + tableId + "~");
->>>>>>> f3bd1b8d
 
     log.debug("countFiles(): {}", ts.output.get());
 
