/*
 * Licensed to the Apache Software Foundation (ASF) under one or more
 * contributor license agreements.  See the NOTICE file distributed with
 * this work for additional information regarding copyright ownership.
 * The ASF licenses this file to You under the Apache License, Version 2.0
 * (the "License"); you may not use this file except in compliance with
 * the License.  You may obtain a copy of the License at
 *
 *     http://www.apache.org/licenses/LICENSE-2.0
 *
 * Unless required by applicable law or agreed to in writing, software
 * distributed under the License is distributed on an "AS IS" BASIS,
 * WITHOUT WARRANTIES OR CONDITIONS OF ANY KIND, either express or implied.
 * See the License for the specific language governing permissions and
 * limitations under the License.
 */
package org.apache.accumulo.test.mapreduce;

import static java.lang.System.currentTimeMillis;
import static org.apache.accumulo.fate.util.UtilWaitThread.sleepUninterruptibly;
import static org.junit.Assert.assertEquals;
import static org.junit.Assert.assertNotNull;
import static org.junit.Assert.fail;

import java.io.File;
import java.io.IOException;
import java.util.ArrayList;
import java.util.Collection;
import java.util.Collections;
import java.util.List;
import java.util.TreeSet;
import java.util.concurrent.TimeUnit;

import org.apache.accumulo.core.client.Accumulo;
import org.apache.accumulo.core.client.AccumuloClient;
import org.apache.accumulo.core.client.AccumuloException;
import org.apache.accumulo.core.client.BatchWriter;
import org.apache.accumulo.core.client.TableNotFoundException;
import org.apache.accumulo.core.client.admin.NewTableConfiguration;
import org.apache.accumulo.core.client.sample.RowSampler;
import org.apache.accumulo.core.client.sample.SamplerConfiguration;
import org.apache.accumulo.core.clientImpl.ClientInfo;
import org.apache.accumulo.core.data.Key;
import org.apache.accumulo.core.data.Mutation;
import org.apache.accumulo.core.data.Range;
import org.apache.accumulo.core.data.Value;
import org.apache.accumulo.core.security.Authorizations;
import org.apache.accumulo.core.util.Pair;
import org.apache.accumulo.harness.AccumuloClusterHarness;
import org.apache.accumulo.miniclusterImpl.MiniAccumuloConfigImpl;
import org.apache.hadoop.conf.Configuration;
import org.apache.hadoop.conf.Configured;
import org.apache.hadoop.io.Text;
import org.apache.hadoop.mapreduce.InputFormat;
import org.apache.hadoop.mapreduce.InputSplit;
import org.apache.hadoop.mapreduce.Job;
import org.apache.hadoop.mapreduce.JobContext;
import org.apache.hadoop.mapreduce.Mapper;
import org.apache.hadoop.mapreduce.lib.output.NullOutputFormat;
import org.apache.hadoop.util.Tool;
import org.apache.hadoop.util.ToolRunner;
import org.apache.log4j.Level;
import org.junit.Before;
import org.junit.Test;

import com.google.common.collect.ArrayListMultimap;
import com.google.common.collect.Multimap;

/**
 * This tests deprecated mapreduce code in core jar
 */
@Deprecated
public class AccumuloInputFormatIT extends AccumuloClusterHarness {

  org.apache.accumulo.core.client.mapreduce.AccumuloInputFormat inputFormat;

  @Override
  protected int defaultTimeoutSeconds() {
    return 4 * 60;
  }

  @Override
  public void configureMiniCluster(MiniAccumuloConfigImpl cfg, Configuration hadoopCoreSite) {
    cfg.setNumTservers(1);
  }

  @Before
  public void before() {
    inputFormat = new org.apache.accumulo.core.client.mapreduce.AccumuloInputFormat();
  }

  /**
   * Tests several different paths through the getSplits() method by setting different properties
   * and verifying the results.
   */
  @Test
  public void testGetSplits() throws Exception {
    try (AccumuloClient client = Accumulo.newClient().from(getClientProps()).build()) {
      String table = getUniqueNames(1)[0];
      client.tableOperations().create(table);
      insertData(client, table, currentTimeMillis());

      Job job = Job.getInstance();
      org.apache.accumulo.core.client.mapreduce.AccumuloInputFormat.setInputTableName(job, table);
      ClientInfo ci = getClientInfo();
      org.apache.accumulo.core.client.mapreduce.AccumuloInputFormat.setZooKeeperInstance(job,
          ci.getInstanceName(), ci.getZooKeepers());
      org.apache.accumulo.core.client.mapreduce.AccumuloInputFormat.setConnectorInfo(job,
          ci.getPrincipal(), ci.getAuthenticationToken());

      // split table
      TreeSet<Text> splitsToAdd = new TreeSet<>();
      for (int i = 0; i < 10000; i += 1000)
        splitsToAdd.add(new Text(String.format("%09d", i)));
      client.tableOperations().addSplits(table, splitsToAdd);
      sleepUninterruptibly(500, TimeUnit.MILLISECONDS); // wait for splits to be propagated

      // get splits without setting any range
      Collection<Text> actualSplits = client.tableOperations().listSplits(table);
      List<InputSplit> splits = inputFormat.getSplits(job);
      // No ranges set on the job so it'll start with -inf
      assertEquals(actualSplits.size() + 1, splits.size());

      // set ranges and get splits
      List<Range> ranges = new ArrayList<>();
      for (Text text : actualSplits)
        ranges.add(new Range(text));
      org.apache.accumulo.core.client.mapreduce.AccumuloInputFormat.setRanges(job, ranges);
      splits = inputFormat.getSplits(job);
      assertEquals(actualSplits.size(), splits.size());

      // offline mode
      org.apache.accumulo.core.client.mapreduce.AccumuloInputFormat.setOfflineTableScan(job, true);
      try {
        inputFormat.getSplits(job);
        fail("An exception should have been thrown");
      } catch (IOException e) {}

      client.tableOperations().offline(table, true);
      splits = inputFormat.getSplits(job);
      assertEquals(actualSplits.size(), splits.size());

      // auto adjust ranges
      ranges = new ArrayList<>();
      for (int i = 0; i < 5; i++)
        // overlapping ranges
        ranges.add(new Range(String.format("%09d", i), String.format("%09d", i + 2)));
      org.apache.accumulo.core.client.mapreduce.AccumuloInputFormat.setRanges(job, ranges);
      splits = inputFormat.getSplits(job);
      assertEquals(2, splits.size());

      org.apache.accumulo.core.client.mapreduce.AccumuloInputFormat.setAutoAdjustRanges(job, false);
      splits = inputFormat.getSplits(job);
      assertEquals(ranges.size(), splits.size());

      // BatchScan not available for offline scans
      org.apache.accumulo.core.client.mapreduce.AccumuloInputFormat.setBatchScan(job, true);
      // Reset auto-adjust ranges too
      org.apache.accumulo.core.client.mapreduce.AccumuloInputFormat.setAutoAdjustRanges(job, true);

      org.apache.accumulo.core.client.mapreduce.AccumuloInputFormat.setOfflineTableScan(job, true);
      try {
        inputFormat.getSplits(job);
        fail("An exception should have been thrown");
      } catch (IllegalArgumentException e) {}

      client.tableOperations().online(table, true);
      org.apache.accumulo.core.client.mapreduce.AccumuloInputFormat.setOfflineTableScan(job, false);

      // test for resumption of success
      splits = inputFormat.getSplits(job);
      assertEquals(2, splits.size());

      // BatchScan not available with isolated iterators
      org.apache.accumulo.core.client.mapreduce.AccumuloInputFormat.setScanIsolation(job, true);
      try {
        inputFormat.getSplits(job);
        fail("An exception should have been thrown");
      } catch (IllegalArgumentException e) {}
      org.apache.accumulo.core.client.mapreduce.AccumuloInputFormat.setScanIsolation(job, false);

      // test for resumption of success
      splits = inputFormat.getSplits(job);
      assertEquals(2, splits.size());

      // BatchScan not available with local iterators
      org.apache.accumulo.core.client.mapreduce.AccumuloInputFormat.setLocalIterators(job, true);
      try {
        inputFormat.getSplits(job);
        fail("An exception should have been thrown");
      } catch (IllegalArgumentException e) {}
      org.apache.accumulo.core.client.mapreduce.AccumuloInputFormat.setLocalIterators(job, false);

      // Check we are getting back correct type pf split
      client.tableOperations().online(table);
      splits = inputFormat.getSplits(job);
      for (InputSplit split : splits)
        assert (split instanceof org.apache.accumulo.core.clientImpl.mapreduce.BatchInputSplit);

      // We should divide along the tablet lines similar to when using `setAutoAdjustRanges(job,
      // true)`
      assertEquals(2, splits.size());
    }
  }

  private void insertData(AccumuloClient client, String tableName, long ts)
      throws AccumuloException, TableNotFoundException {
    try (BatchWriter bw = client.createBatchWriter(tableName)) {
      for (int i = 0; i < 10000; i++) {
        String row = String.format("%09d", i);
        Mutation m = new Mutation(new Text(row));
        m.put(new Text("cf1"), new Text("cq1"), ts, new Value(("" + i).getBytes()));
        bw.addMutation(m);
      }
    }
  }

  // track errors in the map reduce job; jobs insert a dummy error for the map and cleanup tasks (to
  // ensure test correctness),
  // so error tests should check to see if there is at least one error (could be more depending on
  // the test) rather than zero
  private static Multimap<String,AssertionError> assertionErrors = ArrayListMultimap.create();

  private static class MRTester extends Configured implements Tool {
    private static class TestMapper extends Mapper<Key,Value,Key,Value> {
      Key key = null;
      int count = 0;

      @Override
      protected void map(Key k, Value v, Context context) {
        String table = context.getConfiguration().get("MRTester_tableName");
        assertNotNull(table);
        try {
          if (key != null)
            assertEquals(key.getRow().toString(), new String(v.get()));
          assertEquals(k.getRow(), new Text(String.format("%09x", count + 1)));
          assertEquals(new String(v.get()), String.format("%09x", count));
        } catch (AssertionError e) {
          assertionErrors.put(table + "_map", e);
        }
        key = new Key(k);
        count++;
      }

      @Override
      protected void cleanup(Context context) {
        String table = context.getConfiguration().get("MRTester_tableName");
        assertNotNull(table);
        try {
          assertEquals(100, count);
        } catch (AssertionError e) {
          assertionErrors.put(table + "_cleanup", e);
        }
      }
    }

    @Override
    public int run(String[] args) throws Exception {

      if (args.length != 2 && args.length != 4) {
        throw new IllegalArgumentException("Usage : " + MRTester.class.getName()
            + " <table> <inputFormatClass> [<batchScan> <scan sample>]");
      }

      String table = args[0];
      String inputFormatClassName = args[1];
      boolean batchScan = false;
      boolean sample = false;
      if (args.length == 4) {
        batchScan = Boolean.parseBoolean(args[2]);
        sample = Boolean.parseBoolean(args[3]);
      }

      assertionErrors.put(table + "_map", new AssertionError("Dummy_map"));
      assertionErrors.put(table + "_cleanup", new AssertionError("Dummy_cleanup"));

      @SuppressWarnings("unchecked")
      Class<? extends InputFormat<?,?>> inputFormatClass =
          (Class<? extends InputFormat<?,?>>) Class.forName(inputFormatClassName);

      Job job = Job.getInstance(getConf(),
          this.getClass().getSimpleName() + "_" + System.currentTimeMillis());
      job.setJarByClass(this.getClass());
      job.getConfiguration().set("MRTester_tableName", table);

      job.setInputFormatClass(inputFormatClass);

      ClientInfo ci = getClientInfo();
      org.apache.accumulo.core.client.mapreduce.AccumuloInputFormat.setZooKeeperInstance(job,
          ci.getInstanceName(), ci.getZooKeepers());
      org.apache.accumulo.core.client.mapreduce.AccumuloInputFormat.setConnectorInfo(job,
          ci.getPrincipal(), ci.getAuthenticationToken());
      org.apache.accumulo.core.client.mapreduce.AccumuloInputFormat.setInputTableName(job, table);
      org.apache.accumulo.core.client.mapreduce.AccumuloInputFormat.setBatchScan(job, batchScan);
      if (sample) {
        org.apache.accumulo.core.client.mapreduce.AccumuloInputFormat.setSamplerConfiguration(job,
            SAMPLER_CONFIG);
      }

      job.setMapperClass(TestMapper.class);
      job.setMapOutputKeyClass(Key.class);
      job.setMapOutputValueClass(Value.class);
      job.setOutputFormatClass(NullOutputFormat.class);

      job.setNumReduceTasks(0);

      job.waitForCompletion(true);

      return job.isSuccessful() ? 0 : 1;
    }

    public static int main(String[] args) throws Exception {
      Configuration conf = new Configuration();
      conf.set("mapreduce.framework.name", "local");
      conf.set("mapreduce.cluster.local.dir",
          new File(System.getProperty("user.dir"), "target/mapreduce-tmp").getAbsolutePath());
      return ToolRunner.run(conf, new MRTester(), args);
    }
  }

  @Test
  public void testMap() throws Exception {
    final String TEST_TABLE_1 = getUniqueNames(1)[0];

    try (AccumuloClient c = Accumulo.newClient().from(getClientProps()).build()) {
      c.tableOperations().create(TEST_TABLE_1);
      AccumuloOutputFormatIT.insertData(c, TEST_TABLE_1);
      assertEquals(0, MRTester.main(new String[] {TEST_TABLE_1,
          org.apache.accumulo.core.client.mapreduce.AccumuloInputFormat.class.getName()}));
      assertEquals(1, assertionErrors.get(TEST_TABLE_1 + "_map").size());
      assertEquals(1, assertionErrors.get(TEST_TABLE_1 + "_cleanup").size());
    }
  }

  private static final SamplerConfiguration SAMPLER_CONFIG =
      new SamplerConfiguration(RowSampler.class.getName()).addOption("hasher", "murmur3_32")
          .addOption("modulus", "3");

  @Test
  public void testSample() throws Exception {
    final String TEST_TABLE_3 = getUniqueNames(1)[0];

    try (AccumuloClient c = Accumulo.newClient().from(getClientProps()).build()) {
      c.tableOperations().create(TEST_TABLE_3,
          new NewTableConfiguration().enableSampling(SAMPLER_CONFIG));
      AccumuloOutputFormatIT.insertData(c, TEST_TABLE_3);
      assertEquals(0,
          MRTester.main(new String[] {TEST_TABLE_3,
              org.apache.accumulo.core.client.mapreduce.AccumuloInputFormat.class.getName(),
              "False", "True"}));
      assertEquals(39, assertionErrors.get(TEST_TABLE_3 + "_map").size());
      assertEquals(2, assertionErrors.get(TEST_TABLE_3 + "_cleanup").size());

      assertionErrors.clear();
      assertEquals(0,
          MRTester.main(new String[] {TEST_TABLE_3,
              org.apache.accumulo.core.client.mapreduce.AccumuloInputFormat.class.getName(),
              "False", "False"}));
      assertEquals(1, assertionErrors.get(TEST_TABLE_3 + "_map").size());
      assertEquals(1, assertionErrors.get(TEST_TABLE_3 + "_cleanup").size());

      assertionErrors.clear();
      assertEquals(0,
          MRTester.main(new String[] {TEST_TABLE_3,
              org.apache.accumulo.core.client.mapreduce.AccumuloInputFormat.class.getName(), "True",
              "True"}));
      assertEquals(39, assertionErrors.get(TEST_TABLE_3 + "_map").size());
      assertEquals(2, assertionErrors.get(TEST_TABLE_3 + "_cleanup").size());
    }
  }

  @Test
  public void testMapWithBatchScanner() throws Exception {
    final String TEST_TABLE_2 = getUniqueNames(1)[0];

    try (AccumuloClient c = Accumulo.newClient().from(getClientProps()).build()) {
      c.tableOperations().create(TEST_TABLE_2);
      AccumuloOutputFormatIT.insertData(c, TEST_TABLE_2);
      assertEquals(0,
          MRTester.main(new String[] {TEST_TABLE_2,
              org.apache.accumulo.core.client.mapreduce.AccumuloInputFormat.class.getName(), "True",
              "False"}));
      assertEquals(1, assertionErrors.get(TEST_TABLE_2 + "_map").size());
      assertEquals(1, assertionErrors.get(TEST_TABLE_2 + "_cleanup").size());
    }
  }

  @Test
  public void testCorrectRangeInputSplits() throws Exception {
    Job job = Job.getInstance();

    String table = getUniqueNames(1)[0];
    Authorizations auths = new Authorizations("foo");
    Collection<Pair<Text,Text>> fetchColumns =
        Collections.singleton(new Pair<>(new Text("foo"), new Text("bar")));
    boolean isolated = true, localIters = true;
    Level level = Level.WARN;

    try (AccumuloClient accumuloClient = Accumulo.newClient().from(getClientProps()).build()) {
      accumuloClient.tableOperations().create(table);

      ClientInfo ci = getClientInfo();
      org.apache.accumulo.core.client.mapreduce.AccumuloInputFormat.setZooKeeperInstance(job,
          ci.getInstanceName(), ci.getZooKeepers());
      org.apache.accumulo.core.client.mapreduce.AccumuloInputFormat.setConnectorInfo(job,
          ci.getPrincipal(), ci.getAuthenticationToken());
      org.apache.accumulo.core.client.mapreduce.AccumuloInputFormat.setInputTableName(job, table);
      org.apache.accumulo.core.client.mapreduce.AccumuloInputFormat.setScanAuthorizations(job,
          auths);
      org.apache.accumulo.core.client.mapreduce.AccumuloInputFormat.setScanIsolation(job, isolated);
      org.apache.accumulo.core.client.mapreduce.AccumuloInputFormat.setLocalIterators(job,
          localIters);
      org.apache.accumulo.core.client.mapreduce.AccumuloInputFormat.fetchColumns(job, fetchColumns);
      org.apache.accumulo.core.client.mapreduce.AccumuloInputFormat.setLogLevel(job, level);

      org.apache.accumulo.core.client.mapreduce.AccumuloInputFormat aif = new org.apache.accumulo.core.client.mapreduce.AccumuloInputFormat();

      List<InputSplit> splits = aif.getSplits(job);

      assertEquals(1, splits.size());

      InputSplit split = splits.get(0);

      assertEquals(org.apache.accumulo.core.client.mapreduce.RangeInputSplit.class,
          split.getClass());

      org.apache.accumulo.core.client.mapreduce.RangeInputSplit risplit = (org.apache.accumulo.core.client.mapreduce.RangeInputSplit) split;

      assertEquals(table, risplit.getTableName());
      assertEquals(isolated, risplit.isIsolatedScan());
      assertEquals(localIters, risplit.usesLocalIterators());
      assertEquals(fetchColumns, risplit.getFetchedColumns());
      assertEquals(level, risplit.getLogLevel());
    }
  }

  @Test
  public void testPartialInputSplitDelegationToConfiguration() throws Exception {
    String table = getUniqueNames(1)[0];
<<<<<<< HEAD
    try (AccumuloClient c = Accumulo.newClient().from(getClientProps()).build()) {
      c.tableOperations().create(table);
      AccumuloOutputFormatIT.insertData(c, table);
      assertEquals(0,
          MRTester.main(new String[] {table, EmptySplitsAccumuloInputFormat.class.getName()}));
      assertEquals(1, assertionErrors.get(table + "_map").size());
      assertEquals(1, assertionErrors.get(table + "_cleanup").size());
=======
    Connector c = getConnector();
    c.tableOperations().create(table);
    BatchWriter bw = c.createBatchWriter(table, new BatchWriterConfig());
    for (int i = 0; i < 100; i++) {
      Mutation m = new Mutation(new Text(String.format("%09x", i + 1)));
      m.put(new Text(), new Text(), new Value(String.format("%09x", i).getBytes()));
      bw.addMutation(m);
    }
    bw.close();

    assertEquals(1,
        MRTester.main(new String[] {table, BadPasswordSplitsAccumuloInputFormat.class.getName()}));
    assertEquals(1, assertionErrors.get(table + "_map").size());
    // We should fail when the RecordReader fails to get the next key/value pair, because the record
    // reader is set up with a clientcontext, rather than a
    // connector, so it doesn't do fast-fail on bad credentials
    assertEquals(2, assertionErrors.get(table + "_cleanup").size());
  }

  /**
   * AccumuloInputFormat which returns an "empty" RangeInputSplit
   */
  public static class BadPasswordSplitsAccumuloInputFormat extends AccumuloInputFormat {

    @Override
    public List<InputSplit> getSplits(JobContext context) throws IOException {
      List<InputSplit> splits = super.getSplits(context);

      for (InputSplit split : splits) {
        org.apache.accumulo.core.client.mapreduce.RangeInputSplit rangeSplit =
            (org.apache.accumulo.core.client.mapreduce.RangeInputSplit) split;
        rangeSplit.setToken(new PasswordToken("anythingelse"));
      }

      return splits;
>>>>>>> 0a9837f3
    }
  }

  /**
   * AccumuloInputFormat which returns an "empty" RangeInputSplit
   */
  public static class EmptySplitsAccumuloInputFormat
      extends org.apache.accumulo.core.client.mapreduce.AccumuloInputFormat {

    @Override
    public List<InputSplit> getSplits(JobContext context) throws IOException {
      List<InputSplit> oldSplits = super.getSplits(context);
      List<InputSplit> newSplits = new ArrayList<>(oldSplits.size());

      // Copy only the necessary information
      for (InputSplit oldSplit : oldSplits) {
        org.apache.accumulo.core.client.mapreduce.RangeInputSplit newSplit =
            new org.apache.accumulo.core.client.mapreduce.RangeInputSplit(
                (org.apache.accumulo.core.client.mapreduce.RangeInputSplit) oldSplit);
        newSplits.add(newSplit);
      }

      return newSplits;
    }
  }
}<|MERGE_RESOLUTION|>--- conflicted
+++ resolved
@@ -413,7 +413,8 @@
       org.apache.accumulo.core.client.mapreduce.AccumuloInputFormat.fetchColumns(job, fetchColumns);
       org.apache.accumulo.core.client.mapreduce.AccumuloInputFormat.setLogLevel(job, level);
 
-      org.apache.accumulo.core.client.mapreduce.AccumuloInputFormat aif = new org.apache.accumulo.core.client.mapreduce.AccumuloInputFormat();
+      org.apache.accumulo.core.client.mapreduce.AccumuloInputFormat aif =
+          new org.apache.accumulo.core.client.mapreduce.AccumuloInputFormat();
 
       List<InputSplit> splits = aif.getSplits(job);
 
@@ -424,7 +425,8 @@
       assertEquals(org.apache.accumulo.core.client.mapreduce.RangeInputSplit.class,
           split.getClass());
 
-      org.apache.accumulo.core.client.mapreduce.RangeInputSplit risplit = (org.apache.accumulo.core.client.mapreduce.RangeInputSplit) split;
+      org.apache.accumulo.core.client.mapreduce.RangeInputSplit risplit =
+          (org.apache.accumulo.core.client.mapreduce.RangeInputSplit) split;
 
       assertEquals(table, risplit.getTableName());
       assertEquals(isolated, risplit.isIsolatedScan());
@@ -437,7 +439,6 @@
   @Test
   public void testPartialInputSplitDelegationToConfiguration() throws Exception {
     String table = getUniqueNames(1)[0];
-<<<<<<< HEAD
     try (AccumuloClient c = Accumulo.newClient().from(getClientProps()).build()) {
       c.tableOperations().create(table);
       AccumuloOutputFormatIT.insertData(c, table);
@@ -445,43 +446,6 @@
           MRTester.main(new String[] {table, EmptySplitsAccumuloInputFormat.class.getName()}));
       assertEquals(1, assertionErrors.get(table + "_map").size());
       assertEquals(1, assertionErrors.get(table + "_cleanup").size());
-=======
-    Connector c = getConnector();
-    c.tableOperations().create(table);
-    BatchWriter bw = c.createBatchWriter(table, new BatchWriterConfig());
-    for (int i = 0; i < 100; i++) {
-      Mutation m = new Mutation(new Text(String.format("%09x", i + 1)));
-      m.put(new Text(), new Text(), new Value(String.format("%09x", i).getBytes()));
-      bw.addMutation(m);
-    }
-    bw.close();
-
-    assertEquals(1,
-        MRTester.main(new String[] {table, BadPasswordSplitsAccumuloInputFormat.class.getName()}));
-    assertEquals(1, assertionErrors.get(table + "_map").size());
-    // We should fail when the RecordReader fails to get the next key/value pair, because the record
-    // reader is set up with a clientcontext, rather than a
-    // connector, so it doesn't do fast-fail on bad credentials
-    assertEquals(2, assertionErrors.get(table + "_cleanup").size());
-  }
-
-  /**
-   * AccumuloInputFormat which returns an "empty" RangeInputSplit
-   */
-  public static class BadPasswordSplitsAccumuloInputFormat extends AccumuloInputFormat {
-
-    @Override
-    public List<InputSplit> getSplits(JobContext context) throws IOException {
-      List<InputSplit> splits = super.getSplits(context);
-
-      for (InputSplit split : splits) {
-        org.apache.accumulo.core.client.mapreduce.RangeInputSplit rangeSplit =
-            (org.apache.accumulo.core.client.mapreduce.RangeInputSplit) split;
-        rangeSplit.setToken(new PasswordToken("anythingelse"));
-      }
-
-      return splits;
->>>>>>> 0a9837f3
     }
   }
 
