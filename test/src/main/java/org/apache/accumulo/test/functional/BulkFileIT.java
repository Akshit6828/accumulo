/*
 * Licensed to the Apache Software Foundation (ASF) under one or more
 * contributor license agreements.  See the NOTICE file distributed with
 * this work for additional information regarding copyright ownership.
 * The ASF licenses this file to You under the Apache License, Version 2.0
 * (the "License"); you may not use this file except in compliance with
 * the License.  You may obtain a copy of the License at
 *
 *     http://www.apache.org/licenses/LICENSE-2.0
 *
 * Unless required by applicable law or agreed to in writing, software
 * distributed under the License is distributed on an "AS IS" BASIS,
 * WITHOUT WARRANTIES OR CONDITIONS OF ANY KIND, either express or implied.
 * See the License for the specific language governing permissions and
 * limitations under the License.
 */
package org.apache.accumulo.test.functional;

import static java.nio.charset.StandardCharsets.UTF_8;

import java.io.IOException;
import java.util.Iterator;
import java.util.Map.Entry;
import java.util.SortedSet;
import java.util.TreeSet;

import org.apache.accumulo.core.client.Accumulo;
import org.apache.accumulo.core.client.AccumuloClient;
import org.apache.accumulo.core.client.Scanner;
import org.apache.accumulo.core.conf.AccumuloConfiguration;
import org.apache.accumulo.core.crypto.CryptoServiceFactory;
import org.apache.accumulo.core.data.Key;
import org.apache.accumulo.core.data.Value;
import org.apache.accumulo.core.file.FileOperations;
import org.apache.accumulo.core.file.FileSKVWriter;
import org.apache.accumulo.core.file.rfile.RFile;
import org.apache.accumulo.core.security.Authorizations;
import org.apache.accumulo.harness.AccumuloClusterHarness;
import org.apache.accumulo.minicluster.MemoryUnit;
import org.apache.accumulo.minicluster.ServerType;
import org.apache.accumulo.miniclusterImpl.MiniAccumuloConfigImpl;
import org.apache.hadoop.conf.Configuration;
import org.apache.hadoop.fs.FileSystem;
import org.apache.hadoop.fs.Path;
import org.apache.hadoop.io.Text;
import org.junit.Test;

/**
 * Tests old bulk import technique. For new bulk import see {@link BulkLoadIT}
 */
public class BulkFileIT extends AccumuloClusterHarness {

  @Override
  public void configureMiniCluster(MiniAccumuloConfigImpl cfg, Configuration conf) {
    cfg.setMemory(ServerType.TABLET_SERVER, 128 * 4, MemoryUnit.MEGABYTE);
  }

  @Override
  protected int defaultTimeoutSeconds() {
    return 4 * 60;
  }

  // suppress importDirectory deprecated since this is the only test for legacy technique
  @SuppressWarnings("deprecation")
  @Test
  public void testBulkFile() throws Exception {
<<<<<<< HEAD
    try (AccumuloClient c = Accumulo.newClient().from(getClientProps()).build()) {
      String tableName = getUniqueNames(1)[0];
      c.tableOperations().create(tableName);
      SortedSet<Text> splits = new TreeSet<>();
      for (String split : "0333 0666 0999 1333 1666".split(" "))
        splits.add(new Text(split));
      c.tableOperations().addSplits(tableName, splits);
      Configuration conf = new Configuration();
      AccumuloConfiguration aconf = getCluster().getServerContext().getConfiguration();
      FileSystem fs = getCluster().getFileSystem();
=======
    Connector c = getConnector();
    String tableName = getUniqueNames(1)[0];
    c.tableOperations().create(tableName);
    SortedSet<Text> splits = new TreeSet<>();
    for (String split : "0333 0666 0999 1333 1666".split(" "))
      splits.add(new Text(split));
    c.tableOperations().addSplits(tableName, splits);
    Configuration conf = new Configuration();
    AccumuloConfiguration aconf =
        new ServerConfigurationFactory(c.getInstance()).getConfiguration();
    FileSystem fs = getCluster().getFileSystem();
>>>>>>> 0a9837f3

      String rootPath = cluster.getTemporaryPath().toString();

      String dir = rootPath + "/bulk_test_diff_files_89723987592_" + getUniqueNames(1)[0];

      fs.delete(new Path(dir), true);

      writeData(conf, aconf, fs, dir, "f1", 0, 333);
      writeData(conf, aconf, fs, dir, "f2", 334, 999);
      writeData(conf, aconf, fs, dir, "f3", 1000, 1999);

      String failDir = dir + "_failures";
      Path failPath = new Path(failDir);
      fs.delete(failPath, true);
      fs.mkdirs(failPath);

      // Ensure server can read/modify files
      c.tableOperations().importDirectory(tableName, dir, failDir, false);

      if (fs.listStatus(failPath).length > 0) {
        throw new Exception("Some files failed to bulk import");
      }

      FunctionalTestUtils.checkRFiles(c, tableName, 6, 6, 1, 1);

      verifyData(c, tableName, 0, 1999);
    }

  }

  private void writeData(Configuration conf, AccumuloConfiguration aconf, FileSystem fs, String dir,
      String file, int start, int end) throws IOException, Exception {
    FileSKVWriter writer1 = FileOperations.getInstance().newWriterBuilder()
        .forFile(dir + "/" + file + "." + RFile.EXTENSION, fs, conf,
            CryptoServiceFactory.newDefaultInstance())
        .withTableConfiguration(aconf).build();
    writer1.startDefaultLocalityGroup();
    for (int i = start; i <= end; i++) {
      writer1.append(new Key(new Text(String.format("%04d", i))),
          new Value(Integer.toString(i).getBytes(UTF_8)));
    }
    writer1.close();
  }

  private void verifyData(AccumuloClient client, String table, int s, int e) throws Exception {
    try (Scanner scanner = client.createScanner(table, Authorizations.EMPTY)) {

      Iterator<Entry<Key,Value>> iter = scanner.iterator();

      for (int i = s; i <= e; i++) {
        if (!iter.hasNext())
          throw new Exception("row " + i + " not found");

        Entry<Key,Value> entry = iter.next();

        String row = String.format("%04d", i);

        if (!entry.getKey().getRow().equals(new Text(row)))
          throw new Exception("unexpected row " + entry.getKey() + " " + i);

        if (Integer.parseInt(entry.getValue().toString()) != i)
          throw new Exception("unexpected value " + entry + " " + i);
      }

      if (iter.hasNext())
        throw new Exception("found more than expected " + iter.next());
    }
  }

}<|MERGE_RESOLUTION|>--- conflicted
+++ resolved
@@ -64,7 +64,6 @@
   @SuppressWarnings("deprecation")
   @Test
   public void testBulkFile() throws Exception {
-<<<<<<< HEAD
     try (AccumuloClient c = Accumulo.newClient().from(getClientProps()).build()) {
       String tableName = getUniqueNames(1)[0];
       c.tableOperations().create(tableName);
@@ -75,19 +74,6 @@
       Configuration conf = new Configuration();
       AccumuloConfiguration aconf = getCluster().getServerContext().getConfiguration();
       FileSystem fs = getCluster().getFileSystem();
-=======
-    Connector c = getConnector();
-    String tableName = getUniqueNames(1)[0];
-    c.tableOperations().create(tableName);
-    SortedSet<Text> splits = new TreeSet<>();
-    for (String split : "0333 0666 0999 1333 1666".split(" "))
-      splits.add(new Text(split));
-    c.tableOperations().addSplits(tableName, splits);
-    Configuration conf = new Configuration();
-    AccumuloConfiguration aconf =
-        new ServerConfigurationFactory(c.getInstance()).getConfiguration();
-    FileSystem fs = getCluster().getFileSystem();
->>>>>>> 0a9837f3
 
       String rootPath = cluster.getTemporaryPath().toString();
 
@@ -120,10 +106,11 @@
 
   private void writeData(Configuration conf, AccumuloConfiguration aconf, FileSystem fs, String dir,
       String file, int start, int end) throws IOException, Exception {
-    FileSKVWriter writer1 = FileOperations.getInstance().newWriterBuilder()
-        .forFile(dir + "/" + file + "." + RFile.EXTENSION, fs, conf,
-            CryptoServiceFactory.newDefaultInstance())
-        .withTableConfiguration(aconf).build();
+    FileSKVWriter writer1 =
+        FileOperations
+            .getInstance().newWriterBuilder().forFile(dir + "/" + file + "." + RFile.EXTENSION, fs,
+                conf, CryptoServiceFactory.newDefaultInstance())
+            .withTableConfiguration(aconf).build();
     writer1.startDefaultLocalityGroup();
     for (int i = start; i <= end; i++) {
       writer1.append(new Key(new Text(String.format("%04d", i))),
