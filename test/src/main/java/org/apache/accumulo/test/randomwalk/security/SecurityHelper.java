/*
 * Licensed to the Apache Software Foundation (ASF) under one or more
 * contributor license agreements.  See the NOTICE file distributed with
 * this work for additional information regarding copyright ownership.
 * The ASF licenses this file to You under the Apache License, Version 2.0
 * (the "License"); you may not use this file except in compliance with
 * the License.  You may obtain a copy of the License at
 *
 *     http://www.apache.org/licenses/LICENSE-2.0
 *
 * Unless required by applicable law or agreed to in writing, software
 * distributed under the License is distributed on an "AS IS" BASIS,
 * WITHOUT WARRANTIES OR CONDITIONS OF ANY KIND, either express or implied.
 * See the License for the specific language governing permissions and
 * limitations under the License.
 */
package org.apache.accumulo.test.randomwalk.security;

import static com.google.common.base.Charsets.UTF_8;

import java.io.IOException;
import java.nio.charset.StandardCharsets;
import java.util.Map;

import org.apache.accumulo.core.client.Connector;
import org.apache.accumulo.core.security.Authorizations;
import org.apache.accumulo.core.security.SystemPermission;
import org.apache.accumulo.core.security.TablePermission;
import org.apache.accumulo.core.util.CachedConfiguration;
import org.apache.accumulo.test.randomwalk.State;
import org.apache.hadoop.fs.FileSystem;
import org.apache.log4j.Logger;

public class SecurityHelper {
  private static final Logger log = Logger.getLogger(SecurityHelper.class);
  
  private static final String tableName = "secTableName";
  private static final String masterName = "sysUserName";
  private static final String tUserName = "tabUserName";
  
  private static final String masterPass = "sysUserPass";
  private static final String tUserPass = "tabUserPass";
  
  private static final String tUserExists = "tabUserExists";
  private static final String tableExists = "secTableExists";
  
  private static final String masterConn = "sysUserConn";
  
  private static final String authsMap = "authorizationsCountMap";
  private static final String lastKey = "lastMutationKey";
  private static final String filesystem = "securityFileSystem";
  
  public static String getTableName(State state) {
    return state.getString(tableName);
  }
  
  public static void setTableName(State state, String tName) {
    state.set(tableName, tName);
  }
  
  public static String getSysUserName(State state) {
    return state.getString(masterName);
  }
  
  public static void setSysUserName(State state, String sysUserName) {
    state.set(masterName, sysUserName);
  }
  
  public static String getTabUserName(State state) {
    return state.getString(tUserName);
  }
  
  public static void setTabUserName(State state, String tabUserName) {
    state.set(tUserName, tabUserName);
  }
  
  public static byte[] getSysUserPass(State state) {
    return (byte[]) state.get(masterPass);
  }
  
  public static void setSysUserPass(State state, byte[] sysUserPass) {
<<<<<<< HEAD
    log.debug("Setting system user pass to " + new String(sysUserPass, StandardCharsets.UTF_8));
=======
    log.debug("Setting system user pass to " + new String(sysUserPass, UTF_8));
>>>>>>> 9b20a9d4
    state.set(masterPass, sysUserPass);
    state.set(masterPass + "time", System.currentTimeMillis());
    
  }
  
  public static boolean sysUserPassTransient(State state) {
    return System.currentTimeMillis() - state.getLong(masterPass + "time") < 1000;
  }
  
  public static byte[] getTabUserPass(State state) {
    return (byte[]) state.get(tUserPass);
  }
  
  public static void setTabUserPass(State state, byte[] tabUserPass) {
<<<<<<< HEAD
    log.debug("Setting table user pass to " + new String(tabUserPass, StandardCharsets.UTF_8));
=======
    log.debug("Setting table user pass to " + new String(tabUserPass, UTF_8));
>>>>>>> 9b20a9d4
    state.set(tUserPass, tabUserPass);
    state.set(tUserPass + "time", System.currentTimeMillis());
  }
  
  public static boolean tabUserPassTransient(State state) {
    return System.currentTimeMillis() - state.getLong(tUserPass + "time") < 1000;
  }
  
  public static boolean getTabUserExists(State state) {
    return Boolean.parseBoolean(state.getString(tUserExists));
  }
  
  public static void setTabUserExists(State state, boolean exists) {
    state.set(tUserExists, Boolean.toString(exists));
  }
  
  public static boolean getTableExists(State state) {
    return Boolean.parseBoolean(state.getString(tableExists));
  }
  
  public static void setTableExists(State state, boolean exists) {
    state.set(tableExists, Boolean.toString(exists));
  }
  
  public static Connector getSystemConnector(State state) {
    return (Connector) state.get(masterConn);
  }
  
  public static void setSystemConnector(State state, Connector conn) {
    state.set(masterConn, conn);
  }
  
  public static boolean getTabPerm(State state, String userName, TablePermission tp) {
    return Boolean.parseBoolean(state.getString("Tab" + userName + tp.name()));
  }
  
  public static void setTabPerm(State state, String userName, TablePermission tp, boolean value) {
    log.debug((value ? "Gave" : "Took") + " the table permission " + tp.name() + (value ? " to" : " from") + " user " + userName);
    state.set("Tab" + userName + tp.name(), Boolean.toString(value));
    if (tp.equals(TablePermission.READ) || tp.equals(TablePermission.WRITE))
      state.set("Tab" + userName + tp.name() + "time", System.currentTimeMillis());
    
  }
  
  public static boolean getSysPerm(State state, String userName, SystemPermission tp) {
    return Boolean.parseBoolean(state.getString("Sys" + userName + tp.name()));
  }
  
  public static void setSysPerm(State state, String userName, SystemPermission tp, boolean value) {
    log.debug((value ? "Gave" : "Took") + " the system permission " + tp.name() + (value ? " to" : " from") + " user " + userName);
    state.set("Sys" + userName + tp.name(), Boolean.toString(value));
  }
  
  public static Authorizations getUserAuths(State state, String target) {
    return (Authorizations) state.get(target + "_auths");
  }
  
  public static void setUserAuths(State state, String target, Authorizations auths) {
    state.set(target + "_auths", auths);
  }
  
  @SuppressWarnings("unchecked")
  public static Map<String,Integer> getAuthsMap(State state) {
    return (Map<String,Integer>) state.get(authsMap);
  }
  
  public static void setAuthsMap(State state, Map<String,Integer> map) {
    state.set(authsMap, map);
  }
  
  public static String[] getAuthsArray() {
    return new String[] {"Fishsticks", "PotatoSkins", "Ribs", "Asparagus", "Paper", "Towels", "Lint", "Brush", "Celery"};
  }
  
  public static String getLastKey(State state) {
    return state.getString(lastKey);
  }
  
  public static void setLastKey(State state, String key) {
    state.set(lastKey, key);
  }
  
  public static void increaseAuthMap(State state, String s, int increment) {
    Integer curVal = getAuthsMap(state).get(s);
    if (curVal == null) {
      curVal = Integer.valueOf(0);
      getAuthsMap(state).put(s, curVal);
    }
    curVal += increment;
  }
  
  public static FileSystem getFs(State state) {
    FileSystem fs = null;
    try {
      fs = (FileSystem) state.get(filesystem);
    } catch (RuntimeException re) {}

    if (fs == null) {
      try {
        fs = FileSystem.get(CachedConfiguration.getInstance());
      } catch (IOException e) {
        throw new RuntimeException(e);
      }
      state.set(filesystem, fs);
    }
    return fs;
  }
  
  public static boolean inAmbiguousZone(State state, String userName, TablePermission tp) {
    if (tp.equals(TablePermission.READ) || tp.equals(TablePermission.WRITE)) {
      Long setTime = (Long) state.get("Tab" + userName + tp.name() + "time");
      if (System.currentTimeMillis() < (setTime + 1000))
        return true;
    }
    return false;
  }
  
}<|MERGE_RESOLUTION|>--- conflicted
+++ resolved
@@ -16,10 +16,9 @@
  */
 package org.apache.accumulo.test.randomwalk.security;
 
-import static com.google.common.base.Charsets.UTF_8;
+import static java.nio.charset.StandardCharsets.UTF_8;
 
 import java.io.IOException;
-import java.nio.charset.StandardCharsets;
 import java.util.Map;
 
 import org.apache.accumulo.core.client.Connector;
@@ -79,11 +78,7 @@
   }
   
   public static void setSysUserPass(State state, byte[] sysUserPass) {
-<<<<<<< HEAD
-    log.debug("Setting system user pass to " + new String(sysUserPass, StandardCharsets.UTF_8));
-=======
     log.debug("Setting system user pass to " + new String(sysUserPass, UTF_8));
->>>>>>> 9b20a9d4
     state.set(masterPass, sysUserPass);
     state.set(masterPass + "time", System.currentTimeMillis());
     
@@ -98,11 +93,7 @@
   }
   
   public static void setTabUserPass(State state, byte[] tabUserPass) {
-<<<<<<< HEAD
-    log.debug("Setting table user pass to " + new String(tabUserPass, StandardCharsets.UTF_8));
-=======
     log.debug("Setting table user pass to " + new String(tabUserPass, UTF_8));
->>>>>>> 9b20a9d4
     state.set(tUserPass, tabUserPass);
     state.set(tUserPass + "time", System.currentTimeMillis());
   }
