# Licensed to the Apache Software Foundation (ASF) under one or more
# contributor license agreements.  See the NOTICE file distributed with
# this work for additional information regarding copyright ownership.
# The ASF licenses this file to You under the Apache License, Version 2.0
# (the "License"); you may not use this file except in compliance with
# the License.  You may obtain a copy of the License at
#
#     http://www.apache.org/licenses/LICENSE-2.0
#
# Unless required by applicable law or agreed to in writing, software
# distributed under the License is distributed on an "AS IS" BASIS,
# WITHOUT WARRANTIES OR CONDITIONS OF ANY KIND, either express or implied.
# See the License for the specific language governing permissions and
# limitations under the License.

import os

import logging
import unittest
import time
import sys

<<<<<<< HEAD
from TestUtils import TestUtilsMixin, FUZZ, ACCUMULO_HOME, SITE, INSTANCE_NAME, ROOT, ROOT_PASSWORD
=======
from TestUtils import TestUtilsMixin, FUZZ, SITE_PATH
>>>>>>> d605ebb5

log = logging.getLogger('test.auto')

class SunnyDayTest(unittest.TestCase, TestUtilsMixin):
    "Start a clean accumulo, ingest some data, verify it was stored properly"
    order = 20

    def add_options(self, parser):
        if not parser.has_option('-c'):
            parser.add_option('-c', '--rows', dest='rows',
                              default=20000, type=int,
                              help="The number of rows to write "
                              "when testing (%default)")
        if not parser.has_option('-n'):
            parser.add_option('-n', '--size', dest='size',
                              default=50, type=int,
                              help="The size of values to write "
                              "when testing (%default)")
    def setUp(self):
        TestUtilsMixin.setUp(self);
        
        # initialize the database
        self.createTable('test_ingest')
        
        # start test ingestion
        log.info("Starting Test Ingester")
        self.ingester = self.ingest(self.masterHost(),
                                    self.options.rows,
                                    size=self.options.size)

    def tearDown(self):
        TestUtilsMixin.tearDown(self)
        self.pkill(self.masterHost(), 'TestIngest')

    def waitTime(self):
        return 1000*120 * self.options.rows / 1e6 + 30

    def runTest(self):
        waitTime = self.waitTime()

        self.waitForStop(self.ingester, waitTime)

        log.info("Verifying Ingestion")
        self.waitForStop(self.verify(self.masterHost(),
                                     self.options.rows,
                                     size=self.options.size),
                         waitTime)

        log.info("Hitting the web pages")
        import urllib2
        handle = urllib2.urlopen('http://%s:%d/monitor' % (self.masterHost(), 50099))
        self.assert_(len(handle.read()) > 100)
        
        self.shutdown_accumulo()

class MultiTableTest(SunnyDayTest):

    order = 21
    
    def ingest(self, host, count, *args, **kwargs):
        klass = 'org.apache.accumulo.test.TestMultiTableIngest'
        args = '--count %d -u root -i %s -p %s' % (count, INSTANCE_NAME, ROOT_PASSWORD)
        return self.runClassOn(host, klass, args.split())

    def verify(self, host, count, *args, **kwargs):
        klass = 'org.apache.accumulo.test.TestMultiTableIngest'
        args = '--count %d --readonly -u root -i %s -p %s' % (count, INSTANCE_NAME, ROOT_PASSWORD)
        return self.runClassOn(host, klass, args.split())


class LargeTest(SunnyDayTest):
    
    order = 21

    def ingest(self, host, count, start=0, timestamp=None, size=50, **kwargs):
        if sys.platform != "darwin":
            return SunnyDayTest.ingest(self, host, count / 1000, start, timestamp, size * 100000, **kwargs)
        else:
            return SunnyDayTest.ingest(self, host, count / 1000, start, timestamp, size, **kwargs)
    
    def verify(self, host, count, start=0, size=50, timestamp=None):
        if sys.platform != "darwin":
            return SunnyDayTest.verify(self, host, count / 1000, start, size * 100000, timestamp)
        else:
            return SunnyDayTest.verify(self, host, count / 1000, start, size, timestamp)


class Interleaved(SunnyDayTest):

    order = 21

    def setUp(self):
        TestUtilsMixin.setUp(self);
        
        # initialize the database
        self.createTable('test_ingest')

    def tearDown(self):
        TestUtilsMixin.tearDown(self)
        self.pkill(self.masterHost(), 'TestIngest')


    def runTest(self):
        waitTime = self.waitTime()

        N = self.options.rows
        ingester = self.ingest(self.masterHost(), N, 0)
        for i in range(0, 10*N, N):
            self.waitForStop(ingester, waitTime)
            verifier = self.verify(self.hosts[-1], N, i)
            ingester = self.ingest(self.masterHost(), N, i + N)
            self.waitForStop(verifier, waitTime)
        verifier = self.verify(self.hosts[-1], N, i)
        self.waitForStop(verifier, waitTime)

        self.shutdown_accumulo()


class SunnyLG(SunnyDayTest):
    "Start a clean accumulo, ingest some data, verify it was stored properly"

    order=20

    tableSettings = SunnyDayTest.tableSettings.copy()
    tableSettings['test_ingest'] = {
        'table.group.g1':'colf',
        'table.groups.enabled':'g1',
        }
    def runTest(self):
        SunnyDayTest.runTest(self)
        import config
        dir = config.parse(SITE_PATH)['instance.dfs.dir']
        handle = self.runOn(self.masterHost(),
                            [self.accumulo_sh(),
                             'org.apache.accumulo.core.file.rfile.PrintInfo',
                             dir + '/tables/1/default_tablet/F0000000.rf'])
        out, err = handle.communicate()
        self.assert_(handle.returncode == 0)
        self.assert_(out.find('Locality group         : g1') >= 0)
        self.assert_(out.find('families      : [colf]') >= 0)


class LocalityGroupPerf(SunnyDayTest):
    "Start a clean accumulo, ingest some data, verify it was stored properly"

    order=21

    tableSettings = SunnyDayTest.tableSettings.copy()
    tableSettings['test_ingest'] = {
        'table.group.g1':'colf',
        'table.groups.enabled':'g1',
        }
            
    def setUp(self):
        TestUtilsMixin.setUp(self);
        
        # initialize the database
        self.createTable('test_ingest')
        
        # start test ingestion
        log.info("Starting Test Ingester")
        self.ingester = self.ingest(self.masterHost(),
                                    self.options.rows,
                                    size=self.options.size)
    def runTest(self):
        waitTime = self.waitTime()
        self.waitForStop(self.ingester, waitTime)
        self.shell(self.masterHost(),'flush -t test_ingest\n')
        t = time.time()
        out, err, code = self.shell(self.masterHost(),
                                    'table test_ingest\n'
                                    'insert zzzzzzzzzz colf2 cq value\n'
                                    'scan -c colf\n')
        t2 = time.time()
        diff = t2 - t
        out, err, code = self.shell(self.masterHost(),
                                    'table test_ingest\n'
                                    'scan -c colf2\n')
        diff2 = time.time() - t2
        self.assert_(diff2 < diff, "skipping over locality group was slower than a full scan")
        

class LocalityGroupChange(unittest.TestCase, TestUtilsMixin):
    "Start a clean accumulo, ingest some data with different column familys"

    order = 25

    def setUp(self):
        TestUtilsMixin.setUp(self);
        
        # initialize the database
        self.createTable('test_ingest')

    def flush(self):
        out, err, code = self.shell(self.masterHost(), 'flush -t test_ingest\n')
        self.sleep(5)
        
    def runTest(self):
        waitTime = 10

        # start test ingestion
        log.info("Starting Test Ingester")
        N = 10000
        config = [ ({'lg1':('colf',)}, 'lg1'), 
                   ({'lg1':('colf',)}, ''), 
                   ({'lg1':('colf','xyz')}, 'lg1'),
                   ({'lg1':('colf','xyz'), 'lg2':('c1','c2')}, 'lg1,lg2'),]
        i = 0
        for cfg in config:
            cmds = ''
            for group in cfg[0]:
                cmds += 'config -t test_ingest -s table.group.%s=%s\n' % (group, ','.join(cfg[0][group]))
            cmds += 'config -t test_ingest -s table.groups.enabled=%s\n' % cfg[1]
            self.shell(self.masterHost(), cmds)
            self.waitForStop(self.ingest(self.masterHost(), N * (i+1), N*i), waitTime)
            self.flush()
            self.waitForStop(self.verify(self.masterHost(), 0, N * (i+1)), waitTime)
            i += 1

        self.shell(self.masterHost(), 'deletetable test_ingest\ncreatetable test_ingest\n')
        config = [ ({'lg1':('colf',)}, 'lg1'), 
                   ({'lg1':('colf',)}, ''), 
                   ({'lg1':('colf','xyz')}, 'lg1'),
                   ({'lg1':('colf',), 'lg2':('xyz',)}, 'lg1,lg2'),]

        i = 1
        for cfg in config:
            self.waitForStop(self.ingest(self.masterHost(), N*i, 0), waitTime)
            cmds = ''
            for group in cfg[0]:
                cmds += 'config -t test_ingest -s table.group.%s=%s\n' % (group, ','.join(cfg[0][group]))
            cmds += 'config -t test_ingest -s table.groups.enabled=%s\n' % cfg[1]
            self.waitForStop(self.ingest(self.masterHost(), N*i, 0, colf='xyz'), waitTime)
            self.shell(self.masterHost(), cmds)
            self.flush()
            self.waitForStop(self.verify(self.masterHost(), N*i, 0), waitTime)
            self.waitForStop(self.verify(self.masterHost(), N*i, 0, colf='xyz'), waitTime)
            i += 1
            
        self.shutdown_accumulo()


def suite():
    result = unittest.TestSuite()
    result.addTest(SunnyDayTest())
    result.addTest(Interleaved())
    result.addTest(LargeTest())
    result.addTest(MultiTableTest())
    result.addTest(SunnyLG())
    result.addTest(LocalityGroupPerf())
    result.addTest(LocalityGroupChange())
    return result<|MERGE_RESOLUTION|>--- conflicted
+++ resolved
@@ -20,11 +20,7 @@
 import time
 import sys
 
-<<<<<<< HEAD
-from TestUtils import TestUtilsMixin, FUZZ, ACCUMULO_HOME, SITE, INSTANCE_NAME, ROOT, ROOT_PASSWORD
-=======
-from TestUtils import TestUtilsMixin, FUZZ, SITE_PATH
->>>>>>> d605ebb5
+from TestUtils import TestUtilsMixin, FUZZ, SITE_PATH, INSTANCE_NAME, ROOT, ROOT_PASSWORD
 
 log = logging.getLogger('test.auto')
 
