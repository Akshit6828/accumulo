--- conflicted
+++ resolved
@@ -148,11 +148,8 @@
 
     public void addFileReference(String tableId, String endRow, String file) {
       TableId tid = TableId.of(tableId);
-<<<<<<< HEAD
-      references.put(tableId + ":" + endRow + ":" + file, new ReferenceFile(tid, new Path(file)));
-=======
-      references.put(tableId + ":" + endRow + ":" + file, ReferenceFile.forFile(tid, file));
->>>>>>> e6cbdb44
+      references.put(tableId + ":" + endRow + ":" + file,
+          ReferenceFile.forFile(tid, new Path(file)));
       tableIds.add(tid);
     }
 
@@ -174,7 +171,8 @@
 
     public void addScanReference(String tableId, String endRow, String scan) {
       TableId tid = TableId.of(tableId);
-      references.put(tableId + ":" + endRow + ":scan:" + scan, ReferenceFile.forScan(tid, scan));
+      references.put(tableId + ":" + endRow + ":scan:" + scan,
+          ReferenceFile.forScan(tid, new Path(scan)));
       tableIds.add(tid);
     }
 
@@ -806,93 +804,6 @@
   }
 
   @Test
-<<<<<<< HEAD
-=======
-  public void finishedReplicationRecordsDontPreventDeletion() throws Exception {
-    GarbageCollectionAlgorithm gca = new GarbageCollectionAlgorithm();
-
-    TestGCE gce = new TestGCE();
-
-    gce.addCandidate("hdfs://foo.com:6000/accumulo/tables/1/t-00001/A000001.rf");
-    gce.addCandidate("hdfs://foo.com:6000/accumulo/tables/2/t-00002/A000002.rf");
-
-    Status status = Status.newBuilder().setClosed(true).setEnd(100).setBegin(100).build();
-    gce.filesToReplicate.put("hdfs://foo.com:6000/accumulo/tables/1/t-00001/A000001.rf", status);
-
-    gca.collect(gce);
-
-    // No refs to A000002.rf, and a closed, finished repl for A000001.rf should not preclude
-    // it from being deleted
-    assertEquals(2, gce.fileDeletions.size());
-  }
-
-  @Test
-  public void openReplicationRecordsPreventDeletion() throws Exception {
-    GarbageCollectionAlgorithm gca = new GarbageCollectionAlgorithm();
-
-    TestGCE gce = new TestGCE();
-
-    gce.addCandidate("hdfs://foo.com:6000/accumulo/tables/1/t-00001/A000001.rf");
-    var candidate = gce.addCandidate("hdfs://foo.com:6000/accumulo/tables/2/t-00002/A000002.rf");
-
-    // We replicated all of the data, but we might still write more data to the file
-    Status status = Status.newBuilder().setClosed(false).setEnd(1000).setBegin(100).build();
-    gce.filesToReplicate.put("hdfs://foo.com:6000/accumulo/tables/1/t-00001/A000001.rf", status);
-
-    gca.collect(gce);
-
-    // We need to replicate that one file still, should not delete it.
-    assertEquals(1, gce.fileDeletions.size());
-    assertEquals(candidate, gce.fileDeletions.get(0));
-  }
-
-  @Test
-  public void newReplicationRecordsPreventDeletion() throws Exception {
-    GarbageCollectionAlgorithm gca = new GarbageCollectionAlgorithm();
-
-    TestGCE gce = new TestGCE();
-
-    gce.addCandidate("hdfs://foo.com:6000/accumulo/tables/1/t-00001/A000001.rf");
-    var candidate = gce.addCandidate("hdfs://foo.com:6000/accumulo/tables/2/t-00002/A000002.rf");
-
-    // We replicated all of the data, but we might still write more data to the file
-    @SuppressWarnings("deprecation")
-    Status status =
-        org.apache.accumulo.server.replication.StatusUtil.fileCreated(System.currentTimeMillis());
-    gce.filesToReplicate.put("hdfs://foo.com:6000/accumulo/tables/1/t-00001/A000001.rf", status);
-
-    gca.collect(gce);
-
-    // We need to replicate that one file still, should not delete it.
-    assertEquals(1, gce.fileDeletions.size());
-    assertEquals(candidate, gce.fileDeletions.get(0));
-  }
-
-  @Test
-  public void bulkImportReplicationRecordsPreventDeletion() throws Exception {
-    GarbageCollectionAlgorithm gca = new GarbageCollectionAlgorithm();
-
-    TestGCE gce = new TestGCE();
-
-    assertEquals(0, gce.fileDeletions.size());
-
-    gce.addCandidate("hdfs://foo.com:6000/accumulo/tables/1/t-00001/A000001.rf");
-    gce.addCandidate("hdfs://foo.com:6000/accumulo/tables/2/t-00002/A000002.rf");
-
-    // Some file of unknown length has no replication yet (representative of the bulk-import case)
-    Status status = Status.newBuilder().setInfiniteEnd(true).setBegin(0).setClosed(true).build();
-    gce.filesToReplicate.put("hdfs://foo.com:6000/accumulo/tables/1/t-00001/A000001.rf", status);
-
-    gca.collect(gce);
-
-    // We need to replicate that one file still, should not delete it.
-    assertEquals(1, gce.fileDeletions.size());
-    assertEquals(new GcCandidate("hdfs://foo.com:6000/accumulo/tables/2/t-00002/A000002.rf", 1L),
-        gce.fileDeletions.get(0));
-  }
-
-  @Test
->>>>>>> e6cbdb44
   public void testMissingTableIds() throws Exception {
     GarbageCollectionAlgorithm gca = new GarbageCollectionAlgorithm();
 
