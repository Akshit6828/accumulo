--- conflicted
+++ resolved
@@ -48,10 +48,6 @@
 import org.apache.accumulo.server.log.WalStateManager.WalMarkerException;
 import org.apache.accumulo.server.log.WalStateManager.WalState;
 import org.apache.accumulo.server.master.LiveTServerSet;
-<<<<<<< HEAD
-=======
-import org.apache.accumulo.server.master.state.DistributedStoreException;
->>>>>>> ab900322
 import org.apache.accumulo.server.master.state.MetaDataStateStore;
 import org.apache.accumulo.server.master.state.RootTabletStateStore;
 import org.apache.accumulo.server.master.state.TServerInstance;
@@ -89,41 +85,15 @@
    * @param useTrash
    *          true to move files to trash rather than delete them
    */
-<<<<<<< HEAD
-  GarbageCollectWriteAheadLogs(final ServerContext context, VolumeManager fs, boolean useTrash) {
-    this.context = context;
-    this.fs = fs;
-    this.useTrash = useTrash;
-    this.liveServers = new LiveTServerSet(context, (current, deleted, added) -> {
-      log.debug("New tablet servers noticed: {}", added);
-      log.debug("Tablet servers removed: {}", deleted);
-    });
-    liveServers.startListeningForTabletServerChanges();
-    this.walMarker = new WalStateManager(context);
-    this.store = () -> Iterators.concat(new ZooTabletStateStore(context).iterator(),
-        new RootTabletStateStore(context).iterator(), new MetaDataStateStore(context).iterator());
-=======
-  GarbageCollectWriteAheadLogs(final AccumuloServerContext context, final VolumeManager fs,
-      final LiveTServerSet liveServers, boolean useTrash) throws IOException {
+  GarbageCollectWriteAheadLogs(final ServerContext context, final VolumeManager fs,
+      final LiveTServerSet liveServers, boolean useTrash) {
     this.context = context;
     this.fs = fs;
     this.useTrash = useTrash;
     this.liveServers = liveServers;
-
-    this.walMarker = new WalStateManager(context.getInstance(), ZooReaderWriter.getInstance());
-    this.store = new Iterable<TabletLocationState>() {
-      @Override
-      public Iterator<TabletLocationState> iterator() {
-        try {
-          return Iterators.concat(new ZooTabletStateStore().iterator(),
-              new RootTabletStateStore(context).iterator(),
-              new MetaDataStateStore(context).iterator());
-        } catch (DistributedStoreException e) {
-          throw new RuntimeException(e);
-        }
-      }
-    };
->>>>>>> ab900322
+    this.walMarker = new WalStateManager(context);
+    this.store = () -> Iterators.concat(new ZooTabletStateStore(context).iterator(),
+        new RootTabletStateStore(context).iterator(), new MetaDataStateStore(context).iterator());
   }
 
   /**
