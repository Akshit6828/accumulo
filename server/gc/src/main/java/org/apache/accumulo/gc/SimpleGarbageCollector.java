/*
 * Licensed to the Apache Software Foundation (ASF) under one
 * or more contributor license agreements.  See the NOTICE file
 * distributed with this work for additional information
 * regarding copyright ownership.  The ASF licenses this file
 * to you under the Apache License, Version 2.0 (the
 * "License"); you may not use this file except in compliance
 * with the License.  You may obtain a copy of the License at
 *
 *   https://www.apache.org/licenses/LICENSE-2.0
 *
 * Unless required by applicable law or agreed to in writing,
 * software distributed under the License is distributed on an
 * "AS IS" BASIS, WITHOUT WARRANTIES OR CONDITIONS OF ANY
 * KIND, either express or implied.  See the License for the
 * specific language governing permissions and limitations
 * under the License.
 */
package org.apache.accumulo.gc;

import static com.google.common.util.concurrent.Uninterruptibles.sleepUninterruptibly;
import static java.util.concurrent.TimeUnit.MILLISECONDS;

import java.io.FileNotFoundException;
import java.io.IOException;
import java.util.HashMap;
import java.util.HashSet;
import java.util.Map;
import java.util.Map.Entry;
import java.util.Set;
import java.util.UUID;
import java.util.concurrent.TimeUnit;
import java.util.stream.IntStream;

import org.apache.accumulo.core.Constants;
import org.apache.accumulo.core.cli.ConfigOpts;
import org.apache.accumulo.core.client.AccumuloClient;
import org.apache.accumulo.core.clientImpl.thrift.TInfo;
import org.apache.accumulo.core.conf.AccumuloConfiguration;
import org.apache.accumulo.core.conf.Property;
import org.apache.accumulo.core.data.TableId;
import org.apache.accumulo.core.gc.thrift.GCMonitorService.Iface;
import org.apache.accumulo.core.gc.thrift.GCStatus;
import org.apache.accumulo.core.gc.thrift.GcCycleStats;
import org.apache.accumulo.core.lock.ServiceLock;
import org.apache.accumulo.core.lock.ServiceLockData;
import org.apache.accumulo.core.lock.ServiceLockData.ThriftService;
import org.apache.accumulo.core.lock.ServiceLockSupport.HAServiceLockWatcher;
import org.apache.accumulo.core.metadata.AccumuloTable;
import org.apache.accumulo.core.metadata.schema.Ample.DataLevel;
import org.apache.accumulo.core.metrics.MetricsInfo;
import org.apache.accumulo.core.securityImpl.thrift.TCredentials;
import org.apache.accumulo.core.spi.balancer.TableLoadBalancer;
import org.apache.accumulo.core.trace.TraceUtil;
<<<<<<< HEAD
import org.apache.accumulo.core.util.Halt;
import org.apache.accumulo.core.util.Timer;
import org.apache.accumulo.core.util.compaction.ExternalCompactionUtil;
=======
>>>>>>> 0553feb4
import org.apache.accumulo.core.util.threads.ThreadPools;
import org.apache.accumulo.gc.metrics.GcCycleMetrics;
import org.apache.accumulo.gc.metrics.GcMetrics;
import org.apache.accumulo.server.AbstractServer;
import org.apache.accumulo.server.ServerContext;
import org.apache.accumulo.server.conf.TableConfiguration;
import org.apache.accumulo.server.fs.VolumeManager;
import org.apache.accumulo.server.manager.LiveTServerSet;
import org.apache.accumulo.server.rpc.ServerAddress;
import org.apache.accumulo.server.rpc.TServerUtils;
import org.apache.accumulo.server.rpc.ThriftProcessorTypes;
import org.apache.hadoop.fs.Path;
import org.apache.zookeeper.KeeperException;
import org.slf4j.Logger;
import org.slf4j.LoggerFactory;

import com.google.common.net.HostAndPort;

import edu.umd.cs.findbugs.annotations.SuppressFBWarnings;
import io.opentelemetry.api.trace.Span;
import io.opentelemetry.context.Scope;

// Could/Should implement HighlyAvailableService but the Thrift server is already started before
// the ZK lock is acquired. The server is only for metrics, there are no concerns about clients
// using the service before the lock is acquired.
public class SimpleGarbageCollector extends AbstractServer implements Iface {

  private static final Logger log = LoggerFactory.getLogger(SimpleGarbageCollector.class);

  private final GCStatus status =
      new GCStatus(new GcCycleStats(), new GcCycleStats(), new GcCycleStats(), new GcCycleStats());

  private final GcCycleMetrics gcCycleMetrics = new GcCycleMetrics();
  private ServiceLock gcLock;

  private final Timer lastCompactorCheck = Timer.startNew();

  SimpleGarbageCollector(ConfigOpts opts, String[] args) {
    super("gc", opts, ServerContext::new, args);

    final AccumuloConfiguration conf = getConfiguration();

    final long gcDelay = conf.getTimeInMillis(Property.GC_CYCLE_DELAY);
    final String useFullCompaction = conf.get(Property.GC_USE_FULL_COMPACTION);

    log.info("start delay: {} milliseconds", getStartDelay());
    log.info("time delay: {} milliseconds", gcDelay);
    log.info("safemode: {}", inSafeMode());
    log.info("candidate batch size: {} bytes", getCandidateBatchSize());
    log.info("delete threads: {}", getNumDeleteThreads());
    log.info("gc post metadata action: {}", useFullCompaction);
  }

  public static void main(String[] args) throws Exception {
    try (SimpleGarbageCollector gc = new SimpleGarbageCollector(new ConfigOpts(), args)) {
      gc.runServer();
    }
  }

  /**
   * Gets the delay before the first collection.
   *
   * @return start delay, in milliseconds
   */
  long getStartDelay() {
    return getConfiguration().getTimeInMillis(Property.GC_CYCLE_START);
  }

  /**
   * Gets the number of threads used for deleting files.
   *
   * @return number of delete threads
   */
  int getNumDeleteThreads() {
    return getConfiguration().getCount(Property.GC_DELETE_THREADS);
  }

  /**
   * Gets the batch size for garbage collecting.
   *
   * @return candidate batch size.
   */
  long getCandidateBatchSize() {
    return getConfiguration().getAsBytes(Property.GC_CANDIDATE_BATCH_SIZE);
  }

  /**
   * Checks if safemode is set - files will not be deleted.
   *
   * @return true if safe mode is set, false otherwise
   */
  boolean inSafeMode() {
    return getConfiguration().getBoolean(Property.GC_SAFEMODE);
  }

  @Override
  @SuppressFBWarnings(value = "DM_EXIT", justification = "main class can call System.exit")
  public void run() {
    final VolumeManager fs = getContext().getVolumeManager();

    // Sleep for an initial period, giving the manager time to start up and
    // old data files to be unused
    log.info("Trying to acquire ZooKeeper lock for garbage collector");

    HostAndPort address = startStatsService();

    try {
      getZooLock(address);
    } catch (Exception ex) {
      log.error("{}", ex.getMessage(), ex);
      System.exit(1);
    }
    this.getContext().setServiceLock(gcLock);

    MetricsInfo metricsInfo = getContext().getMetricsInfo();

    metricsInfo.addMetricsProducers(this, new GcMetrics(this));
    metricsInfo.init(MetricsInfo.serviceTags(getContext().getInstanceName(), getApplicationName(),
        address, getResourceGroup()));
    try {
      long delay = getStartDelay();
      log.debug("Sleeping for {} milliseconds before beginning garbage collection cycles", delay);
      Thread.sleep(delay);
    } catch (InterruptedException e) {
      log.warn("{}", e.getMessage(), e);
      return;
    }

    // This is created outside of the run loop and passed to the walogCollector so that
    // only a single timed task is created (internal to LiveTServerSet) using SimpleTimer.
    final LiveTServerSet liveTServerSet =
        new LiveTServerSet(getContext(), (current, deleted, added) -> {
          log.debug("Number of current servers {}, tservers added {}, removed {}",
              current == null ? -1 : current.size(), added, deleted);

          if (log.isTraceEnabled()) {
            log.trace("Current servers: {}\nAdded: {}\n Removed: {}", current, added, deleted);
          }
        });

    while (true) {
      Span outerSpan = TraceUtil.startSpan(this.getClass(), "gc");
      try (Scope outerScope = outerSpan.makeCurrent()) {
        Span innerSpan = TraceUtil.startSpan(this.getClass(), "loop");
        try (Scope innerScope = innerSpan.makeCurrent()) {
          final long tStart = System.nanoTime();
          try {
            System.gc(); // make room

            status.current.started = System.currentTimeMillis();
            var rootGC = new GCRun(DataLevel.ROOT, getContext());
            var mdGC = new GCRun(DataLevel.METADATA, getContext());
            var userGC = new GCRun(DataLevel.USER, getContext());

            log.info("Starting Root table Garbage Collection.");
            status.current.bulks += new GarbageCollectionAlgorithm().collect(rootGC);
            incrementStatsForRun(rootGC);
            logStats();

            log.info("Starting Metadata table Garbage Collection.");
            status.current.bulks += new GarbageCollectionAlgorithm().collect(mdGC);
            incrementStatsForRun(mdGC);
            logStats();

            log.info("Starting User table Garbage Collection.");
            status.current.bulks += new GarbageCollectionAlgorithm().collect(userGC);
            incrementStatsForRun(userGC);
            logStats();

          } catch (Exception e) {
            TraceUtil.setException(innerSpan, e, false);
            log.error("{}", e.getMessage(), e);
          } finally {
            status.current.finished = System.currentTimeMillis();
            status.last = status.current;
            gcCycleMetrics.setLastCollect(status.current);
            status.current = new GcCycleStats();
          }

          final long tStop = System.nanoTime();
          log.info(String.format("Collect cycle took %.2f seconds",
              (TimeUnit.NANOSECONDS.toMillis(tStop - tStart) / 1000.0)));

          // Clean up any unused write-ahead logs
          Span walSpan = TraceUtil.startSpan(this.getClass(), "walogs");
          try (Scope walScope = walSpan.makeCurrent()) {
            GarbageCollectWriteAheadLogs walogCollector =
                new GarbageCollectWriteAheadLogs(getContext(), fs, liveTServerSet);
            log.info("Beginning garbage collection of write-ahead logs");
            walogCollector.collect(status);
            gcCycleMetrics.setLastWalCollect(status.lastLog);
          } catch (Exception e) {
            TraceUtil.setException(walSpan, e, false);
            log.error("{}", e.getMessage(), e);
          } finally {
            walSpan.end();
          }
        } catch (Exception e) {
          TraceUtil.setException(innerSpan, e, true);
          throw e;
        } finally {
          innerSpan.end();
        }

        // we just made a lot of metadata changes: flush them out
        try {
          AccumuloClient accumuloClient = getContext();

          final long actionStart = System.nanoTime();

          String action = getConfiguration().get(Property.GC_USE_FULL_COMPACTION);
          log.debug("gc post action {} started", action);

          switch (action) {
            case "compact":
              accumuloClient.tableOperations().compact(AccumuloTable.METADATA.tableName(), null,
                  null, true, true);
              accumuloClient.tableOperations().compact(AccumuloTable.ROOT.tableName(), null, null,
                  true, true);
              break;
            case "flush":
              accumuloClient.tableOperations().flush(AccumuloTable.METADATA.tableName(), null, null,
                  true);
              accumuloClient.tableOperations().flush(AccumuloTable.ROOT.tableName(), null, null,
                  true);
              break;
            default:
              log.trace("'none - no action' or invalid value provided: {}", action);
          }

          final long actionComplete = System.nanoTime();

          gcCycleMetrics.setPostOpDurationNanos(actionComplete - actionStart);

          log.info("gc post action {} completed in {} seconds", action, String.format("%.2f",
              (TimeUnit.NANOSECONDS.toMillis(actionComplete - actionStart) / 1000.0)));

        } catch (Exception e) {
          TraceUtil.setException(outerSpan, e, false);
          log.warn("{}", e.getMessage(), e);
        }
      } catch (Exception e) {
        TraceUtil.setException(outerSpan, e, true);
        throw e;
      } finally {
        outerSpan.end();
      }
      try {

        gcCycleMetrics.incrementRunCycleCount();
        long gcDelay = getConfiguration().getTimeInMillis(Property.GC_CYCLE_DELAY);

        if (lastCompactorCheck.hasElapsed(gcDelay * 3, MILLISECONDS)) {
          Map<String,Set<TableId>> resourceMapping = new HashMap<>();
          for (TableId tid : AccumuloTable.allTableIds()) {
            TableConfiguration tconf = getContext().getTableConfiguration(tid);
            String resourceGroup = tconf.get(TableLoadBalancer.TABLE_ASSIGNMENT_GROUP_PROPERTY);
            resourceGroup =
                resourceGroup == null ? Constants.DEFAULT_RESOURCE_GROUP_NAME : resourceGroup;
            resourceMapping.getOrDefault(resourceGroup, new HashSet<>()).add(tid);
          }
          for (Entry<String,Set<TableId>> e : resourceMapping.entrySet()) {
            if (ExternalCompactionUtil.countCompactors(e.getKey(), getContext()) == 0) {
              log.warn("No Compactors exist in resource group {} for system table {}", e.getKey(),
                  e.getValue());
            }
          }
          lastCompactorCheck.restart();
        }

        log.debug("Sleeping for {} milliseconds", gcDelay);
        Thread.sleep(gcDelay);
      } catch (InterruptedException e) {
        log.warn("{}", e.getMessage(), e);
        return;
      }
    }
  }

  private void incrementStatsForRun(GCRun gcRun) {
    status.current.candidates += gcRun.getCandidatesStat();
    status.current.inUse += gcRun.getInUseStat();
    status.current.deleted += gcRun.getDeletedStat();
    status.current.errors += gcRun.getErrorsStat();
  }

  private void logStats() {
    log.info("Number of data file candidates for deletion: {}", status.current.candidates);
    log.info("Number of data file candidates still in use: {}", status.current.inUse);
    log.info("Number of successfully deleted data files: {}", status.current.deleted);
    log.info("Number of data files delete failures: {}", status.current.errors);
    log.info("Number of bulk imports in progress: {}", status.current.bulks);
  }

  /**
   * Moves a file to trash. If this garbage collector is not using trash, this method returns false
   * and leaves the file alone. If the file is missing, this method returns false as opposed to
   * throwing an exception.
   *
   * @return true if the file was moved to trash
   * @throws IOException if the volume manager encountered a problem
   */
  boolean moveToTrash(Path path) throws IOException {
    final VolumeManager fs = getContext().getVolumeManager();
    try {
      return fs.moveToTrash(path);
    } catch (FileNotFoundException ex) {
      return false;
    }
  }

  private void getZooLock(HostAndPort addr) throws KeeperException, InterruptedException {
    var path = getContext().getServerPaths().createGarbageCollectorPath();

    UUID zooLockUUID = UUID.randomUUID();
    gcLock = new ServiceLock(getContext().getZooReaderWriter().getZooKeeper(), path, zooLockUUID);
    HAServiceLockWatcher gcLockWatcher = new HAServiceLockWatcher("gc");

    while (true) {
      gcLock.lock(gcLockWatcher,
          new ServiceLockData(zooLockUUID, addr.toString(), ThriftService.GC));

      gcLockWatcher.waitForChange();

      if (gcLockWatcher.isLockAcquired()) {
        break;
      }

<<<<<<< HEAD
    UUID zooLockUUID = UUID.randomUUID();
    gcLock = new ServiceLock(getContext().getZooReaderWriter().getZooKeeper(), path, zooLockUUID);
    while (true) {
      if (gcLock.tryLock(lockWatcher, new ServiceLockData(zooLockUUID, addr.toString(),
          ThriftService.GC, this.getResourceGroup()))) {
        log.debug("Got GC ZooKeeper lock");
        return;
=======
      if (!gcLockWatcher.isFailedToAcquireLock()) {
        throw new IllegalStateException("gc lock in unknown state");
>>>>>>> 0553feb4
      }

      gcLock.tryToCancelAsyncLockOrUnlock();

      log.debug("Failed to get GC ZooKeeper lock, will retry");
      sleepUninterruptibly(1000, TimeUnit.MILLISECONDS);
    }

    log.info("Got GC lock.");

  }

  private HostAndPort startStatsService() {
    var processor = ThriftProcessorTypes.getGcTProcessor(this, getContext());
    IntStream port = getConfiguration().getPortStream(Property.GC_PORT);
    HostAndPort[] addresses = TServerUtils.getHostAndPorts(getHostname(), port);
    long maxMessageSize = getConfiguration().getAsBytes(Property.RPC_MAX_MESSAGE_SIZE);
    ServerAddress server = TServerUtils.startTServer(getConfiguration(),
        getContext().getThriftServerType(), processor, this.getClass().getSimpleName(),
        "GC Monitor Service", 2, ThreadPools.DEFAULT_TIMEOUT_MILLISECS, 1000, maxMessageSize,
        getContext().getServerSslParams(), getContext().getSaslParams(), 0,
        getConfiguration().getCount(Property.RPC_BACKLOG), getContext().getMetricsInfo(), false,
        addresses);
    log.debug("Starting garbage collector listening on " + server.address);
    return server.address;
  }

  /**
   * Checks if the given string is a directory.
   *
   * @param delete possible directory
   * @return true if string is a directory
   */
  static boolean isDir(String delete) {
    if (delete == null) {
      return false;
    }

    int slashCount = 0;
    for (int i = 0; i < delete.length(); i++) {
      if (delete.charAt(i) == '/') {
        slashCount++;
      }
    }
    return slashCount == 1;
  }

  @Override
  public GCStatus getStatus(TInfo info, TCredentials credentials) {
    return status;
  }

  public GcCycleMetrics getGcCycleMetrics() {
    return gcCycleMetrics;
  }

  @Override
  public ServiceLock getLock() {
    return gcLock;
  }

}<|MERGE_RESOLUTION|>--- conflicted
+++ resolved
@@ -52,12 +52,8 @@
 import org.apache.accumulo.core.securityImpl.thrift.TCredentials;
 import org.apache.accumulo.core.spi.balancer.TableLoadBalancer;
 import org.apache.accumulo.core.trace.TraceUtil;
-<<<<<<< HEAD
-import org.apache.accumulo.core.util.Halt;
 import org.apache.accumulo.core.util.Timer;
 import org.apache.accumulo.core.util.compaction.ExternalCompactionUtil;
-=======
->>>>>>> 0553feb4
 import org.apache.accumulo.core.util.threads.ThreadPools;
 import org.apache.accumulo.gc.metrics.GcCycleMetrics;
 import org.apache.accumulo.gc.metrics.GcMetrics;
@@ -377,8 +373,8 @@
     HAServiceLockWatcher gcLockWatcher = new HAServiceLockWatcher("gc");
 
     while (true) {
-      gcLock.lock(gcLockWatcher,
-          new ServiceLockData(zooLockUUID, addr.toString(), ThriftService.GC));
+      gcLock.lock(gcLockWatcher, new ServiceLockData(zooLockUUID, addr.toString(), ThriftService.GC,
+          this.getResourceGroup()));
 
       gcLockWatcher.waitForChange();
 
@@ -386,18 +382,8 @@
         break;
       }
 
-<<<<<<< HEAD
-    UUID zooLockUUID = UUID.randomUUID();
-    gcLock = new ServiceLock(getContext().getZooReaderWriter().getZooKeeper(), path, zooLockUUID);
-    while (true) {
-      if (gcLock.tryLock(lockWatcher, new ServiceLockData(zooLockUUID, addr.toString(),
-          ThriftService.GC, this.getResourceGroup()))) {
-        log.debug("Got GC ZooKeeper lock");
-        return;
-=======
       if (!gcLockWatcher.isFailedToAcquireLock()) {
         throw new IllegalStateException("gc lock in unknown state");
->>>>>>> 0553feb4
       }
 
       gcLock.tryToCancelAsyncLockOrUnlock();
