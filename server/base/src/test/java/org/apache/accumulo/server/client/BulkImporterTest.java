--- conflicted
+++ resolved
@@ -17,6 +17,7 @@
 package org.apache.accumulo.server.client;
 
 import static org.junit.Assert.assertEquals;
+import static org.junit.Assert.assertNull;
 
 import java.util.Collection;
 import java.util.Collections;
@@ -176,36 +177,19 @@
     // a correct startRow so that findOverlappingTablets works as intended.
 
     // 1;2;1
-<<<<<<< HEAD
     KeyExtent extent = new KeyExtent(Table.ID.of("1"), new Text("2"), new Text("1"));
-    Assert.assertEquals(new Text("1\0"), BulkImporter.getStartRowForExtent(extent));
+    assertEquals(new Text("1\0"), BulkImporter.getStartRowForExtent(extent));
 
     // 1;2<
     extent = new KeyExtent(Table.ID.of("1"), new Text("2"), null);
-    Assert.assertNull(BulkImporter.getStartRowForExtent(extent));
+    assertNull(BulkImporter.getStartRowForExtent(extent));
 
     // 1<<
     extent = new KeyExtent(Table.ID.of("1"), null, null);
-    Assert.assertNull(BulkImporter.getStartRowForExtent(extent));
+    assertNull(BulkImporter.getStartRowForExtent(extent));
 
     // 1;8;7777777
     extent = new KeyExtent(Table.ID.of("1"), new Text("8"), new Text("7777777"));
-    Assert.assertEquals(new Text("7777777\0"), BulkImporter.getStartRowForExtent(extent));
-=======
-    KeyExtent extent = new KeyExtent("1", new Text("2"), new Text("1"));
-    assertEquals(new Text("1\0"), BulkImporter.getStartRowForExtent(extent));
-
-    // 1;2<
-    extent = new KeyExtent("1", new Text("2"), null);
-    assertEquals(null, BulkImporter.getStartRowForExtent(extent));
-
-    // 1<<
-    extent = new KeyExtent("1", null, null);
-    assertEquals(null, BulkImporter.getStartRowForExtent(extent));
-
-    // 1;8;7777777
-    extent = new KeyExtent("1", new Text("8"), new Text("7777777"));
     assertEquals(new Text("7777777\0"), BulkImporter.getStartRowForExtent(extent));
->>>>>>> 851c2d13
   }
 }