/*
 * Licensed to the Apache Software Foundation (ASF) under one
 * or more contributor license agreements.  See the NOTICE file
 * distributed with this work for additional information
 * regarding copyright ownership.  The ASF licenses this file
 * to you under the Apache License, Version 2.0 (the
 * "License"); you may not use this file except in compliance
 * with the License.  You may obtain a copy of the License at
 *
 *   https://www.apache.org/licenses/LICENSE-2.0
 *
 * Unless required by applicable law or agreed to in writing,
 * software distributed under the License is distributed on an
 * "AS IS" BASIS, WITHOUT WARRANTIES OR CONDITIONS OF ANY
 * KIND, either express or implied.  See the License for the
 * specific language governing permissions and limitations
 * under the License.
 */
package org.apache.accumulo.server.util;

import static java.nio.charset.StandardCharsets.UTF_8;
import static org.apache.accumulo.core.Constants.ZGC_LOCK;
import static org.easymock.EasyMock.createMock;
import static org.easymock.EasyMock.expect;
import static org.easymock.EasyMock.replay;
import static org.easymock.EasyMock.verify;
import static org.junit.jupiter.api.Assertions.assertEquals;
import static org.junit.jupiter.api.Assertions.assertFalse;

import java.util.List;
import java.util.Map;
import java.util.Set;
import java.util.TreeMap;
import java.util.TreeSet;
import java.util.UUID;

import org.apache.accumulo.core.Constants;
import org.apache.accumulo.core.data.InstanceId;
import org.apache.accumulo.core.fate.zookeeper.ZooCache;
import org.apache.accumulo.core.fate.zookeeper.ZooCache.ZcStat;
import org.apache.accumulo.core.fate.zookeeper.ZooReader;
import org.apache.accumulo.core.fate.zookeeper.ZooUtil;
<<<<<<< HEAD
import org.apache.accumulo.core.lock.ServiceLockPaths;
import org.apache.accumulo.server.ServerContext;
=======
import org.apache.accumulo.core.zookeeper.ZooSession;
>>>>>>> be22deed
import org.apache.accumulo.server.util.serviceStatus.ServiceStatusReport;
import org.apache.accumulo.server.util.serviceStatus.StatusSummary;
import org.apache.zookeeper.KeeperException;
import org.easymock.EasyMock;
import org.junit.jupiter.api.AfterEach;
import org.junit.jupiter.api.BeforeEach;
import org.junit.jupiter.api.Test;
import org.slf4j.Logger;
import org.slf4j.LoggerFactory;

public class ServiceStatusCmdTest {

  private static final Logger LOG = LoggerFactory.getLogger(ServiceStatusCmdTest.class);

  private final String zRoot = ZooUtil.getRoot(InstanceId.of(UUID.randomUUID()));
  private ZooSession zk;
  private ZooReader zooReader;
  private ZooCache zooCache;

  @BeforeEach
  public void populateContext() {
<<<<<<< HEAD
    InstanceId iid = InstanceId.of(UUID.randomUUID());
    zRoot = ZooUtil.getRoot(iid);
    context = createMock(ServerContext.class);
    expect(context.getInstanceID()).andReturn(iid).anyTimes();
    expect(context.getZooKeeperRoot()).andReturn(zRoot).anyTimes();

    zooReader = createMock(ZooReader.class);
    zooCache = createMock(ZooCache.class);

    expect(context.getZooReader()).andReturn(zooReader).anyTimes();
    expect(context.getZooCache()).andReturn(zooCache).anyTimes();
    expect(context.getServerPaths()).andReturn(new ServiceLockPaths(context)).anyTimes();

    replay(context);
=======
    zk = createMock(ZooSession.class);
    zooReader = new ZooReader(zk);
>>>>>>> be22deed
  }

  @AfterEach
  public void validateMocks() {
    verify(zk);
  }

  @Test
  void testManagerHosts() throws Exception {
    String lock1Name = "zlock#" + UUID.randomUUID() + "#0000000001";
    String lock2Name = "zlock#" + UUID.randomUUID() + "#0000000002";
    String lock3Name = "zlock#" + UUID.randomUUID() + "#0000000003";

    String lock1data =
        "{\"descriptors\":[{\"uuid\":\"6effb690-c29c-4e0b-92ff-f6b308385a42\",\"service\":\"MANAGER\",\"address\":\"localhost:9991\",\"group\":\"default\"}]}";
    String lock2Data =
        "{\"descriptors\":[{\"uuid\":\"6effb690-c29c-4e0b-92ff-f6b308385a42\",\"service\":\"MANAGER\",\"address\":\"localhost:9992\",\"group\":\"default\"}]}";
    String lock3Data =
        "{\"descriptors\":[{\"uuid\":\"6effb690-c29c-4e0b-92ff-f6b308385a42\",\"service\":\"MANAGER\",\"address\":\"hostA:9999\",\"group\":\"manager1\"}]}";

    String lockPath = zRoot + Constants.ZMANAGER_LOCK;
    expect(zk.getChildren(lockPath, null)).andReturn(List.of(lock1Name, lock2Name, lock3Name))
        .anyTimes();
    expect(zk.getData(lockPath + "/" + lock1Name, null, null)).andReturn(lock1data.getBytes(UTF_8))
        .anyTimes();
    expect(zk.getData(lockPath + "/" + lock2Name, null, null)).andReturn(lock2Data.getBytes(UTF_8))
        .anyTimes();
    expect(zk.getData(lockPath + "/" + lock3Name, null, null)).andReturn(lock3Data.getBytes(UTF_8))
        .anyTimes();

<<<<<<< HEAD
    replay(zooCache, zooReader);
=======
    replay(zk);
>>>>>>> be22deed

    ServiceStatusCmd cmd = new ServiceStatusCmd();
    StatusSummary status = cmd.getManagerStatus(zooReader, context);
    LOG.info("manager status data: {}", status);

    assertEquals(3, status.getServiceCount());

    // expect sorted by name
    Map<String,Set<String>> hostByGroup = new TreeMap<>();
    hostByGroup.put("default", new TreeSet<>(List.of("localhost:9991", "localhost:9992")));
    hostByGroup.put("manager1", new TreeSet<>(List.of("hostA:9999")));

    StatusSummary expected = new StatusSummary(ServiceStatusReport.ReportKey.MANAGER,
        new TreeSet<>(List.of("default", "manager1")), hostByGroup, 0);

    assertEquals(expected.hashCode(), status.hashCode());
    assertEquals(expected.getDisplayName(), status.getDisplayName());
    assertEquals(expected.getResourceGroups(), status.getResourceGroups());
    assertEquals(expected.getServiceByGroups(), status.getServiceByGroups());
    assertEquals(expected.getServiceCount(), status.getServiceCount());
    assertEquals(expected.getErrorCount(), status.getErrorCount());
    assertEquals(expected, status);
  }

  @Test
  void testMonitorHosts() throws Exception {
    String lock1Name = "zlock#" + UUID.randomUUID() + "#0000000001";
    String lock2Name = "zlock#" + UUID.randomUUID() + "#0000000002";

    String host1 =
        "{\"descriptors\":[{\"uuid\":\"87465459-9c8f-4f95-b4c6-ef3029030d05\",\"service\":\"NONE\",\"address\":\"hostA\",\"group\":\"default\"}]}";
    String host2 =
        "{\"descriptors\":[{\"uuid\":\"87465459-9c8f-4f95-b4c6-ef3029030d05\",\"service\":\"NONE\",\"address\":\"hostB\",\"group\":\"default\"}]}";

    String lockPath = zRoot + Constants.ZMONITOR_LOCK;
    expect(zk.getChildren(lockPath, null)).andReturn(List.of(lock1Name, lock2Name)).anyTimes();
    expect(zk.getData(lockPath + "/" + lock1Name, null, null)).andReturn(host1.getBytes(UTF_8))
        .anyTimes();
    expect(zk.getData(lockPath + "/" + lock2Name, null, null)).andReturn(host2.getBytes(UTF_8))
        .anyTimes();

    replay(zk);

    ServiceStatusCmd cmd = new ServiceStatusCmd();
    StatusSummary status = cmd.getMonitorStatus(zooReader, context);
    LOG.info("monitor status data: {}", status);

    assertEquals(2, status.getServiceCount());

    // expect sorted by name
    Map<String,Set<String>> hostByGroup = new TreeMap<>();
    hostByGroup.put("default", new TreeSet<>(List.of("hostA", "hostB")));

    StatusSummary expected = new StatusSummary(ServiceStatusReport.ReportKey.MONITOR,
        new TreeSet<>(List.of("default")), hostByGroup, 0);

    assertEquals(expected.hashCode(), status.hashCode());
    assertEquals(expected.getDisplayName(), status.getDisplayName());
    assertEquals(expected.getResourceGroups(), status.getResourceGroups());
    assertEquals(expected.getServiceByGroups(), status.getServiceByGroups());
    assertEquals(expected.getServiceCount(), status.getServiceCount());
    assertEquals(expected.getErrorCount(), status.getErrorCount());
    assertEquals(expected, status);
  }

  @Test
  void testTServerHosts() throws Exception {
    String lock1Name = "zlock#" + UUID.randomUUID() + "#0000000001";
    String lock2Name = "zlock#" + UUID.randomUUID() + "#0000000002";
    String lock3Name = "zlock#" + UUID.randomUUID() + "#0000000003";

    String host1 = "localhost:9997";
    String host2 = "localhost:10000";
    String host3 = "hostZ:9999";

    String lockData1 =
        "{\"descriptors\":[{\"uuid\":\"e0a717f2-43a1-466c-aa91-8b33e20e17e5\",\"service\":\"TABLET_SCAN\",\"address\":\""
            + host1
            + "\",\"group\":\"default\"},{\"uuid\":\"e0a717f2-43a1-466c-aa91-8b33e20e17e5\",\"service\":\"CLIENT\",\"address\":\""
            + host1
            + "\",\"group\":\"default\"},{\"uuid\":\"e0a717f2-43a1-466c-aa91-8b33e20e17e5\",\"service\":\"TABLET_INGEST\",\"address\":\""
            + host1
            + "\",\"group\":\"default\"},{\"uuid\":\"e0a717f2-43a1-466c-aa91-8b33e20e17e5\",\"service\":\"TABLET_MANAGEMENT\",\"address\":\""
            + host1
            + "\",\"group\":\"default\"},{\"uuid\":\"e0a717f2-43a1-466c-aa91-8b33e20e17e5\",\"service\":\"TSERV\",\"address\":\""
            + host1 + "\",\"group\":\"default\"}]}\n";
    String lockData2 =
        "{\"descriptors\":[{\"uuid\":\"d0e29f70-1eb5-4dc5-9ad6-2466ab56ea32\",\"service\":\"TABLET_SCAN\",\"address\":\""
            + host2
            + "\",\"group\":\"default\"},{\"uuid\":\"d0e29f70-1eb5-4dc5-9ad6-2466ab56ea32\",\"service\":\"TABLET_MANAGEMENT\",\"address\":\""
            + host2
            + "\",\"group\":\"default\"},{\"uuid\":\"d0e29f70-1eb5-4dc5-9ad6-2466ab56ea32\",\"service\":\"CLIENT\",\"address\":\""
            + host2
            + "\",\"group\":\"default\"},{\"uuid\":\"d0e29f70-1eb5-4dc5-9ad6-2466ab56ea32\",\"service\":\"TSERV\",\"address\":\""
            + host2
            + "\",\"group\":\"default\"},{\"uuid\":\"d0e29f70-1eb5-4dc5-9ad6-2466ab56ea32\",\"service\":\"TABLET_INGEST\",\"address\":\""
            + host2 + "\",\"group\":\"default\"}]}";
    String lockData3 =
        "{\"descriptors\":[{\"uuid\":\"d0e29f70-1eb5-4dc5-9ad6-2466ab56ea32\",\"service\":\"TABLET_SCAN\",\"address\":\""
            + host3
            + "\",\"group\":\"default\"},{\"uuid\":\"d0e29f70-1eb5-4dc5-9ad6-2466ab56ea32\",\"service\":\"TABLET_MANAGEMENT\",\"address\":\""
            + host3
            + "\",\"group\":\"default\"},{\"uuid\":\"d0e29f70-1eb5-4dc5-9ad6-2466ab56ea32\",\"service\":\"CLIENT\",\"address\":\""
            + host3
            + "\",\"group\":\"default\"},{\"uuid\":\"d0e29f70-1eb5-4dc5-9ad6-2466ab56ea32\",\"service\":\"TSERV\",\"address\":\""
            + host3
            + "\",\"group\":\"default\"},{\"uuid\":\"d0e29f70-1eb5-4dc5-9ad6-2466ab56ea32\",\"service\":\"TABLET_INGEST\",\"address\":\""
            + host3 + "\",\"group\":\"default\"}]}";

    String basePath = zRoot + Constants.ZTSERVERS;
<<<<<<< HEAD

    expect(zooCache.getChildren(zRoot)).andReturn(List.of(Constants.ZTSERVERS)).anyTimes();
    expect(zooCache.getChildren(basePath)).andReturn(List.of(Constants.DEFAULT_RESOURCE_GROUP_NAME))
        .anyTimes();
    expect(zooCache.getChildren(basePath + "/" + Constants.DEFAULT_RESOURCE_GROUP_NAME))
        .andReturn(List.of(host1, host2, host3)).anyTimes();

    expect(
        zooCache.getChildren(basePath + "/" + Constants.DEFAULT_RESOURCE_GROUP_NAME + "/" + host1))
        .andReturn(List.of(lock1Name)).anyTimes();
    expect(zooCache.get(
        EasyMock.eq(
            basePath + "/" + Constants.DEFAULT_RESOURCE_GROUP_NAME + "/" + host1 + "/" + lock1Name),
        EasyMock.isA(ZcStat.class))).andReturn(lockData1.getBytes(UTF_8)).anyTimes();

    expect(
        zooCache.getChildren(basePath + "/" + Constants.DEFAULT_RESOURCE_GROUP_NAME + "/" + host2))
        .andReturn(List.of(lock2Name)).anyTimes();
    expect(zooCache.get(
        EasyMock.eq(
            basePath + "/" + Constants.DEFAULT_RESOURCE_GROUP_NAME + "/" + host2 + "/" + lock2Name),
        EasyMock.isA(ZcStat.class))).andReturn(lockData2.getBytes(UTF_8)).anyTimes();

    expect(
        zooCache.getChildren(basePath + "/" + Constants.DEFAULT_RESOURCE_GROUP_NAME + "/" + host3))
        .andReturn(List.of(lock3Name)).anyTimes();
    expect(zooCache.get(
        EasyMock.eq(
            basePath + "/" + Constants.DEFAULT_RESOURCE_GROUP_NAME + "/" + host3 + "/" + lock3Name),
        EasyMock.isA(ZcStat.class))).andReturn(lockData3.getBytes(UTF_8)).anyTimes();

    replay(zooCache, zooReader);
=======
    expect(zk.getChildren(basePath, null)).andReturn(List.of(host1, host2, host3)).anyTimes();

    expect(zk.getChildren(basePath + "/" + host1, null)).andReturn(List.of(lock1Name)).once();
    expect(zk.getData(basePath + "/" + host1 + "/" + lock1Name, null, null))
        .andReturn(lockData1.getBytes(UTF_8)).anyTimes();

    expect(zk.getChildren(basePath + "/" + host2, null)).andReturn(List.of(lock2Name)).once();
    expect(zk.getData(basePath + "/" + host2 + "/" + lock2Name, null, null))
        .andReturn(lockData2.getBytes(UTF_8)).anyTimes();

    expect(zk.getChildren(basePath + "/" + host3, null)).andReturn(List.of(lock3Name)).once();
    expect(zk.getData(basePath + "/" + host3 + "/" + lock3Name, null, null))
        .andReturn(lockData3.getBytes(UTF_8)).anyTimes();

    replay(zk);
>>>>>>> be22deed

    ServiceStatusCmd cmd = new ServiceStatusCmd();
    StatusSummary status = cmd.getTServerStatus(context);
    LOG.info("tserver status data: {}", status);

    assertEquals(3, status.getServiceCount());

    // expect sorted by name
    Map<String,Set<String>> hostByGroup = new TreeMap<>();
    hostByGroup.put("default", new TreeSet<>(List.of(host1, host2, host3)));

    StatusSummary expected = new StatusSummary(ServiceStatusReport.ReportKey.T_SERVER,
        Set.of("default"), hostByGroup, 0);

    LOG.info("read: {}", status);
    LOG.info("need: {}", expected);

    assertEquals(expected.hashCode(), status.hashCode());
    assertEquals(expected.getDisplayName(), status.getDisplayName());
    assertEquals(expected.getResourceGroups(), status.getResourceGroups());
    assertEquals(expected.getServiceByGroups(), status.getServiceByGroups());
    assertEquals(expected.getServiceCount(), status.getServiceCount());
    assertEquals(expected.getErrorCount(), status.getErrorCount());
    assertEquals(expected, status);

    verify(zooCache);
  }

  @Test
  void testScanServerHosts() throws Exception {
    UUID uuid1 = UUID.randomUUID();
    String lock1Name = "zlock#" + uuid1 + "#0000000001";
    UUID uuid2 = UUID.randomUUID();
    String lock2Name = "zlock#" + uuid2 + "#0000000022";
    UUID uuid3 = UUID.randomUUID();
    String lock3Name = "zlock#" + uuid3 + "#0000000033";
    String lock4Name = "zlock#" + uuid3 + "#0000000044";

    String host1 = "host1:8080";
    String host2 = "host2:9090";
    String host3 = "host3:9091";
    String host4 = "host4:9091";

    String lockData1 =
        "{\"descriptors\":[{\"uuid\":\"f408fed7-ce93-40d2-8e60-63e8a3daf416\",\"service\":\"TABLET_SCAN\",\"address\":\""
            + host1
            + "\",\"group\":\"sg1\"},{\"uuid\":\"f408fed7-ce93-40d2-8e60-63e8a3daf416\",\"service\":\"CLIENT\",\"address\":\""
            + host1 + "\",\"group\":\"sg1\"}]}";
    String lockData2 =
        "{\"descriptors\":[{\"uuid\":\"f408fed7-ce93-40d2-8e60-63e8a3daf416\",\"service\":\"TABLET_SCAN\",\"address\":\""
            + host2
            + "\",\"group\":\"default\"},{\"uuid\":\"f408fed7-ce93-40d2-8e60-63e8a3daf416\",\"service\":\"CLIENT\",\"address\":\""
            + host2 + "\",\"group\":\"default\"}]}";
    String lockData3 =
        "{\"descriptors\":[{\"uuid\":\"f408fed7-ce93-40d2-8e60-63e8a3daf416\",\"service\":\"TABLET_SCAN\",\"address\":\""
            + host3
            + "\",\"group\":\"sg1\"},{\"uuid\":\"f408fed7-ce93-40d2-8e60-63e8a3daf416\",\"service\":\"CLIENT\",\"address\":\""
            + host3 + "\",\"group\":\"sg1\"}]}";
    String lockData4 =
        "{\"descriptors\":[{\"uuid\":\"f408fed7-ce93-40d2-8e60-63e8a3daf416\",\"service\":\"TABLET_SCAN\",\"address\":\""
            + host4
            + "\",\"group\":\"default\"},{\"uuid\":\"f408fed7-ce93-40d2-8e60-63e8a3daf416\",\"service\":\"CLIENT\",\"address\":\""
            + host4 + "\",\"group\":\"default\"}]}";

    String lockPath = zRoot + Constants.ZSSERVERS;
<<<<<<< HEAD
    expect(zooCache.getChildren(zRoot)).andReturn(List.of(Constants.ZSSERVERS)).anyTimes();
    expect(zooCache.getChildren(lockPath))
        .andReturn(List.of(Constants.DEFAULT_RESOURCE_GROUP_NAME, "sg1")).anyTimes();
    expect(zooCache.getChildren(lockPath + "/" + Constants.DEFAULT_RESOURCE_GROUP_NAME))
        .andReturn(List.of(host2, host4)).anyTimes();
    expect(zooCache.getChildren(lockPath + "/sg1")).andReturn(List.of(host1, host3)).anyTimes();

    expect(zooCache.getChildren(lockPath + "/sg1/" + host1)).andReturn(List.of(lock1Name))
=======
    expect(zk.getChildren(lockPath, null)).andReturn(List.of(host1, host2, host3, host4))
>>>>>>> be22deed
        .anyTimes();
    expect(zooCache.get(EasyMock.eq(lockPath + "/sg1/" + host1 + "/" + lock1Name),
        EasyMock.isA(ZcStat.class))).andReturn(lockData1.getBytes(UTF_8)).anyTimes();

    expect(
        zooCache.getChildren(lockPath + "/" + Constants.DEFAULT_RESOURCE_GROUP_NAME + "/" + host2))
        .andReturn(List.of(lock2Name)).anyTimes();
    expect(zooCache.get(
        EasyMock.eq(
            lockPath + "/" + Constants.DEFAULT_RESOURCE_GROUP_NAME + "/" + host2 + "/" + lock2Name),
        EasyMock.isA(ZcStat.class))).andReturn(lockData2.getBytes(UTF_8)).anyTimes();

    expect(zooCache.getChildren(lockPath + "/sg1/" + host3)).andReturn(List.of(lock3Name))
        .anyTimes();
    expect(zooCache.get(EasyMock.eq(lockPath + "/sg1/" + host3 + "/" + lock3Name),
        EasyMock.isA(ZcStat.class))).andReturn(lockData3.getBytes(UTF_8)).anyTimes();

<<<<<<< HEAD
    expect(
        zooCache.getChildren(lockPath + "/" + Constants.DEFAULT_RESOURCE_GROUP_NAME + "/" + host4))
        .andReturn(List.of(lock4Name)).anyTimes();
    expect(zooCache.get(
        EasyMock.eq(
            lockPath + "/" + Constants.DEFAULT_RESOURCE_GROUP_NAME + "/" + host4 + "/" + lock4Name),
        EasyMock.isA(ZcStat.class))).andReturn(lockData4.getBytes(UTF_8)).anyTimes();

    replay(zooCache, zooReader);
=======
    expect(zk.getChildren(lockPath + "/" + host1, null)).andReturn(List.of(lock1Name)).once();
    expect(zk.getData(lockPath + "/" + host1 + "/" + lock1Name, null, null))
        .andReturn(lockData1.getBytes(UTF_8)).once();

    expect(zk.getChildren(lockPath + "/" + host2, null)).andReturn(List.of(lock2Name)).once();
    expect(zk.getData(lockPath + "/" + host2 + "/" + lock2Name, null, null))
        .andReturn(lockData2.getBytes(UTF_8)).once();

    expect(zk.getChildren(lockPath + "/" + host3, null)).andReturn(List.of(lock3Name)).once();
    expect(zk.getData(lockPath + "/" + host3 + "/" + lock3Name, null, null))
        .andReturn(lockData3.getBytes(UTF_8)).once();

    expect(zk.getChildren(lockPath + "/" + host4, null)).andReturn(List.of(lock4Name)).once();
    expect(zk.getData(lockPath + "/" + host4 + "/" + lock4Name, null, null))
        .andReturn(lockData4.getBytes(UTF_8)).once();

    replay(zk);
>>>>>>> be22deed

    ServiceStatusCmd cmd = new ServiceStatusCmd();
    StatusSummary status = cmd.getScanServerStatus(context);
    assertEquals(4, status.getServiceCount());

    Map<String,Set<String>> hostByGroup = new TreeMap<>();
    hostByGroup.put("default", new TreeSet<>(List.of("host2:9090", "host4:9091")));
    hostByGroup.put("sg1", new TreeSet<>(List.of("host1:8080", "host3:9091")));

    StatusSummary expected = new StatusSummary(ServiceStatusReport.ReportKey.S_SERVER,
        Set.of("default", "sg1"), hostByGroup, 0);

    assertEquals(expected, status);
    verify(zooCache);

  }

  @Test
<<<<<<< HEAD
  public void testCompactorStatus() throws Exception {
    String lockPath = zRoot + Constants.ZCOMPACTORS;

    expect(zooCache.getChildren(zRoot)).andReturn(List.of(Constants.ZCOMPACTORS)).anyTimes();
    expect(zooCache.getChildren(lockPath)).andReturn(List.of("q1", "q2")).anyTimes();
    expect(zooCache.getChildren(lockPath + "/q1")).andReturn(List.of("hostA:8080", "hostC:8081"))
        .anyTimes();
    expect(zooCache.getChildren(lockPath + "/q2")).andReturn(List.of("hostB:9090", "hostD:9091"))
        .anyTimes();
    expect(zooCache.getChildren(lockPath + "/q1/hostA:8080")).andReturn(List.of()).anyTimes();
    expect(zooCache.getChildren(lockPath + "/q1/hostC:8081")).andReturn(List.of()).anyTimes();
    expect(zooCache.getChildren(lockPath + "/q2/hostB:9090")).andReturn(List.of()).anyTimes();
    expect(zooCache.getChildren(lockPath + "/q2/hostD:9091")).andReturn(List.of()).anyTimes();

    replay(zooCache, zooReader);
=======
  void testCoordinatorHosts() throws Exception {
    String lock1Name = "zlock#" + UUID.randomUUID() + "#0000000001";
    String lock2Name = "zlock#" + UUID.randomUUID() + "#0000000002";
    String lock3Name = "zlock#" + UUID.randomUUID() + "#0000000003";

    String host1 = "hostA:8080";
    String host2 = "hostB:9090";
    String host3 = "host1:9091";

    String lockData1 =
        "{\"descriptors\":[{\"uuid\":\"1d55f7a5-090d-48fc-a3ea-f1a66e984a21\",\"service\":\"COORDINATOR\",\"address\":\""
            + host1 + "\",\"group\":\"default\"}]}\n";
    String lockData2 =
        "{\"descriptors\":[{\"uuid\":\"1d55f7a5-090d-48fc-a3ea-f1a66e984a21\",\"service\":\"COORDINATOR\",\"address\":\""
            + host2 + "\",\"group\":\"coord1\"}]}\n";
    String lockData3 =
        "{\"descriptors\":[{\"uuid\":\"1d55f7a5-090d-48fc-a3ea-f1a66e984a21\",\"service\":\"COORDINATOR\",\"address\":\""
            + host3 + "\",\"group\":\"coord2\"}]}\n";

    String lockPath = zRoot + Constants.ZCOORDINATOR_LOCK;
    expect(zk.getChildren(lockPath, null)).andReturn(List.of(lock1Name, lock2Name, lock3Name))
        .anyTimes();
    expect(zk.getData(lockPath + "/" + lock1Name, null, null)).andReturn(lockData1.getBytes(UTF_8))
        .anyTimes();
    expect(zk.getData(lockPath + "/" + lock2Name, null, null)).andReturn(lockData2.getBytes(UTF_8))
        .anyTimes();
    expect(zk.getData(lockPath + "/" + lock3Name, null, null)).andReturn(lockData3.getBytes(UTF_8))
        .anyTimes();

    replay(zk);

    ServiceStatusCmd cmd = new ServiceStatusCmd();
    StatusSummary status = cmd.getCoordinatorStatus(zooReader, zRoot);
    LOG.info("tserver status data: {}", status);

    assertEquals(3, status.getServiceCount());

    // expect sorted by name
    Map<String,Set<String>> hostByGroup = new TreeMap<>();
    hostByGroup.put("default", new TreeSet<>(List.of(host1)));
    hostByGroup.put("coord1", new TreeSet<>(List.of(host2)));
    hostByGroup.put("coord2", new TreeSet<>(List.of(host3)));

    StatusSummary expected = new StatusSummary(ServiceStatusReport.ReportKey.COORDINATOR,
        new TreeSet<>(List.of("coord1", "default", "coord2")), hostByGroup, 0);

    assertEquals(expected.hashCode(), status.hashCode());
    assertEquals(expected.getDisplayName(), status.getDisplayName());
    assertEquals(expected.getResourceGroups(), status.getResourceGroups());
    assertEquals(expected.getServiceByGroups(), status.getServiceByGroups());
    assertEquals(expected.getServiceCount(), status.getServiceCount());
    assertEquals(expected.getErrorCount(), status.getErrorCount());
    assertEquals(expected, status);
  }

  @Test
  public void testCompactorStatus() throws Exception {
    String lockPath = zRoot + Constants.ZCOMPACTORS;
    expect(zk.getChildren(lockPath, null)).andReturn(List.of("q1", "q2")).once();

    expect(zk.getChildren(lockPath + "/q1", null)).andReturn(List.of("hostA:8080", "hostC:8081"))
        .once();
    expect(zk.getChildren(lockPath + "/q2", null)).andReturn(List.of("hostB:9090", "hostD:9091"))
        .once();

    replay(zk);
>>>>>>> be22deed

    ServiceStatusCmd cmd = new ServiceStatusCmd();
    StatusSummary status = cmd.getCompactorStatus(context);
    LOG.info("compactor group counts: {}", status);
    assertEquals(0, status.getResourceGroups().size());

    verify(zooCache);
  }

  @Test
  public void testGcHosts() throws Exception {

    String lockPath = zRoot + ZGC_LOCK;
    UUID uuid1 = UUID.randomUUID();
    String lock1Name = "zlock#" + uuid1 + "#0000000001";
    UUID uuid2 = UUID.randomUUID();
    String lock2Name = "zlock#" + uuid2 + "#0000000022";

    String host1 = "host1:8080";
    String host2 = "host2:9090";

    String lockData1 =
        "{\"descriptors\":[{\"uuid\":\"5c901352-b027-4f78-8ee1-05ae163fbb0e\",\"service\":\"GC\",\"address\":\""
            + host2 + "\",\"group\":\"default\"}]}";
    String lockData2 =
        "{\"descriptors\":[{\"uuid\":\"5c901352-b027-4f78-8ee1-05ae163fbb0e\",\"service\":\"GC\",\"address\":\""
            + host1 + "\",\"group\":\"gc1\"}]}";

    expect(zk.getChildren(lockPath, null)).andReturn(List.of(lock1Name, lock2Name)).once();
    expect(zk.getData(lockPath + "/" + lock1Name, null, null)).andReturn(lockData1.getBytes(UTF_8))
        .once();
    expect(zk.getData(lockPath + "/" + lock2Name, null, null)).andReturn(lockData2.getBytes(UTF_8))
        .once();

    replay(zk);

    ServiceStatusCmd cmd = new ServiceStatusCmd();
    StatusSummary status = cmd.getGcStatus(zooReader, context);
    LOG.info("gc server counts: {}", status);
    assertEquals(2, status.getResourceGroups().size());
    assertEquals(2, status.getServiceCount());
    assertEquals(0, status.getErrorCount());
    assertEquals(2, status.getServiceByGroups().size());
    assertEquals(1, status.getServiceByGroups().get("default").size());
    assertEquals(1, status.getServiceByGroups().get("gc1").size());
    assertEquals(new TreeSet<>(List.of("default", "gc1")), status.getResourceGroups());
    assertEquals(new TreeSet<>(List.of(host1)), status.getServiceByGroups().get("gc1"));
    assertEquals(new TreeSet<>(List.of(host2)), status.getServiceByGroups().get("default"));
  }

  /**
   * Simulates node being deleted after lock list is read from ZooKeeper. Expect that the no node
   * error is skipped and available hosts are returned.
   */
  @Test
  void zkNodeDeletedTest() throws Exception {
    String lock1Name = "zlock#" + UUID.randomUUID() + "#0000000001";
    String lock2Name = "zlock#" + UUID.randomUUID() + "#0000000002";
    String lock3Name = "zlock#" + UUID.randomUUID() + "#0000000003";

    String host2 = "localhost:9992";
    String host3 = "hostA:9999";

    String lock2Data =
        "{\"descriptors\":[{\"uuid\":\"6effb690-c29c-4e0b-92ff-f6b308385a42\",\"service\":\"MANAGER\",\"address\":\""
            + host2 + "\",\"group\":\"default\"}]}";
    String lock3Data =
        "{\"descriptors\":[{\"uuid\":\"6effb690-c29c-4e0b-92ff-f6b308385a42\",\"service\":\"MANAGER\",\"address\":\""
            + host3 + "\",\"group\":\"manager1\"}]}";

    String lockPath = zRoot + Constants.ZMANAGER_LOCK;
    expect(zk.getChildren(lockPath, null)).andReturn(List.of(lock1Name, lock2Name, lock3Name))
        .anyTimes();
    expect(zk.getData(lockPath + "/" + lock1Name, null, null))
        .andThrow(new KeeperException.NoNodeException("no node forced exception")).once();
    expect(zk.getData(lockPath + "/" + lock2Name, null, null)).andReturn(lock2Data.getBytes(UTF_8))
        .anyTimes();
    expect(zk.getData(lockPath + "/" + lock3Name, null, null)).andReturn(lock3Data.getBytes(UTF_8))
        .anyTimes();

    replay(zk);

    ServiceStatusCmd cmd = new ServiceStatusCmd();
    StatusSummary status = cmd.getManagerStatus(zooReader, context);
    LOG.info("manager status data: {}", status);

    assertEquals(2, status.getServiceByGroups().size());
    assertEquals(1, status.getServiceByGroups().get("default").size());
    assertEquals(1, status.getServiceByGroups().get("manager1").size());
    assertEquals(1, status.getErrorCount());

    // host 1 missing - no node exception
    assertEquals(new TreeSet<>(List.of(host2)), status.getServiceByGroups().get("default"));
    assertEquals(new TreeSet<>(List.of(host3)), status.getServiceByGroups().get("manager1"));
  }

  @Test
  public void testServiceStatusCommandOpts() {
    replay(zk);
    ServiceStatusCmd.Opts opts = new ServiceStatusCmd.Opts();
    assertFalse(opts.json);
    assertFalse(opts.noHosts);
  }

}<|MERGE_RESOLUTION|>--- conflicted
+++ resolved
@@ -21,7 +21,9 @@
 import static java.nio.charset.StandardCharsets.UTF_8;
 import static org.apache.accumulo.core.Constants.ZGC_LOCK;
 import static org.easymock.EasyMock.createMock;
+import static org.easymock.EasyMock.eq;
 import static org.easymock.EasyMock.expect;
+import static org.easymock.EasyMock.isA;
 import static org.easymock.EasyMock.replay;
 import static org.easymock.EasyMock.verify;
 import static org.junit.jupiter.api.Assertions.assertEquals;
@@ -40,16 +42,12 @@
 import org.apache.accumulo.core.fate.zookeeper.ZooCache.ZcStat;
 import org.apache.accumulo.core.fate.zookeeper.ZooReader;
 import org.apache.accumulo.core.fate.zookeeper.ZooUtil;
-<<<<<<< HEAD
 import org.apache.accumulo.core.lock.ServiceLockPaths;
+import org.apache.accumulo.core.zookeeper.ZooSession;
 import org.apache.accumulo.server.ServerContext;
-=======
-import org.apache.accumulo.core.zookeeper.ZooSession;
->>>>>>> be22deed
 import org.apache.accumulo.server.util.serviceStatus.ServiceStatusReport;
 import org.apache.accumulo.server.util.serviceStatus.StatusSummary;
 import org.apache.zookeeper.KeeperException;
-import org.easymock.EasyMock;
 import org.junit.jupiter.api.AfterEach;
 import org.junit.jupiter.api.BeforeEach;
 import org.junit.jupiter.api.Test;
@@ -60,41 +58,33 @@
 
   private static final Logger LOG = LoggerFactory.getLogger(ServiceStatusCmdTest.class);
 
-  private final String zRoot = ZooUtil.getRoot(InstanceId.of(UUID.randomUUID()));
-  private ZooSession zk;
-  private ZooReader zooReader;
+  private String zRoot;
+  private ServerContext context;
+  private ZooSession zooReader;
   private ZooCache zooCache;
 
   @BeforeEach
   public void populateContext() {
-<<<<<<< HEAD
-    InstanceId iid = InstanceId.of(UUID.randomUUID());
-    zRoot = ZooUtil.getRoot(iid);
+    zRoot = ZooUtil.getRoot(InstanceId.of(UUID.randomUUID()));
     context = createMock(ServerContext.class);
-    expect(context.getInstanceID()).andReturn(iid).anyTimes();
+    zooReader = createMock(ZooSession.class);
+    zooCache = createMock(ZooCache.class);
+    expect(zooReader.asReader()).andReturn(new ZooReader(zooReader)).anyTimes();
+    expect(context.getZooCache()).andReturn(zooCache).anyTimes();
+    expect(context.getZooSession()).andReturn(zooReader).anyTimes();
     expect(context.getZooKeeperRoot()).andReturn(zRoot).anyTimes();
-
-    zooReader = createMock(ZooReader.class);
-    zooCache = createMock(ZooCache.class);
-
-    expect(context.getZooReader()).andReturn(zooReader).anyTimes();
-    expect(context.getZooCache()).andReturn(zooCache).anyTimes();
     expect(context.getServerPaths()).andReturn(new ServiceLockPaths(context)).anyTimes();
-
     replay(context);
-=======
-    zk = createMock(ZooSession.class);
-    zooReader = new ZooReader(zk);
->>>>>>> be22deed
   }
 
   @AfterEach
   public void validateMocks() {
-    verify(zk);
-  }
-
-  @Test
-  void testManagerHosts() throws Exception {
+    verify(context, zooReader, zooCache);
+  }
+
+  @Test
+  public void testManagerHosts() throws Exception {
+    replay(zooCache);
     String lock1Name = "zlock#" + UUID.randomUUID() + "#0000000001";
     String lock2Name = "zlock#" + UUID.randomUUID() + "#0000000002";
     String lock3Name = "zlock#" + UUID.randomUUID() + "#0000000003";
@@ -107,23 +97,18 @@
         "{\"descriptors\":[{\"uuid\":\"6effb690-c29c-4e0b-92ff-f6b308385a42\",\"service\":\"MANAGER\",\"address\":\"hostA:9999\",\"group\":\"manager1\"}]}";
 
     String lockPath = zRoot + Constants.ZMANAGER_LOCK;
-    expect(zk.getChildren(lockPath, null)).andReturn(List.of(lock1Name, lock2Name, lock3Name))
-        .anyTimes();
-    expect(zk.getData(lockPath + "/" + lock1Name, null, null)).andReturn(lock1data.getBytes(UTF_8))
-        .anyTimes();
-    expect(zk.getData(lockPath + "/" + lock2Name, null, null)).andReturn(lock2Data.getBytes(UTF_8))
-        .anyTimes();
-    expect(zk.getData(lockPath + "/" + lock3Name, null, null)).andReturn(lock3Data.getBytes(UTF_8))
-        .anyTimes();
-
-<<<<<<< HEAD
-    replay(zooCache, zooReader);
-=======
-    replay(zk);
->>>>>>> be22deed
-
-    ServiceStatusCmd cmd = new ServiceStatusCmd();
-    StatusSummary status = cmd.getManagerStatus(zooReader, context);
+    expect(zooReader.getChildren(lockPath, null))
+        .andReturn(List.of(lock1Name, lock2Name, lock3Name));
+    expect(zooReader.getData(lockPath + "/" + lock1Name, null, null))
+        .andReturn(lock1data.getBytes(UTF_8));
+    expect(zooReader.getData(lockPath + "/" + lock2Name, null, null))
+        .andReturn(lock2Data.getBytes(UTF_8));
+    expect(zooReader.getData(lockPath + "/" + lock3Name, null, null))
+        .andReturn(lock3Data.getBytes(UTF_8));
+    replay(zooReader);
+
+    ServiceStatusCmd cmd = new ServiceStatusCmd();
+    StatusSummary status = cmd.getManagerStatus(context);
     LOG.info("manager status data: {}", status);
 
     assertEquals(3, status.getServiceCount());
@@ -146,7 +131,8 @@
   }
 
   @Test
-  void testMonitorHosts() throws Exception {
+  public void testMonitorHosts() throws Exception {
+    replay(zooCache);
     String lock1Name = "zlock#" + UUID.randomUUID() + "#0000000001";
     String lock2Name = "zlock#" + UUID.randomUUID() + "#0000000002";
 
@@ -156,16 +142,16 @@
         "{\"descriptors\":[{\"uuid\":\"87465459-9c8f-4f95-b4c6-ef3029030d05\",\"service\":\"NONE\",\"address\":\"hostB\",\"group\":\"default\"}]}";
 
     String lockPath = zRoot + Constants.ZMONITOR_LOCK;
-    expect(zk.getChildren(lockPath, null)).andReturn(List.of(lock1Name, lock2Name)).anyTimes();
-    expect(zk.getData(lockPath + "/" + lock1Name, null, null)).andReturn(host1.getBytes(UTF_8))
-        .anyTimes();
-    expect(zk.getData(lockPath + "/" + lock2Name, null, null)).andReturn(host2.getBytes(UTF_8))
-        .anyTimes();
-
-    replay(zk);
-
-    ServiceStatusCmd cmd = new ServiceStatusCmd();
-    StatusSummary status = cmd.getMonitorStatus(zooReader, context);
+    expect(zooReader.getChildren(lockPath, null)).andReturn(List.of(lock1Name, lock2Name));
+    expect(zooReader.getData(lockPath + "/" + lock1Name, null, null))
+        .andReturn(host1.getBytes(UTF_8));
+    expect(zooReader.getData(lockPath + "/" + lock2Name, null, null))
+        .andReturn(host2.getBytes(UTF_8));
+
+    replay(zooReader);
+
+    ServiceStatusCmd cmd = new ServiceStatusCmd();
+    StatusSummary status = cmd.getMonitorStatus(context);
     LOG.info("monitor status data: {}", status);
 
     assertEquals(2, status.getServiceCount());
@@ -187,7 +173,8 @@
   }
 
   @Test
-  void testTServerHosts() throws Exception {
+  public void testTServerHosts() throws Exception {
+    replay(zooReader);
     String lock1Name = "zlock#" + UUID.randomUUID() + "#0000000001";
     String lock2Name = "zlock#" + UUID.randomUUID() + "#0000000002";
     String lock3Name = "zlock#" + UUID.randomUUID() + "#0000000003";
@@ -231,56 +218,33 @@
             + host3 + "\",\"group\":\"default\"}]}";
 
     String basePath = zRoot + Constants.ZTSERVERS;
-<<<<<<< HEAD
-
-    expect(zooCache.getChildren(zRoot)).andReturn(List.of(Constants.ZTSERVERS)).anyTimes();
-    expect(zooCache.getChildren(basePath)).andReturn(List.of(Constants.DEFAULT_RESOURCE_GROUP_NAME))
-        .anyTimes();
+    expect(zooCache.getChildren(basePath))
+        .andReturn(List.of(Constants.DEFAULT_RESOURCE_GROUP_NAME));
     expect(zooCache.getChildren(basePath + "/" + Constants.DEFAULT_RESOURCE_GROUP_NAME))
-        .andReturn(List.of(host1, host2, host3)).anyTimes();
+        .andReturn(List.of(host1, host2, host3));
 
     expect(
         zooCache.getChildren(basePath + "/" + Constants.DEFAULT_RESOURCE_GROUP_NAME + "/" + host1))
-        .andReturn(List.of(lock1Name)).anyTimes();
+        .andReturn(List.of(lock1Name));
     expect(zooCache.get(
-        EasyMock.eq(
-            basePath + "/" + Constants.DEFAULT_RESOURCE_GROUP_NAME + "/" + host1 + "/" + lock1Name),
-        EasyMock.isA(ZcStat.class))).andReturn(lockData1.getBytes(UTF_8)).anyTimes();
+        eq(basePath + "/" + Constants.DEFAULT_RESOURCE_GROUP_NAME + "/" + host1 + "/" + lock1Name),
+        isA(ZcStat.class))).andReturn(lockData1.getBytes(UTF_8));
 
     expect(
         zooCache.getChildren(basePath + "/" + Constants.DEFAULT_RESOURCE_GROUP_NAME + "/" + host2))
-        .andReturn(List.of(lock2Name)).anyTimes();
+        .andReturn(List.of(lock2Name));
     expect(zooCache.get(
-        EasyMock.eq(
-            basePath + "/" + Constants.DEFAULT_RESOURCE_GROUP_NAME + "/" + host2 + "/" + lock2Name),
-        EasyMock.isA(ZcStat.class))).andReturn(lockData2.getBytes(UTF_8)).anyTimes();
+        eq(basePath + "/" + Constants.DEFAULT_RESOURCE_GROUP_NAME + "/" + host2 + "/" + lock2Name),
+        isA(ZcStat.class))).andReturn(lockData2.getBytes(UTF_8));
 
     expect(
         zooCache.getChildren(basePath + "/" + Constants.DEFAULT_RESOURCE_GROUP_NAME + "/" + host3))
-        .andReturn(List.of(lock3Name)).anyTimes();
+        .andReturn(List.of(lock3Name));
     expect(zooCache.get(
-        EasyMock.eq(
-            basePath + "/" + Constants.DEFAULT_RESOURCE_GROUP_NAME + "/" + host3 + "/" + lock3Name),
-        EasyMock.isA(ZcStat.class))).andReturn(lockData3.getBytes(UTF_8)).anyTimes();
-
-    replay(zooCache, zooReader);
-=======
-    expect(zk.getChildren(basePath, null)).andReturn(List.of(host1, host2, host3)).anyTimes();
-
-    expect(zk.getChildren(basePath + "/" + host1, null)).andReturn(List.of(lock1Name)).once();
-    expect(zk.getData(basePath + "/" + host1 + "/" + lock1Name, null, null))
-        .andReturn(lockData1.getBytes(UTF_8)).anyTimes();
-
-    expect(zk.getChildren(basePath + "/" + host2, null)).andReturn(List.of(lock2Name)).once();
-    expect(zk.getData(basePath + "/" + host2 + "/" + lock2Name, null, null))
-        .andReturn(lockData2.getBytes(UTF_8)).anyTimes();
-
-    expect(zk.getChildren(basePath + "/" + host3, null)).andReturn(List.of(lock3Name)).once();
-    expect(zk.getData(basePath + "/" + host3 + "/" + lock3Name, null, null))
-        .andReturn(lockData3.getBytes(UTF_8)).anyTimes();
-
-    replay(zk);
->>>>>>> be22deed
+        eq(basePath + "/" + Constants.DEFAULT_RESOURCE_GROUP_NAME + "/" + host3 + "/" + lock3Name),
+        isA(ZcStat.class))).andReturn(lockData3.getBytes(UTF_8));
+
+    replay(zooCache);
 
     ServiceStatusCmd cmd = new ServiceStatusCmd();
     StatusSummary status = cmd.getTServerStatus(context);
@@ -305,12 +269,11 @@
     assertEquals(expected.getServiceCount(), status.getServiceCount());
     assertEquals(expected.getErrorCount(), status.getErrorCount());
     assertEquals(expected, status);
-
-    verify(zooCache);
-  }
-
-  @Test
-  void testScanServerHosts() throws Exception {
+  }
+
+  @Test
+  public void testScanServerHosts() throws Exception {
+    replay(zooReader);
     UUID uuid1 = UUID.randomUUID();
     String lock1Name = "zlock#" + uuid1 + "#0000000001";
     UUID uuid2 = UUID.randomUUID();
@@ -346,64 +309,35 @@
             + host4 + "\",\"group\":\"default\"}]}";
 
     String lockPath = zRoot + Constants.ZSSERVERS;
-<<<<<<< HEAD
-    expect(zooCache.getChildren(zRoot)).andReturn(List.of(Constants.ZSSERVERS)).anyTimes();
     expect(zooCache.getChildren(lockPath))
-        .andReturn(List.of(Constants.DEFAULT_RESOURCE_GROUP_NAME, "sg1")).anyTimes();
+        .andReturn(List.of(Constants.DEFAULT_RESOURCE_GROUP_NAME, "sg1"));
     expect(zooCache.getChildren(lockPath + "/" + Constants.DEFAULT_RESOURCE_GROUP_NAME))
-        .andReturn(List.of(host2, host4)).anyTimes();
-    expect(zooCache.getChildren(lockPath + "/sg1")).andReturn(List.of(host1, host3)).anyTimes();
-
-    expect(zooCache.getChildren(lockPath + "/sg1/" + host1)).andReturn(List.of(lock1Name))
-=======
-    expect(zk.getChildren(lockPath, null)).andReturn(List.of(host1, host2, host3, host4))
->>>>>>> be22deed
-        .anyTimes();
-    expect(zooCache.get(EasyMock.eq(lockPath + "/sg1/" + host1 + "/" + lock1Name),
-        EasyMock.isA(ZcStat.class))).andReturn(lockData1.getBytes(UTF_8)).anyTimes();
+        .andReturn(List.of(host2, host4));
+    expect(zooCache.getChildren(lockPath + "/sg1")).andReturn(List.of(host1, host3));
+
+    expect(zooCache.getChildren(lockPath + "/sg1/" + host1)).andReturn(List.of(lock1Name));
+    expect(zooCache.get(eq(lockPath + "/sg1/" + host1 + "/" + lock1Name), isA(ZcStat.class)))
+        .andReturn(lockData1.getBytes(UTF_8));
 
     expect(
         zooCache.getChildren(lockPath + "/" + Constants.DEFAULT_RESOURCE_GROUP_NAME + "/" + host2))
-        .andReturn(List.of(lock2Name)).anyTimes();
+        .andReturn(List.of(lock2Name));
     expect(zooCache.get(
-        EasyMock.eq(
-            lockPath + "/" + Constants.DEFAULT_RESOURCE_GROUP_NAME + "/" + host2 + "/" + lock2Name),
-        EasyMock.isA(ZcStat.class))).andReturn(lockData2.getBytes(UTF_8)).anyTimes();
-
-    expect(zooCache.getChildren(lockPath + "/sg1/" + host3)).andReturn(List.of(lock3Name))
-        .anyTimes();
-    expect(zooCache.get(EasyMock.eq(lockPath + "/sg1/" + host3 + "/" + lock3Name),
-        EasyMock.isA(ZcStat.class))).andReturn(lockData3.getBytes(UTF_8)).anyTimes();
-
-<<<<<<< HEAD
+        eq(lockPath + "/" + Constants.DEFAULT_RESOURCE_GROUP_NAME + "/" + host2 + "/" + lock2Name),
+        isA(ZcStat.class))).andReturn(lockData2.getBytes(UTF_8));
+
+    expect(zooCache.getChildren(lockPath + "/sg1/" + host3)).andReturn(List.of(lock3Name));
+    expect(zooCache.get(eq(lockPath + "/sg1/" + host3 + "/" + lock3Name), isA(ZcStat.class)))
+        .andReturn(lockData3.getBytes(UTF_8));
+
     expect(
         zooCache.getChildren(lockPath + "/" + Constants.DEFAULT_RESOURCE_GROUP_NAME + "/" + host4))
-        .andReturn(List.of(lock4Name)).anyTimes();
+        .andReturn(List.of(lock4Name));
     expect(zooCache.get(
-        EasyMock.eq(
-            lockPath + "/" + Constants.DEFAULT_RESOURCE_GROUP_NAME + "/" + host4 + "/" + lock4Name),
-        EasyMock.isA(ZcStat.class))).andReturn(lockData4.getBytes(UTF_8)).anyTimes();
-
-    replay(zooCache, zooReader);
-=======
-    expect(zk.getChildren(lockPath + "/" + host1, null)).andReturn(List.of(lock1Name)).once();
-    expect(zk.getData(lockPath + "/" + host1 + "/" + lock1Name, null, null))
-        .andReturn(lockData1.getBytes(UTF_8)).once();
-
-    expect(zk.getChildren(lockPath + "/" + host2, null)).andReturn(List.of(lock2Name)).once();
-    expect(zk.getData(lockPath + "/" + host2 + "/" + lock2Name, null, null))
-        .andReturn(lockData2.getBytes(UTF_8)).once();
-
-    expect(zk.getChildren(lockPath + "/" + host3, null)).andReturn(List.of(lock3Name)).once();
-    expect(zk.getData(lockPath + "/" + host3 + "/" + lock3Name, null, null))
-        .andReturn(lockData3.getBytes(UTF_8)).once();
-
-    expect(zk.getChildren(lockPath + "/" + host4, null)).andReturn(List.of(lock4Name)).once();
-    expect(zk.getData(lockPath + "/" + host4 + "/" + lock4Name, null, null))
-        .andReturn(lockData4.getBytes(UTF_8)).once();
-
-    replay(zk);
->>>>>>> be22deed
+        eq(lockPath + "/" + Constants.DEFAULT_RESOURCE_GROUP_NAME + "/" + host4 + "/" + lock4Name),
+        isA(ZcStat.class))).andReturn(lockData4.getBytes(UTF_8));
+
+    replay(zooCache);
 
     ServiceStatusCmd cmd = new ServiceStatusCmd();
     StatusSummary status = cmd.getScanServerStatus(context);
@@ -417,106 +351,32 @@
         Set.of("default", "sg1"), hostByGroup, 0);
 
     assertEquals(expected, status);
-    verify(zooCache);
-
-  }
-
-  @Test
-<<<<<<< HEAD
+
+  }
+
+  @Test
   public void testCompactorStatus() throws Exception {
+    replay(zooReader);
     String lockPath = zRoot + Constants.ZCOMPACTORS;
-
-    expect(zooCache.getChildren(zRoot)).andReturn(List.of(Constants.ZCOMPACTORS)).anyTimes();
-    expect(zooCache.getChildren(lockPath)).andReturn(List.of("q1", "q2")).anyTimes();
-    expect(zooCache.getChildren(lockPath + "/q1")).andReturn(List.of("hostA:8080", "hostC:8081"))
-        .anyTimes();
-    expect(zooCache.getChildren(lockPath + "/q2")).andReturn(List.of("hostB:9090", "hostD:9091"))
-        .anyTimes();
-    expect(zooCache.getChildren(lockPath + "/q1/hostA:8080")).andReturn(List.of()).anyTimes();
-    expect(zooCache.getChildren(lockPath + "/q1/hostC:8081")).andReturn(List.of()).anyTimes();
-    expect(zooCache.getChildren(lockPath + "/q2/hostB:9090")).andReturn(List.of()).anyTimes();
-    expect(zooCache.getChildren(lockPath + "/q2/hostD:9091")).andReturn(List.of()).anyTimes();
-
-    replay(zooCache, zooReader);
-=======
-  void testCoordinatorHosts() throws Exception {
-    String lock1Name = "zlock#" + UUID.randomUUID() + "#0000000001";
-    String lock2Name = "zlock#" + UUID.randomUUID() + "#0000000002";
-    String lock3Name = "zlock#" + UUID.randomUUID() + "#0000000003";
-
-    String host1 = "hostA:8080";
-    String host2 = "hostB:9090";
-    String host3 = "host1:9091";
-
-    String lockData1 =
-        "{\"descriptors\":[{\"uuid\":\"1d55f7a5-090d-48fc-a3ea-f1a66e984a21\",\"service\":\"COORDINATOR\",\"address\":\""
-            + host1 + "\",\"group\":\"default\"}]}\n";
-    String lockData2 =
-        "{\"descriptors\":[{\"uuid\":\"1d55f7a5-090d-48fc-a3ea-f1a66e984a21\",\"service\":\"COORDINATOR\",\"address\":\""
-            + host2 + "\",\"group\":\"coord1\"}]}\n";
-    String lockData3 =
-        "{\"descriptors\":[{\"uuid\":\"1d55f7a5-090d-48fc-a3ea-f1a66e984a21\",\"service\":\"COORDINATOR\",\"address\":\""
-            + host3 + "\",\"group\":\"coord2\"}]}\n";
-
-    String lockPath = zRoot + Constants.ZCOORDINATOR_LOCK;
-    expect(zk.getChildren(lockPath, null)).andReturn(List.of(lock1Name, lock2Name, lock3Name))
-        .anyTimes();
-    expect(zk.getData(lockPath + "/" + lock1Name, null, null)).andReturn(lockData1.getBytes(UTF_8))
-        .anyTimes();
-    expect(zk.getData(lockPath + "/" + lock2Name, null, null)).andReturn(lockData2.getBytes(UTF_8))
-        .anyTimes();
-    expect(zk.getData(lockPath + "/" + lock3Name, null, null)).andReturn(lockData3.getBytes(UTF_8))
-        .anyTimes();
-
-    replay(zk);
-
-    ServiceStatusCmd cmd = new ServiceStatusCmd();
-    StatusSummary status = cmd.getCoordinatorStatus(zooReader, zRoot);
-    LOG.info("tserver status data: {}", status);
-
-    assertEquals(3, status.getServiceCount());
-
-    // expect sorted by name
-    Map<String,Set<String>> hostByGroup = new TreeMap<>();
-    hostByGroup.put("default", new TreeSet<>(List.of(host1)));
-    hostByGroup.put("coord1", new TreeSet<>(List.of(host2)));
-    hostByGroup.put("coord2", new TreeSet<>(List.of(host3)));
-
-    StatusSummary expected = new StatusSummary(ServiceStatusReport.ReportKey.COORDINATOR,
-        new TreeSet<>(List.of("coord1", "default", "coord2")), hostByGroup, 0);
-
-    assertEquals(expected.hashCode(), status.hashCode());
-    assertEquals(expected.getDisplayName(), status.getDisplayName());
-    assertEquals(expected.getResourceGroups(), status.getResourceGroups());
-    assertEquals(expected.getServiceByGroups(), status.getServiceByGroups());
-    assertEquals(expected.getServiceCount(), status.getServiceCount());
-    assertEquals(expected.getErrorCount(), status.getErrorCount());
-    assertEquals(expected, status);
-  }
-
-  @Test
-  public void testCompactorStatus() throws Exception {
-    String lockPath = zRoot + Constants.ZCOMPACTORS;
-    expect(zk.getChildren(lockPath, null)).andReturn(List.of("q1", "q2")).once();
-
-    expect(zk.getChildren(lockPath + "/q1", null)).andReturn(List.of("hostA:8080", "hostC:8081"))
-        .once();
-    expect(zk.getChildren(lockPath + "/q2", null)).andReturn(List.of("hostB:9090", "hostD:9091"))
-        .once();
-
-    replay(zk);
->>>>>>> be22deed
+    expect(zooCache.getChildren(lockPath)).andReturn(List.of("q1", "q2"));
+    expect(zooCache.getChildren(lockPath + "/q1")).andReturn(List.of("hostA:8080", "hostC:8081"));
+    expect(zooCache.getChildren(lockPath + "/q2")).andReturn(List.of("hostB:9090", "hostD:9091"));
+    expect(zooCache.getChildren(lockPath + "/q1/hostA:8080")).andReturn(List.of());
+    expect(zooCache.getChildren(lockPath + "/q1/hostC:8081")).andReturn(List.of());
+    expect(zooCache.getChildren(lockPath + "/q2/hostB:9090")).andReturn(List.of());
+    expect(zooCache.getChildren(lockPath + "/q2/hostD:9091")).andReturn(List.of());
+
+    replay(zooCache);
 
     ServiceStatusCmd cmd = new ServiceStatusCmd();
     StatusSummary status = cmd.getCompactorStatus(context);
     LOG.info("compactor group counts: {}", status);
     assertEquals(0, status.getResourceGroups().size());
-
-    verify(zooCache);
   }
 
   @Test
   public void testGcHosts() throws Exception {
+    replay(zooCache);
 
     String lockPath = zRoot + ZGC_LOCK;
     UUID uuid1 = UUID.randomUUID();
@@ -534,16 +394,16 @@
         "{\"descriptors\":[{\"uuid\":\"5c901352-b027-4f78-8ee1-05ae163fbb0e\",\"service\":\"GC\",\"address\":\""
             + host1 + "\",\"group\":\"gc1\"}]}";
 
-    expect(zk.getChildren(lockPath, null)).andReturn(List.of(lock1Name, lock2Name)).once();
-    expect(zk.getData(lockPath + "/" + lock1Name, null, null)).andReturn(lockData1.getBytes(UTF_8))
-        .once();
-    expect(zk.getData(lockPath + "/" + lock2Name, null, null)).andReturn(lockData2.getBytes(UTF_8))
-        .once();
-
-    replay(zk);
-
-    ServiceStatusCmd cmd = new ServiceStatusCmd();
-    StatusSummary status = cmd.getGcStatus(zooReader, context);
+    expect(zooReader.getChildren(lockPath, null)).andReturn(List.of(lock1Name, lock2Name));
+    expect(zooReader.getData(lockPath + "/" + lock1Name, null, null))
+        .andReturn(lockData1.getBytes(UTF_8));
+    expect(zooReader.getData(lockPath + "/" + lock2Name, null, null))
+        .andReturn(lockData2.getBytes(UTF_8));
+
+    replay(zooReader);
+
+    ServiceStatusCmd cmd = new ServiceStatusCmd();
+    StatusSummary status = cmd.getGcStatus(context);
     LOG.info("gc server counts: {}", status);
     assertEquals(2, status.getResourceGroups().size());
     assertEquals(2, status.getServiceCount());
@@ -561,7 +421,8 @@
    * error is skipped and available hosts are returned.
    */
   @Test
-  void zkNodeDeletedTest() throws Exception {
+  public void zkNodeDeletedTest() throws Exception {
+    replay(zooCache);
     String lock1Name = "zlock#" + UUID.randomUUID() + "#0000000001";
     String lock2Name = "zlock#" + UUID.randomUUID() + "#0000000002";
     String lock3Name = "zlock#" + UUID.randomUUID() + "#0000000003";
@@ -577,19 +438,19 @@
             + host3 + "\",\"group\":\"manager1\"}]}";
 
     String lockPath = zRoot + Constants.ZMANAGER_LOCK;
-    expect(zk.getChildren(lockPath, null)).andReturn(List.of(lock1Name, lock2Name, lock3Name))
-        .anyTimes();
-    expect(zk.getData(lockPath + "/" + lock1Name, null, null))
-        .andThrow(new KeeperException.NoNodeException("no node forced exception")).once();
-    expect(zk.getData(lockPath + "/" + lock2Name, null, null)).andReturn(lock2Data.getBytes(UTF_8))
-        .anyTimes();
-    expect(zk.getData(lockPath + "/" + lock3Name, null, null)).andReturn(lock3Data.getBytes(UTF_8))
-        .anyTimes();
-
-    replay(zk);
-
-    ServiceStatusCmd cmd = new ServiceStatusCmd();
-    StatusSummary status = cmd.getManagerStatus(zooReader, context);
+    expect(zooReader.getChildren(lockPath, null))
+        .andReturn(List.of(lock1Name, lock2Name, lock3Name));
+    expect(zooReader.getData(lockPath + "/" + lock1Name, null, null))
+        .andThrow(new KeeperException.NoNodeException("no node forced exception"));
+    expect(zooReader.getData(lockPath + "/" + lock2Name, null, null))
+        .andReturn(lock2Data.getBytes(UTF_8));
+    expect(zooReader.getData(lockPath + "/" + lock3Name, null, null))
+        .andReturn(lock3Data.getBytes(UTF_8));
+
+    replay(zooReader);
+
+    ServiceStatusCmd cmd = new ServiceStatusCmd();
+    StatusSummary status = cmd.getManagerStatus(context);
     LOG.info("manager status data: {}", status);
 
     assertEquals(2, status.getServiceByGroups().size());
@@ -604,7 +465,7 @@
 
   @Test
   public void testServiceStatusCommandOpts() {
-    replay(zk);
+    replay(zooReader, zooCache);
     ServiceStatusCmd.Opts opts = new ServiceStatusCmd.Opts();
     assertFalse(opts.json);
     assertFalse(opts.noHosts);
