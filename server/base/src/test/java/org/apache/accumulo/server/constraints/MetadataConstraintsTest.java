/*
 * Licensed to the Apache Software Foundation (ASF) under one
 * or more contributor license agreements.  See the NOTICE file
 * distributed with this work for additional information
 * regarding copyright ownership.  The ASF licenses this file
 * to you under the Apache License, Version 2.0 (the
 * "License"); you may not use this file except in compliance
 * with the License.  You may obtain a copy of the License at
 *
 *   https://www.apache.org/licenses/LICENSE-2.0
 *
 * Unless required by applicable law or agreed to in writing,
 * software distributed under the License is distributed on an
 * "AS IS" BASIS, WITHOUT WARRANTIES OR CONDITIONS OF ANY
 * KIND, either express or implied.  See the License for the
 * specific language governing permissions and limitations
 * under the License.
 */
package org.apache.accumulo.server.constraints;

import static org.junit.jupiter.api.Assertions.assertEquals;
import static org.junit.jupiter.api.Assertions.assertNotNull;
import static org.junit.jupiter.api.Assertions.assertNull;

import java.lang.reflect.Method;
import java.util.Base64;
import java.util.List;
import java.util.Set;

import org.apache.accumulo.core.data.Key;
import org.apache.accumulo.core.data.Mutation;
import org.apache.accumulo.core.data.Range;
import org.apache.accumulo.core.data.Value;
import org.apache.accumulo.core.fate.FateTxId;
import org.apache.accumulo.core.metadata.MetadataTable;
import org.apache.accumulo.core.metadata.ReferencedTabletFile;
import org.apache.accumulo.core.metadata.StoredTabletFile;
import org.apache.accumulo.core.metadata.schema.DataFileValue;
import org.apache.accumulo.core.metadata.schema.MetadataSchema.TabletsSection.BulkFileColumnFamily;
import org.apache.accumulo.core.metadata.schema.MetadataSchema.TabletsSection.CompactedColumnFamily;
import org.apache.accumulo.core.metadata.schema.MetadataSchema.TabletsSection.CurrentLocationColumnFamily;
import org.apache.accumulo.core.metadata.schema.MetadataSchema.TabletsSection.DataFileColumnFamily;
import org.apache.accumulo.core.metadata.schema.MetadataSchema.TabletsSection.ScanFileColumnFamily;
import org.apache.accumulo.core.metadata.schema.MetadataSchema.TabletsSection.ServerColumnFamily;
import org.apache.accumulo.core.metadata.schema.MetadataSchema.TabletsSection.TabletColumnFamily;
import org.apache.accumulo.core.metadata.schema.SelectedFiles;
import org.apache.accumulo.server.ServerContext;
import org.apache.hadoop.fs.Path;
import org.apache.hadoop.io.Text;
import org.easymock.EasyMock;
import org.junit.jupiter.api.Test;

public class MetadataConstraintsTest {

  private SystemEnvironment createEnv() {
    SystemEnvironment env = EasyMock.createMock(SystemEnvironment.class);
    ServerContext context = EasyMock.createMock(ServerContext.class);
    EasyMock.expect(env.getServerContext()).andReturn(context);
    EasyMock.replay(env);
    return env;
  }

  @Test
  public void testCheck() {
    Mutation m = new Mutation(new Text("0;foo"));
    TabletColumnFamily.PREV_ROW_COLUMN.put(m, new Value("1foo"));

    MetadataConstraints mc = new MetadataConstraints();

    List<Short> violations = mc.check(createEnv(), m);

    assertNotNull(violations);
    assertEquals(1, violations.size());
    assertEquals(Short.valueOf((short) 3), violations.get(0));

    m = new Mutation(new Text("0:foo"));
    TabletColumnFamily.PREV_ROW_COLUMN.put(m, new Value("1poo"));

    violations = mc.check(createEnv(), m);

    assertNotNull(violations);
    assertEquals(1, violations.size());
    assertEquals(Short.valueOf((short) 4), violations.get(0));

    m = new Mutation(new Text("0;foo"));
    m.put("bad_column_name", "", "e");

    violations = mc.check(createEnv(), m);

    assertNotNull(violations);
    assertEquals(1, violations.size());
    assertEquals(Short.valueOf((short) 2), violations.get(0));

    m = new Mutation(new Text("!!<"));
    TabletColumnFamily.PREV_ROW_COLUMN.put(m, new Value("1poo"));

    violations = mc.check(createEnv(), m);

    assertNotNull(violations);
    assertEquals(2, violations.size());
    assertEquals(Short.valueOf((short) 4), violations.get(0));
    assertEquals(Short.valueOf((short) 5), violations.get(1));

    m = new Mutation(new Text("0;foo"));
    TabletColumnFamily.PREV_ROW_COLUMN.put(m, new Value(""));

    violations = mc.check(createEnv(), m);

    assertNotNull(violations);
    assertEquals(1, violations.size());
    assertEquals(Short.valueOf((short) 6), violations.get(0));

    m = new Mutation(new Text("0;foo"));
    TabletColumnFamily.PREV_ROW_COLUMN.put(m, new Value("bar"));

    violations = mc.check(createEnv(), m);

    assertNull(violations);

    m = new Mutation(new Text(MetadataTable.ID.canonical() + "<"));
    TabletColumnFamily.PREV_ROW_COLUMN.put(m, new Value("bar"));

    violations = mc.check(createEnv(), m);

    assertNull(violations);

    m = new Mutation(new Text("!1<"));
    TabletColumnFamily.PREV_ROW_COLUMN.put(m, new Value("bar"));

    violations = mc.check(createEnv(), m);

    assertNotNull(violations);
    assertEquals(1, violations.size());
    assertEquals(Short.valueOf((short) 4), violations.get(0));

  }

  @Test
  public void testBulkFileCheck() {
    MetadataConstraints mc = new MetadataConstraints();
    Mutation m;
    List<Short> violations;

<<<<<<< HEAD
    // txid that throws exception
    m = new Mutation(new Text("0;foo"));
    m.put(
        BulkFileColumnFamily.NAME, StoredTabletFile
            .of(new Path("hdfs://1.2.3.4/accumulo/tables/2a/t-0003/someFile")).getMetadataText(),
        new Value("bad value"));
    m.put(
        DataFileColumnFamily.NAME, StoredTabletFile
            .of(new Path("hdfs://1.2.3.4/accumulo/tables/2a/t-0003/someFile")).getMetadataText(),
        new DataFileValue(1, 1).encodeAsValue());
    assertViolation(mc, m, (short) 8);

    // active txid w/ file
=======
    // loaded marker w/ file
>>>>>>> 1aa81d81
    m = new Mutation(new Text("0;foo"));
    m.put(
        BulkFileColumnFamily.NAME, StoredTabletFile
            .of(new Path("hdfs://1.2.3.4/accumulo/tables/2a/t-0003/someFile")).getMetadataText(),
        new Value("5"));
    m.put(
        DataFileColumnFamily.NAME, StoredTabletFile
            .of(new Path("hdfs://1.2.3.4/accumulo/tables/2a/t-0003/someFile")).getMetadataText(),
        new DataFileValue(1, 1).encodeAsValue());
    violations = mc.check(createEnv(), m);
    assertNull(violations);

    // loaded marker w/o file
    m = new Mutation(new Text("0;foo"));
    m.put(
        BulkFileColumnFamily.NAME, StoredTabletFile
            .of(new Path("hdfs://1.2.3.4/accumulo/tables/2a/t-0003/someFile")).getMetadataText(),
        new Value("5"));
    assertViolation(mc, m, (short) 8);

    // two files w/ same txid
    m = new Mutation(new Text("0;foo"));
    m.put(
        BulkFileColumnFamily.NAME, StoredTabletFile
            .of(new Path("hdfs://1.2.3.4/accumulo/tables/2a/t-0003/someFile")).getMetadataText(),
        new Value("5"));
    m.put(
        DataFileColumnFamily.NAME, StoredTabletFile
            .of(new Path("hdfs://1.2.3.4/accumulo/tables/2a/t-0003/someFile")).getMetadataText(),
        new DataFileValue(1, 1).encodeAsValue());
    m.put(
        BulkFileColumnFamily.NAME, StoredTabletFile
            .of(new Path("hdfs://1.2.3.4/accumulo/tables/2a/t-0003/someFile2")).getMetadataText(),
        new Value("5"));
    m.put(
        DataFileColumnFamily.NAME, StoredTabletFile
            .of(new Path("hdfs://1.2.3.4/accumulo/tables/2a/t-0003/someFile2")).getMetadataText(),
        new DataFileValue(1, 1).encodeAsValue());
    violations = mc.check(createEnv(), m);
    assertNull(violations);

    // two files w/ different txid
    m = new Mutation(new Text("0;foo"));
    m.put(
        BulkFileColumnFamily.NAME, StoredTabletFile
            .of(new Path("hdfs://1.2.3.4/accumulo/tables/2a/t-0003/someFile")).getMetadataText(),
        new Value("5"));
    m.put(
        DataFileColumnFamily.NAME, StoredTabletFile
            .of(new Path("hdfs://1.2.3.4/accumulo/tables/2a/t-0003/someFile")).getMetadataText(),
        new DataFileValue(1, 1).encodeAsValue());
    m.put(
        BulkFileColumnFamily.NAME, StoredTabletFile
            .of(new Path("hdfs://1.2.3.4/accumulo/tables/2a/t-0003/someFile2")).getMetadataText(),
        new Value("7"));
    m.put(
        DataFileColumnFamily.NAME, StoredTabletFile
            .of(new Path("hdfs://1.2.3.4/accumulo/tables/2a/t-0003/someFile2")).getMetadataText(),
        new DataFileValue(1, 1).encodeAsValue());
    assertViolation(mc, m, (short) 8);

    // two loaded markers but only one file.
    m = new Mutation(new Text("0;foo"));
    m.put(
        BulkFileColumnFamily.NAME, StoredTabletFile
            .of(new Path("hdfs://1.2.3.4/accumulo/tables/2a/t-0003/someFile")).getMetadataText(),
        new Value("5"));
    m.put(
        DataFileColumnFamily.NAME, StoredTabletFile
            .of(new Path("hdfs://1.2.3.4/accumulo/tables/2a/t-0003/someFile")).getMetadataText(),
        new DataFileValue(1, 1).encodeAsValue());
    m.put(
        BulkFileColumnFamily.NAME, StoredTabletFile
            .of(new Path("hdfs://1.2.3.4/accumulo/tables/2a/t-0003/someFile2")).getMetadataText(),
        new Value("5"));
    assertViolation(mc, m, (short) 8);

    // mutation that looks like split
    m = new Mutation(new Text("0;foo"));
    m.put(
        BulkFileColumnFamily.NAME, StoredTabletFile
            .of(new Path("hdfs://1.2.3.4/accumulo/tables/2a/t-0003/someFile")).getMetadataText(),
        new Value("5"));
    ServerColumnFamily.DIRECTORY_COLUMN.put(m, new Value("/t1"));
    violations = mc.check(createEnv(), m);
    assertNull(violations);

    // mutation that looks like a load
    m = new Mutation(new Text("0;foo"));
    m.put(
        BulkFileColumnFamily.NAME, StoredTabletFile
            .of(new Path("hdfs://1.2.3.4/accumulo/tables/2a/t-0003/someFile")).getMetadataText(),
        new Value("5"));
    m.put(CurrentLocationColumnFamily.NAME, new Text("789"), new Value("127.0.0.1:9997"));
    violations = mc.check(createEnv(), m);
    assertNull(violations);

    // deleting a load flag
    m = new Mutation(new Text("0;foo"));
    m.putDelete(BulkFileColumnFamily.NAME, StoredTabletFile
        .of(new Path("hdfs://1.2.3.4/accumulo/tables/2a/t-0003/someFile")).getMetadataText());
    violations = mc.check(createEnv(), m);
    assertNull(violations);

    // Missing beginning of path
    m = new Mutation(new Text("0;foo"));
    m.put(BulkFileColumnFamily.NAME,
        new Text(StoredTabletFile.of(new Path("hdfs://1.2.3.4/accumulo/tables/2a/t-0003/someFile"))
            .getMetadata()
            .replace("hdfs://1.2.3.4/accumulo/tables/2a/t-0003/someFile", "/someFile")),
        new Value("5"));
    assertViolation(mc, m, (short) 12);

    // Missing tables directory in path
    m = new Mutation(new Text("0;foo"));
    m.put(BulkFileColumnFamily.NAME,
        new Text(StoredTabletFile.of(new Path("hdfs://1.2.3.4/accumulo/tables/2a/t-0003/someFile"))
            .getMetadata().replace("hdfs://1.2.3.4/accumulo/tables/2a/t-0003/someFile",
                "hdfs://1.2.3.4/accumulo/2a/t-0003/someFile")),
        new Value("5"));
    assertViolation(mc, m, (short) 12);

    m = new Mutation(new Text("0;foo"));
    m.put(
        BulkFileColumnFamily.NAME, StoredTabletFile
            .of(new Path("hdfs://1.2.3.4/accumulo/tables/2a/t-0003/someFile")).getMetadataText(),
        new Value("5"));
    assertViolation(mc, m, (short) 8);

    // Bad Json - only path (old format) so should fail parsing
    m = new Mutation(new Text("0;foo"));
    m.put(BulkFileColumnFamily.NAME, new Text("hdfs://1.2.3.4/accumulo/tables/2a/t-0003/someFile"),
        new Value("5"));
    assertViolation(mc, m, (short) 12);

    // Bad Json - test startRow key is missing so validation should fail
    // {"path":"hdfs://1.2.3.4/accumulo/tables/2a/t-0003/someFile","endRow":""}
    m = new Mutation(new Text("0;foo"));
    m.put(BulkFileColumnFamily.NAME,
        new Text(
            "{\"path\":\"hdfs://1.2.3.4/accumulo/tables/2a/t-0003/someFile\",\"endRow\":\"\"}"),
        new Value("5"));
    assertViolation(mc, m, (short) 12);

    // Bad Json - test path key replaced with empty string so validation should fail
    // {"":"hdfs://1.2.3.4/accumulo/tables/2a/t-0003/someFile","startRow":"","endRow":""}
    m = new Mutation(new Text("0;foo"));
    m.put(
        BulkFileColumnFamily.NAME, new Text(StoredTabletFile
            .serialize("hdfs://1.2.3.4/accumulo/tables/2a/t-0003/someFile").replace("path", "")),
        new Value("5"));
    assertViolation(mc, m, (short) 12);

    // Bad Json - test path value missing
    // {"path":"","startRow":"","endRow":""}
    m = new Mutation(new Text("0;foo"));
    m.put(BulkFileColumnFamily.NAME,
        new Text(StoredTabletFile.of(new Path("hdfs://1.2.3.4/accumulo/tables/2a/t-0003/someFile"))
            .getMetadata().replaceFirst("\"path\":\".*\",\"startRow", "\"path\":\"\",\"startRow")),
        new Value("5"));
    assertViolation(mc, m, (short) 12);

    // Bad Json - test startRow key replaced with empty string so validation should fail
    // {"path":"hdfs://1.2.3.4/accumulo/tables/2a/t-0003/someFile","":"","endRow":""}
    m = new Mutation(new Text("0;foo"));
    m.put(BulkFileColumnFamily.NAME, new Text(StoredTabletFile
        .serialize("hdfs://1.2.3.4/accumulo/tables/2a/t-0003/someFile").replace("startRow", "")),
        new Value("5"));
    assertViolation(mc, m, (short) 12);

    // Bad Json - test endRow key missing so validation should fail
    m = new Mutation(new Text("0;foo"));
    m.put(
        BulkFileColumnFamily.NAME, new Text(StoredTabletFile
            .serialize("hdfs://1.2.3.4/accumulo/tables/2a/t-0003/someFile").replace("endRow", "")),
        new Value("5"));
    assertViolation(mc, m, (short) 12);

    // Bad Json - endRow will be replaced with encoded row without the exclusive byte 0x00 which is
    // required for an endRow so will fail validation
    m = new Mutation(new Text("0;foo"));
    m.put(BulkFileColumnFamily.NAME,
        new Text(StoredTabletFile
            .of(new Path("hdfs://1.2.3.4/accumulo/tables/2a/t-0003/someFile"), new Range("a", "b"))
            .getMetadata().replaceFirst("\"endRow\":\".*\"",
                "\"endRow\":\"" + encodeRowForMetadata("bad") + "\"")),
        new Value("5"));
    assertViolation(mc, m, (short) 12);

  }

  @Test
  public void testDataFileCheck() {
    testFileMetadataValidation(DataFileColumnFamily.NAME, new DataFileValue(1, 1).encodeAsValue());
  }

  @Test
  public void testScanFileCheck() {
    testFileMetadataValidation(ScanFileColumnFamily.NAME, new Value());
  }

  private void testFileMetadataValidation(Text columnFamily, Value value) {
    MetadataConstraints mc = new MetadataConstraints();
    Mutation m;
    List<Short> violations;

    // Missing beginning of path
    m = new Mutation(new Text("0;foo"));
    m.put(columnFamily,
        new Text(StoredTabletFile.of(new Path("hdfs://1.2.3.4/accumulo/tables/2a/t-0003/someFile"))
            .getMetadata()
            .replace("hdfs://1.2.3.4/accumulo/tables/2a/t-0003/someFile", "/someFile")),
        value);
    assertViolation(mc, m, (short) 12);

    // Bad Json - only path (old format) so should fail parsing
    m = new Mutation(new Text("0;foo"));
    m.put(columnFamily, new Text("hdfs://1.2.3.4/accumulo/tables/2a/t-0003/someFile"), value);
    assertViolation(mc, m, (short) 12);

    // Bad Json - test path key replaced with empty string so validation should fail
    // {"":"hdfs://1.2.3.4/accumulo/tables/2a/t-0003/someFile","startRow":"","endRow":""}
    m = new Mutation(new Text("0;foo"));
    m.put(
        columnFamily, new Text(StoredTabletFile
            .serialize("hdfs://1.2.3.4/accumulo/tables/2a/t-0003/someFile").replace("path", "")),
        value);
    assertViolation(mc, m, (short) 12);

    // Bad Json - test path value missing
    // {"path":"","startRow":"","endRow":""}
    m = new Mutation(new Text("0;foo"));
    m.put(columnFamily,
        new Text(StoredTabletFile.of(new Path("hdfs://1.2.3.4/accumulo/tables/2a/t-0003/someFile"))
            .getMetadata().replaceFirst("\"path\":\".*\",\"startRow", "\"path\":\"\",\"startRow")),
        value);
    assertViolation(mc, m, (short) 12);

    // Bad Json - test startRow key replaced with empty string so validation should fail
    // {"path":"hdfs://1.2.3.4/accumulo/tables/2a/t-0003/someFile","":"","endRow":""}
    m = new Mutation(new Text("0;foo"));
    m.put(columnFamily, new Text(StoredTabletFile
        .serialize("hdfs://1.2.3.4/accumulo/tables/2a/t-0003/someFile").replace("startRow", "")),
        value);
    assertViolation(mc, m, (short) 12);

    // Bad Json - test startRow key is missing so validation should fail
    // {"path":"hdfs://1.2.3.4/accumulo/tables/2a/t-0003/someFile","endRow":""}
    m = new Mutation(new Text("0;foo"));
    m.put(columnFamily,
        new Text(
            "{\"path\":\"hdfs://1.2.3.4/accumulo/tables/2a/t-0003/someFile\",\"endRow\":\"\"}"),
        value);
    assertViolation(mc, m, (short) 12);

    // Bad Json - test endRow key replaced with empty string so validation should fail
    // {"path":"hdfs://1.2.3.4/accumulo/tables/2a/t-0003/someFile","":"","endRow":""}
    m = new Mutation(new Text("0;foo"));
    m.put(
        columnFamily, new Text(StoredTabletFile
            .serialize("hdfs://1.2.3.4/accumulo/tables/2a/t-0003/someFile").replace("endRow", "")),
        value);
    assertViolation(mc, m, (short) 12);

    // Bad Json - endRow will be replaced with encoded row without the exclusive byte 0x00 which is
    // required for an endRow so this will fail validation
    m = new Mutation(new Text("0;foo"));
    m.put(columnFamily,
        new Text(StoredTabletFile
            .of(new Path("hdfs://1.2.3.4/accumulo/tables/2a/t-0003/someFile"), new Range("a", "b"))
            .getMetadata()
            .replaceFirst("\"endRow\":\".*\"", "\"endRow\":\"" + encodeRowForMetadata("b") + "\"")),
        value);
    assertViolation(mc, m, (short) 12);

    // Missing tables directory in path
    m = new Mutation(new Text("0;foo"));
    m.put(columnFamily,
        new Text(StoredTabletFile.of(new Path("hdfs://1.2.3.4/accumulo/tables/2a/t-0003/someFile"))
            .getMetadata().replace("hdfs://1.2.3.4/accumulo/tables/2a/t-0003/someFile",
                "hdfs://1.2.3.4/accumulo/2a/t-0003/someFile")),
        new DataFileValue(1, 1).encodeAsValue());
    assertViolation(mc, m, (short) 12);

    // Should pass validation (inf range)
    m = new Mutation(new Text("0;foo"));
    m.put(
        columnFamily, StoredTabletFile
            .of(new Path("hdfs://1.2.3.4/accumulo/tables/2a/t-0003/someFile")).getMetadataText(),
        new DataFileValue(1, 1).encodeAsValue());
    violations = mc.check(createEnv(), m);
    assertNull(violations);

    // Should pass validation with range set
    m = new Mutation(new Text("0;foo"));
    m.put(columnFamily,
        StoredTabletFile
            .of(new Path("hdfs://1.2.3.4/accumulo/tables/2a/t-0003/someFile"), new Range("a", "b"))
            .getMetadataText(),
        new DataFileValue(1, 1).encodeAsValue());
    violations = mc.check(createEnv(), m);
    assertNull(violations);

    assertNotNull(mc.getViolationDescription((short) 12));
  }

  @Test
  public void testOperationId() {
    MetadataConstraints mc = new MetadataConstraints();
    Mutation m;
    List<Short> violations;

    m = new Mutation(new Text("0;foo"));
    ServerColumnFamily.OPID_COLUMN.put(m, new Value("bad id"));
    assertViolation(mc, m, (short) 9);

    m = new Mutation(new Text("0;foo"));
    ServerColumnFamily.OPID_COLUMN.put(m, new Value("MERGING:FATE[123abc]"));
    violations = mc.check(createEnv(), m);
    assertNull(violations);
  }

  @Test
  public void testSelectedFiles() {
    MetadataConstraints mc = new MetadataConstraints();
    Mutation m;
    List<Short> violations;

    m = new Mutation(new Text("0;foo"));
    ServerColumnFamily.SELECTED_COLUMN.put(m, new Value("bad id"));
    violations = mc.check(createEnv(), m);
    assertNotNull(violations);
    assertEquals(1, violations.size());
    assertEquals(Short.valueOf((short) 11), violations.get(0));

    m = new Mutation(new Text("0;foo"));
    ServerColumnFamily.SELECTED_COLUMN.put(m,
        new Value(new SelectedFiles(Set.of(new ReferencedTabletFile(
            new Path("hdfs://nn.somewhere.com:86753/accumulo/tables/42/t-0000/F00001.rf"))
            .insert()), true, 42L).getMetadataValue()));
    violations = mc.check(createEnv(), m);
    assertNull(violations);
  }

  @Test
  public void testCompacted() {
    MetadataConstraints mc = new MetadataConstraints();
    Mutation m;
    List<Short> violations;

    m = new Mutation(new Text("0;foo"));
    m.put(CompactedColumnFamily.STR_NAME, FateTxId.formatTid(45), "");
    violations = mc.check(createEnv(), m);
    assertNull(violations);

    m = new Mutation(new Text("0;foo"));
    m.put(CompactedColumnFamily.STR_NAME, "incorrect data", "");
    violations = mc.check(createEnv(), m);
    assertNotNull(violations);
    assertEquals(1, violations.size());
    assertEquals(Short.valueOf((short) 13), violations.get(0));
  }

  // Encode a row how it would appear in Json
  private static String encodeRowForMetadata(String row) {
    try {
      Method method = StoredTabletFile.class.getDeclaredMethod("encodeRow", Key.class);
      method.setAccessible(true);
      return Base64.getUrlEncoder()
          .encodeToString((byte[]) method.invoke(StoredTabletFile.class, new Key(row)));
    } catch (Exception e) {
      throw new RuntimeException(e);
    }
  }

  private void assertViolation(MetadataConstraints mc, Mutation m, Short violation) {
    List<Short> violations = mc.check(createEnv(), m);
    assertNotNull(violations);
    assertEquals(1, violations.size());
    assertEquals(violation, violations.get(0));
    assertNotNull(mc.getViolationDescription(violations.get(0)));
  }

}<|MERGE_RESOLUTION|>--- conflicted
+++ resolved
@@ -141,23 +141,7 @@
     Mutation m;
     List<Short> violations;
 
-<<<<<<< HEAD
-    // txid that throws exception
-    m = new Mutation(new Text("0;foo"));
-    m.put(
-        BulkFileColumnFamily.NAME, StoredTabletFile
-            .of(new Path("hdfs://1.2.3.4/accumulo/tables/2a/t-0003/someFile")).getMetadataText(),
-        new Value("bad value"));
-    m.put(
-        DataFileColumnFamily.NAME, StoredTabletFile
-            .of(new Path("hdfs://1.2.3.4/accumulo/tables/2a/t-0003/someFile")).getMetadataText(),
-        new DataFileValue(1, 1).encodeAsValue());
-    assertViolation(mc, m, (short) 8);
-
-    // active txid w/ file
-=======
     // loaded marker w/ file
->>>>>>> 1aa81d81
     m = new Mutation(new Text("0;foo"));
     m.put(
         BulkFileColumnFamily.NAME, StoredTabletFile
