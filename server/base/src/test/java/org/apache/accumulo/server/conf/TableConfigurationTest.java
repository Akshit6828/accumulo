/*
 * Licensed to the Apache Software Foundation (ASF) under one or more
 * contributor license agreements.  See the NOTICE file distributed with
 * this work for additional information regarding copyright ownership.
 * The ASF licenses this file to You under the Apache License, Version 2.0
 * (the "License"); you may not use this file except in compliance with
 * the License.  You may obtain a copy of the License at
 *
 *     http://www.apache.org/licenses/LICENSE-2.0
 *
 * Unless required by applicable law or agreed to in writing, software
 * distributed under the License is distributed on an "AS IS" BASIS,
 * WITHOUT WARRANTIES OR CONDITIONS OF ANY KIND, either express or implied.
 * See the License for the specific language governing permissions and
 * limitations under the License.
 */
package org.apache.accumulo.server.conf;

import static org.easymock.EasyMock.anyObject;
import static org.easymock.EasyMock.createMock;
import static org.easymock.EasyMock.eq;
import static org.easymock.EasyMock.expect;
import static org.easymock.EasyMock.expectLastCall;
import static org.easymock.EasyMock.replay;
import static org.easymock.EasyMock.verify;
import static org.junit.Assert.assertEquals;
import static org.junit.Assert.assertTrue;

<<<<<<< HEAD
import java.nio.charset.StandardCharsets;
=======
>>>>>>> 23c74cd4
import java.util.Collection;
import java.util.List;
import java.util.Map;
import java.util.UUID;

import org.apache.accumulo.core.Constants;
import org.apache.accumulo.core.client.Instance;
import org.apache.accumulo.core.conf.AccumuloConfiguration.AllFilter;
import org.apache.accumulo.core.conf.AccumuloConfiguration.PropertyFilter;
import org.apache.accumulo.core.conf.ConfigurationObserver;
import org.apache.accumulo.core.conf.Property;
import org.apache.accumulo.core.zookeeper.ZooUtil;
import org.apache.accumulo.fate.zookeeper.ZooCache;
import org.apache.accumulo.fate.zookeeper.ZooCacheFactory;
import org.junit.Before;
import org.junit.Test;

public class TableConfigurationTest {
  private static final String TID = "table";
  private static final String ZOOKEEPERS = "localhost";
  private static final int ZK_SESSION_TIMEOUT = 120000;

  private String iid;
  private Instance instance;
  private NamespaceConfiguration parent;
  private ZooCacheFactory zcf;
  private ZooCache zc;
  private TableConfiguration c;

  @Before
  public void setUp() {
    iid = UUID.randomUUID().toString();
    instance = createMock(Instance.class);
    parent = createMock(NamespaceConfiguration.class);
    c = new TableConfiguration(iid, instance, TID, parent);
    zcf = createMock(ZooCacheFactory.class);
    c.setZooCacheFactory(zcf);

    expect(instance.getInstanceID()).andReturn(iid);
    expectLastCall().anyTimes();
    expect(instance.getZooKeepers()).andReturn(ZOOKEEPERS);
    expect(instance.getZooKeepersSessionTimeOut()).andReturn(ZK_SESSION_TIMEOUT);
    replay(instance);
    zc = createMock(ZooCache.class);
    expect(zcf.getZooCache(eq(ZOOKEEPERS), eq(ZK_SESSION_TIMEOUT), anyObject(TableConfWatcher.class))).andReturn(zc);
    replay(zcf);
  }

  @Test
  public void testGetters() {
    assertEquals(TID, c.getTableId());
    assertEquals(parent, c.getParentConfiguration());
  }

  @Test
  public void testGet_InZK() {
    Property p = Property.INSTANCE_SECRET;
    expect(zc.get(ZooUtil.getRoot(iid) + Constants.ZTABLES + "/" + TID + Constants.ZTABLE_CONF + "/" + p.getKey()))
        .andReturn("sekrit".getBytes(StandardCharsets.UTF_8));
    replay(zc);
    assertEquals("sekrit", c.get(Property.INSTANCE_SECRET));
  }

  @Test
  public void testGet_InParent() {
    Property p = Property.INSTANCE_SECRET;
    expect(zc.get(ZooUtil.getRoot(iid) + Constants.ZTABLES + "/" + TID + Constants.ZTABLE_CONF + "/" + p.getKey())).andReturn(null);
    replay(zc);
    expect(parent.get(p)).andReturn("sekrit");
    replay(parent);
    assertEquals("sekrit", c.get(Property.INSTANCE_SECRET));
  }

  @Test
  public void testGetProperties() {
    PropertyFilter filter = new AllFilter();
    Map<String,String> props = new java.util.HashMap<String,String>();
    parent.getProperties(props, filter);
    replay(parent);
    List<String> children = new java.util.ArrayList<String>();
    children.add("foo");
    children.add("ding");
    expect(zc.getChildren(ZooUtil.getRoot(iid) + Constants.ZTABLES + "/" + TID + Constants.ZTABLE_CONF)).andReturn(children);
    expect(zc.get(ZooUtil.getRoot(iid) + Constants.ZTABLES + "/" + TID + Constants.ZTABLE_CONF + "/" + "foo")).andReturn("bar".getBytes(StandardCharsets.UTF_8));
    expect(zc.get(ZooUtil.getRoot(iid) + Constants.ZTABLES + "/" + TID + Constants.ZTABLE_CONF + "/" + "ding")).andReturn("dong".getBytes(StandardCharsets.UTF_8));
    replay(zc);
    c.getProperties(props, filter);
    assertEquals(2, props.size());
    assertEquals("bar", props.get("foo"));
    assertEquals("dong", props.get("ding"));
  }

  @Test
  public void testObserver() {
    ConfigurationObserver o = createMock(ConfigurationObserver.class);
    c.addObserver(o);
    Collection<ConfigurationObserver> os = c.getObservers();
    assertEquals(1, os.size());
    assertTrue(os.contains(o));
    c.removeObserver(o);
    os = c.getObservers();
    assertEquals(0, os.size());
  }

  @Test
  public void testInvalidateCache() {
    // need to do a get so the accessor is created
    Property p = Property.INSTANCE_SECRET;
    expect(zc.get(ZooUtil.getRoot(iid) + Constants.ZTABLES + "/" + TID + Constants.ZTABLE_CONF + "/" + p.getKey()))
        .andReturn("sekrit".getBytes(StandardCharsets.UTF_8));
    zc.clear();
    replay(zc);
    c.get(Property.INSTANCE_SECRET);
    c.invalidateCache();
    verify(zc);
  }
}<|MERGE_RESOLUTION|>--- conflicted
+++ resolved
@@ -26,10 +26,7 @@
 import static org.junit.Assert.assertEquals;
 import static org.junit.Assert.assertTrue;
 
-<<<<<<< HEAD
 import java.nio.charset.StandardCharsets;
-=======
->>>>>>> 23c74cd4
 import java.util.Collection;
 import java.util.List;
 import java.util.Map;
@@ -87,8 +84,8 @@
   @Test
   public void testGet_InZK() {
     Property p = Property.INSTANCE_SECRET;
-    expect(zc.get(ZooUtil.getRoot(iid) + Constants.ZTABLES + "/" + TID + Constants.ZTABLE_CONF + "/" + p.getKey()))
-        .andReturn("sekrit".getBytes(StandardCharsets.UTF_8));
+    expect(zc.get(ZooUtil.getRoot(iid) + Constants.ZTABLES + "/" + TID + Constants.ZTABLE_CONF + "/" + p.getKey())).andReturn(
+        "sekrit".getBytes(StandardCharsets.UTF_8));
     replay(zc);
     assertEquals("sekrit", c.get(Property.INSTANCE_SECRET));
   }
@@ -113,8 +110,10 @@
     children.add("foo");
     children.add("ding");
     expect(zc.getChildren(ZooUtil.getRoot(iid) + Constants.ZTABLES + "/" + TID + Constants.ZTABLE_CONF)).andReturn(children);
-    expect(zc.get(ZooUtil.getRoot(iid) + Constants.ZTABLES + "/" + TID + Constants.ZTABLE_CONF + "/" + "foo")).andReturn("bar".getBytes(StandardCharsets.UTF_8));
-    expect(zc.get(ZooUtil.getRoot(iid) + Constants.ZTABLES + "/" + TID + Constants.ZTABLE_CONF + "/" + "ding")).andReturn("dong".getBytes(StandardCharsets.UTF_8));
+    expect(zc.get(ZooUtil.getRoot(iid) + Constants.ZTABLES + "/" + TID + Constants.ZTABLE_CONF + "/" + "foo"))
+        .andReturn("bar".getBytes(StandardCharsets.UTF_8));
+    expect(zc.get(ZooUtil.getRoot(iid) + Constants.ZTABLES + "/" + TID + Constants.ZTABLE_CONF + "/" + "ding")).andReturn(
+        "dong".getBytes(StandardCharsets.UTF_8));
     replay(zc);
     c.getProperties(props, filter);
     assertEquals(2, props.size());
@@ -138,8 +137,8 @@
   public void testInvalidateCache() {
     // need to do a get so the accessor is created
     Property p = Property.INSTANCE_SECRET;
-    expect(zc.get(ZooUtil.getRoot(iid) + Constants.ZTABLES + "/" + TID + Constants.ZTABLE_CONF + "/" + p.getKey()))
-        .andReturn("sekrit".getBytes(StandardCharsets.UTF_8));
+    expect(zc.get(ZooUtil.getRoot(iid) + Constants.ZTABLES + "/" + TID + Constants.ZTABLE_CONF + "/" + p.getKey())).andReturn(
+        "sekrit".getBytes(StandardCharsets.UTF_8));
     zc.clear();
     replay(zc);
     c.get(Property.INSTANCE_SECRET);
