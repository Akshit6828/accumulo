/*
 * Licensed to the Apache Software Foundation (ASF) under one
 * or more contributor license agreements.  See the NOTICE file
 * distributed with this work for additional information
 * regarding copyright ownership.  The ASF licenses this file
 * to you under the Apache License, Version 2.0 (the
 * "License"); you may not use this file except in compliance
 * with the License.  You may obtain a copy of the License at
 *
 *   https://www.apache.org/licenses/LICENSE-2.0
 *
 * Unless required by applicable law or agreed to in writing,
 * software distributed under the License is distributed on an
 * "AS IS" BASIS, WITHOUT WARRANTIES OR CONDITIONS OF ANY
 * KIND, either express or implied.  See the License for the
 * specific language governing permissions and limitations
 * under the License.
 */
package org.apache.accumulo.server.util;

<<<<<<< HEAD
import static org.apache.accumulo.core.metadata.schema.TabletMetadata.ColumnType.LOADED;
import static org.apache.accumulo.core.metadata.schema.TabletMetadata.ColumnType.OPID;
import static org.apache.accumulo.core.metadata.schema.TabletMetadata.ColumnType.SELECTED;
=======
import static org.easymock.EasyMock.anyObject;
import static org.easymock.EasyMock.createMock;
import static org.easymock.EasyMock.eq;
import static org.easymock.EasyMock.expect;
import static org.easymock.EasyMock.getCurrentArguments;
import static org.easymock.EasyMock.replay;
import static org.easymock.EasyMock.verify;
>>>>>>> dd2d40ff
import static org.junit.jupiter.api.Assertions.assertEquals;
import static org.junit.jupiter.api.Assertions.assertTrue;

import java.util.Arrays;
import java.util.Collection;
import java.util.Collections;
import java.util.HashMap;
import java.util.List;
import java.util.Map;
import java.util.Set;
import java.util.UUID;
import java.util.concurrent.TimeUnit;
import java.util.function.Function;
import java.util.stream.Collectors;

import org.apache.accumulo.core.Constants;
import org.apache.accumulo.core.clientImpl.ClientContext;
import org.apache.accumulo.core.data.InstanceId;
import org.apache.accumulo.core.data.TableId;
import org.apache.accumulo.core.dataImpl.KeyExtent;
import org.apache.accumulo.core.fate.FateId;
import org.apache.accumulo.core.fate.FateInstanceType;
import org.apache.accumulo.core.fate.zookeeper.ZooCache;
import org.apache.accumulo.core.fate.zookeeper.ZooCache.ZcStat;
<<<<<<< HEAD
import org.apache.accumulo.core.lock.ServiceLockData;
import org.apache.accumulo.core.lock.ServiceLockData.ThriftService;
import org.apache.accumulo.core.lock.ServiceLockPaths;
import org.apache.accumulo.core.metadata.ReferencedTabletFile;
import org.apache.accumulo.core.metadata.StoredTabletFile;
import org.apache.accumulo.core.metadata.schema.SelectedFiles;
import org.apache.accumulo.core.metadata.schema.TabletMetadata;
import org.apache.accumulo.core.metadata.schema.TabletOperationId;
import org.apache.accumulo.core.metadata.schema.TabletOperationType;
import org.apache.accumulo.core.util.time.SteadyTime;
import org.apache.hadoop.fs.Path;
import org.apache.zookeeper.KeeperException;
import org.easymock.EasyMock;
=======
import org.apache.accumulo.core.fate.zookeeper.ZooUtil;
>>>>>>> dd2d40ff
import org.junit.jupiter.api.Test;

public class AdminTest {

  @Test
  public void testZooKeeperTserverPath() {
    ClientContext context = createMock(ClientContext.class);
    InstanceId instanceId = InstanceId.of(UUID.randomUUID());

    expect(context.getZooKeeperRoot()).andReturn(ZooUtil.getRoot(instanceId));

    replay(context);

    assertEquals(ZooUtil.getRoot(instanceId) + Constants.ZTSERVERS,
        Admin.getTServersZkPath(context));

    verify(context);
  }

  @Test
<<<<<<< HEAD
  public void testQualifySessionId() throws KeeperException, InterruptedException {
    ClientContext ctx = EasyMock.createMock(ClientContext.class);
    ZooCache zc = EasyMock.createMock(ZooCache.class);

    String root = "/accumulo/id";
    String type = root + Constants.ZTSERVERS;
    String group = type + "/" + Constants.DEFAULT_RESOURCE_GROUP_NAME;
=======
  public void testQualifySessionId() {
    ZooCache zc = createMock(ZooCache.class);
    InstanceId instanceId = InstanceId.of(UUID.randomUUID());

    String root = ZooUtil.getRoot(instanceId) + Constants.ZTSERVERS;
>>>>>>> dd2d40ff
    String server = "localhost:12345";
    final long session = 123456789L;
    ServiceLockData sld1 = new ServiceLockData(UUID.randomUUID(), server, ThriftService.TABLET_SCAN,
        Constants.DEFAULT_RESOURCE_GROUP_NAME);

    String serverPath = group + "/" + server;
    String validZLockEphemeralNode = "zlock#" + UUID.randomUUID() + "#0000000000";
<<<<<<< HEAD
    EasyMock.expect(ctx.getZooKeeperRoot()).andReturn("/accumulo/id").anyTimes();
    EasyMock.expect(ctx.getZooCache()).andReturn(zc).anyTimes();
    EasyMock.expect(zc.getChildren(type)).andReturn(List.of(Constants.DEFAULT_RESOURCE_GROUP_NAME))
        .anyTimes();
    EasyMock.expect(zc.getChildren(group)).andReturn(List.of(server)).anyTimes();
    EasyMock.expect(zc.getChildren(serverPath))
        .andReturn(Collections.singletonList(validZLockEphemeralNode)).anyTimes();
    EasyMock.expect(
        zc.get(EasyMock.eq(serverPath + "/" + validZLockEphemeralNode), EasyMock.isA(ZcStat.class)))
        .andReturn(sld1.serialize()).once();
    EasyMock.expect(zc.get(EasyMock.eq(serverPath + "/" + validZLockEphemeralNode),
        EasyMock.anyObject(ZcStat.class))).andAnswer(() -> {
          ZcStat stat = (ZcStat) EasyMock.getCurrentArguments()[1];
          stat.setEphemeralOwner(session);
          return new byte[0];
        });
    EasyMock.expect(ctx.getServerPaths()).andReturn(new ServiceLockPaths(ctx)).anyTimes();
    EasyMock.replay(ctx, zc);
=======
    expect(zc.getChildren(serverPath))
        .andReturn(Collections.singletonList(validZLockEphemeralNode));
    expect(zc.get(eq(serverPath + "/" + validZLockEphemeralNode), anyObject(ZcStat.class)))
        .andAnswer(() -> {
          ZcStat stat = (ZcStat) getCurrentArguments()[1];
          stat.setEphemeralOwner(session);
          return new byte[0];
        });

    replay(zc);
>>>>>>> dd2d40ff

    assertEquals(server + "[" + Long.toHexString(session) + "]",
        Admin.qualifyWithZooKeeperSessionId(ctx, zc, server));

<<<<<<< HEAD
    EasyMock.verify(ctx, zc);
  }

  @Test
  public void testCannotQualifySessionId() throws KeeperException, InterruptedException {
    ClientContext ctx = EasyMock.createMock(ClientContext.class);
    ZooCache zc = EasyMock.createMock(ZooCache.class);

    String root = "/accumulo/id";
    String type = root + Constants.ZTSERVERS;
    String group = type + "/" + Constants.DEFAULT_RESOURCE_GROUP_NAME;
    String server = "localhost:12345";

    String serverPath = group + "/" + server;
    EasyMock.expect(ctx.getZooKeeperRoot()).andReturn("/accumulo/id").anyTimes();
    EasyMock.expect(ctx.getZooCache()).andReturn(zc).anyTimes();
    EasyMock.expect(zc.getChildren(type)).andReturn(List.of(Constants.DEFAULT_RESOURCE_GROUP_NAME));
    EasyMock.expect(zc.getChildren(serverPath)).andReturn(Collections.emptyList());
    EasyMock.expect(ctx.getServerPaths()).andReturn(new ServiceLockPaths(ctx)).anyTimes();
    EasyMock.replay(ctx, zc);
=======
    verify(zc);
  }

  @Test
  public void testCannotQualifySessionId() {
    ZooCache zc = createMock(ZooCache.class);
    InstanceId instanceId = InstanceId.of(UUID.randomUUID());

    String root = ZooUtil.getRoot(instanceId) + Constants.ZTSERVERS;
    String server = "localhost:12345";

    String serverPath = root + "/" + server;
    expect(zc.getChildren(serverPath)).andReturn(Collections.emptyList());

    replay(zc);
>>>>>>> dd2d40ff

    // A server that isn't in ZooKeeper. Can't qualify it, should return the original
    assertEquals(server, Admin.qualifyWithZooKeeperSessionId(ctx, zc, server));

<<<<<<< HEAD
    EasyMock.verify(ctx, zc);
=======
    verify(zc);
>>>>>>> dd2d40ff
  }

  @Test
  public void testDanglingFate() {
    KeyExtent[] extents = new KeyExtent[10];
    for (int i = 0; i < extents.length; i++) {
      extents[i] = new KeyExtent(TableId.of("" + i), null, null);
    }

    FateId[] fateIds = new FateId[10];
    for (int i = 0; i < fateIds.length; i++) {
      fateIds[i] = FateId.from(FateInstanceType.USER, UUID.randomUUID());
    }

    var opid1 = TabletOperationId.from(TabletOperationType.SPLITTING, fateIds[0]);
    var opid2 = TabletOperationId.from(TabletOperationType.MERGING, fateIds[1]);
    var opid3 = TabletOperationId.from(TabletOperationType.MERGING, fateIds[5]);

    var files = Set.of(StoredTabletFile.of(new Path("file:///accumulo/tables/4/t-1/f4.rf")));
    var sf1 =
        new SelectedFiles(files, true, fateIds[6], SteadyTime.from(100_100, TimeUnit.NANOSECONDS));
    var sf2 =
        new SelectedFiles(files, true, fateIds[7], SteadyTime.from(100_100, TimeUnit.NANOSECONDS));

    var tm1 = TabletMetadata.builder(extents[0]).putOperation(opid1).build(LOADED, SELECTED);
    var tm2 = TabletMetadata.builder(extents[1]).putOperation(opid2).build(LOADED, SELECTED);
    var tm3 = TabletMetadata.builder(extents[2])
        .putBulkFile(ReferencedTabletFile.of(new Path("file:///accumulo/tables/1/t-1/f1.rf")),
            fateIds[2])
        .build(OPID, SELECTED);
    var tm4 = TabletMetadata.builder(extents[3])
        .putBulkFile(ReferencedTabletFile.of(new Path("file:///accumulo/tables/2/t-1/f2.rf")),
            fateIds[3])
        .build(OPID, SELECTED);
    var tm5 = TabletMetadata.builder(extents[4])
        .putBulkFile(ReferencedTabletFile.of(new Path("file:///accumulo/tables/3/t-1/f3.rf")),
            fateIds[4])
        .putOperation(opid3).build(SELECTED);
    var tm6 = TabletMetadata.builder(extents[5]).putSelectedFiles(sf1).build(OPID, LOADED);
    var tm7 = TabletMetadata.builder(extents[6]).putSelectedFiles(sf2).build(OPID, LOADED);

    var tablets1 = Map.of(tm1.getExtent(), tm1, tm2.getExtent(), tm2, tm3.getExtent(), tm3,
        tm4.getExtent(), tm4, tm5.getExtent(), tm5, tm6.getExtent(), tm6, tm7.getExtent(), tm7);
    var tablets2 = new HashMap<>(tablets1);
    var found = new HashMap<KeyExtent,Set<FateId>>();
    Function<Collection<KeyExtent>,Map<KeyExtent,TabletMetadata>> tabletLookup = lookups -> {
      var results = new HashMap<KeyExtent,TabletMetadata>();
      lookups.forEach(extent -> {
        assertTrue(tablets1.containsKey(extent));
        if (tablets2.containsKey(extent)) {
          results.put(extent, tablets2.get(extent));
        }
      });
      return results;
    };

    // run test where every fate id is considered inactive
    Admin.findDanglingFateOperations(tablets1.values(), tabletLookup, fateId -> false, found::put,
        3);
    assertEquals(Map.of(tm1.getExtent(), Set.of(fateIds[0]), tm2.getExtent(), Set.of(fateIds[1]),
        tm3.getExtent(), Set.of(fateIds[2]), tm4.getExtent(), Set.of(fateIds[3]), tm5.getExtent(),
        Set.of(fateIds[4], fateIds[5]), tm6.getExtent(), Set.of(fateIds[6]), tm7.getExtent(),
        Set.of(fateIds[7])), found);

    // run test where some of the fate ids are active
    Set<FateId> active = Set.of(fateIds[0], fateIds[2], fateIds[4], fateIds[6]);
    found.clear();
    Admin.findDanglingFateOperations(tablets1.values(), tabletLookup, active::contains, found::put,
        3);
    assertEquals(Map.of(tm2.getExtent(), Set.of(fateIds[1]), tm4.getExtent(), Set.of(fateIds[3]),
        tm5.getExtent(), Set.of(fateIds[5]), tm7.getExtent(), Set.of(fateIds[7])), found);

    // run test where tablets change on 2nd read simulating race condition
    var tm2_1 = TabletMetadata.builder(tm2.getExtent()).build(OPID, LOADED, SELECTED);
    var tm4_1 = TabletMetadata.builder(tm4.getExtent())
        .putBulkFile(ReferencedTabletFile.of(new Path("file:///accumulo/tables/2/t-1/f2.rf")),
            fateIds[8])
        .build(OPID, SELECTED);
    tablets2.put(tm2_1.getExtent(), tm2_1);
    tablets2.put(tm4_1.getExtent(), tm4_1);
    tablets2.remove(tm5.getExtent());
    found.clear();
    Admin.findDanglingFateOperations(tablets1.values(), tabletLookup, active::contains, found::put,
        3);
    assertEquals(Map.of(tm7.getExtent(), Set.of(fateIds[7])), found);
    found.clear();

    // run a test where all are active on second look
    var tm7_1 = TabletMetadata.builder(tm7.getExtent()).putSelectedFiles(sf1).build(OPID, LOADED);
    tablets2.put(tm7_1.getExtent(), tm7_1);
    Admin.findDanglingFateOperations(tablets1.values(), tabletLookup, active::contains, found::put,
        3);
    assertEquals(Map.of(), found);

    // run a test where all active on the first look
    active = Arrays.stream(fateIds).collect(Collectors.toSet());
    found.clear();
    Admin.findDanglingFateOperations(tablets1.values(), le -> {
      assertTrue(le.isEmpty());
      return Map.of();
    }, active::contains, found::put, 3);
    assertEquals(Map.of(), found);
  }
}<|MERGE_RESOLUTION|>--- conflicted
+++ resolved
@@ -18,11 +18,9 @@
  */
 package org.apache.accumulo.server.util;
 
-<<<<<<< HEAD
 import static org.apache.accumulo.core.metadata.schema.TabletMetadata.ColumnType.LOADED;
 import static org.apache.accumulo.core.metadata.schema.TabletMetadata.ColumnType.OPID;
 import static org.apache.accumulo.core.metadata.schema.TabletMetadata.ColumnType.SELECTED;
-=======
 import static org.easymock.EasyMock.anyObject;
 import static org.easymock.EasyMock.createMock;
 import static org.easymock.EasyMock.eq;
@@ -30,7 +28,6 @@
 import static org.easymock.EasyMock.getCurrentArguments;
 import static org.easymock.EasyMock.replay;
 import static org.easymock.EasyMock.verify;
->>>>>>> dd2d40ff
 import static org.junit.jupiter.api.Assertions.assertEquals;
 import static org.junit.jupiter.api.Assertions.assertTrue;
 
@@ -55,7 +52,7 @@
 import org.apache.accumulo.core.fate.FateInstanceType;
 import org.apache.accumulo.core.fate.zookeeper.ZooCache;
 import org.apache.accumulo.core.fate.zookeeper.ZooCache.ZcStat;
-<<<<<<< HEAD
+import org.apache.accumulo.core.fate.zookeeper.ZooUtil;
 import org.apache.accumulo.core.lock.ServiceLockData;
 import org.apache.accumulo.core.lock.ServiceLockData.ThriftService;
 import org.apache.accumulo.core.lock.ServiceLockPaths;
@@ -69,9 +66,6 @@
 import org.apache.hadoop.fs.Path;
 import org.apache.zookeeper.KeeperException;
 import org.easymock.EasyMock;
-=======
-import org.apache.accumulo.core.fate.zookeeper.ZooUtil;
->>>>>>> dd2d40ff
 import org.junit.jupiter.api.Test;
 
 public class AdminTest {
@@ -92,21 +86,14 @@
   }
 
   @Test
-<<<<<<< HEAD
   public void testQualifySessionId() throws KeeperException, InterruptedException {
-    ClientContext ctx = EasyMock.createMock(ClientContext.class);
-    ZooCache zc = EasyMock.createMock(ZooCache.class);
-
-    String root = "/accumulo/id";
+    ClientContext ctx = createMock(ClientContext.class);
+    ZooCache zc = createMock(ZooCache.class);
+    InstanceId instanceId = InstanceId.of(UUID.randomUUID());
+
+    String root = ZooUtil.getRoot(instanceId);
     String type = root + Constants.ZTSERVERS;
     String group = type + "/" + Constants.DEFAULT_RESOURCE_GROUP_NAME;
-=======
-  public void testQualifySessionId() {
-    ZooCache zc = createMock(ZooCache.class);
-    InstanceId instanceId = InstanceId.of(UUID.randomUUID());
-
-    String root = ZooUtil.getRoot(instanceId) + Constants.ZTSERVERS;
->>>>>>> dd2d40ff
     String server = "localhost:12345";
     final long session = 123456789L;
     ServiceLockData sld1 = new ServiceLockData(UUID.randomUUID(), server, ThriftService.TABLET_SCAN,
@@ -114,88 +101,53 @@
 
     String serverPath = group + "/" + server;
     String validZLockEphemeralNode = "zlock#" + UUID.randomUUID() + "#0000000000";
-<<<<<<< HEAD
-    EasyMock.expect(ctx.getZooKeeperRoot()).andReturn("/accumulo/id").anyTimes();
-    EasyMock.expect(ctx.getZooCache()).andReturn(zc).anyTimes();
-    EasyMock.expect(zc.getChildren(type)).andReturn(List.of(Constants.DEFAULT_RESOURCE_GROUP_NAME))
+    expect(ctx.getZooKeeperRoot()).andReturn(root).anyTimes();
+    expect(ctx.getZooCache()).andReturn(zc).anyTimes();
+    expect(zc.getChildren(type)).andReturn(List.of(Constants.DEFAULT_RESOURCE_GROUP_NAME))
         .anyTimes();
-    EasyMock.expect(zc.getChildren(group)).andReturn(List.of(server)).anyTimes();
-    EasyMock.expect(zc.getChildren(serverPath))
-        .andReturn(Collections.singletonList(validZLockEphemeralNode)).anyTimes();
-    EasyMock.expect(
-        zc.get(EasyMock.eq(serverPath + "/" + validZLockEphemeralNode), EasyMock.isA(ZcStat.class)))
+    expect(zc.getChildren(group)).andReturn(List.of(server)).anyTimes();
+    expect(zc.getChildren(serverPath)).andReturn(Collections.singletonList(validZLockEphemeralNode))
+        .anyTimes();
+    expect(zc.get(eq(serverPath + "/" + validZLockEphemeralNode), EasyMock.isA(ZcStat.class)))
         .andReturn(sld1.serialize()).once();
-    EasyMock.expect(zc.get(EasyMock.eq(serverPath + "/" + validZLockEphemeralNode),
-        EasyMock.anyObject(ZcStat.class))).andAnswer(() -> {
-          ZcStat stat = (ZcStat) EasyMock.getCurrentArguments()[1];
-          stat.setEphemeralOwner(session);
-          return new byte[0];
-        });
-    EasyMock.expect(ctx.getServerPaths()).andReturn(new ServiceLockPaths(ctx)).anyTimes();
-    EasyMock.replay(ctx, zc);
-=======
-    expect(zc.getChildren(serverPath))
-        .andReturn(Collections.singletonList(validZLockEphemeralNode));
     expect(zc.get(eq(serverPath + "/" + validZLockEphemeralNode), anyObject(ZcStat.class)))
         .andAnswer(() -> {
           ZcStat stat = (ZcStat) getCurrentArguments()[1];
           stat.setEphemeralOwner(session);
           return new byte[0];
         });
-
-    replay(zc);
->>>>>>> dd2d40ff
+    expect(ctx.getServerPaths()).andReturn(new ServiceLockPaths(ctx)).anyTimes();
+    replay(ctx, zc);
 
     assertEquals(server + "[" + Long.toHexString(session) + "]",
         Admin.qualifyWithZooKeeperSessionId(ctx, zc, server));
 
-<<<<<<< HEAD
-    EasyMock.verify(ctx, zc);
+    verify(ctx, zc);
   }
 
   @Test
   public void testCannotQualifySessionId() throws KeeperException, InterruptedException {
-    ClientContext ctx = EasyMock.createMock(ClientContext.class);
-    ZooCache zc = EasyMock.createMock(ZooCache.class);
-
-    String root = "/accumulo/id";
+    ClientContext ctx = createMock(ClientContext.class);
+    ZooCache zc = createMock(ZooCache.class);
+    InstanceId instanceId = InstanceId.of(UUID.randomUUID());
+
+    String root = ZooUtil.getRoot(instanceId);
     String type = root + Constants.ZTSERVERS;
     String group = type + "/" + Constants.DEFAULT_RESOURCE_GROUP_NAME;
     String server = "localhost:12345";
 
     String serverPath = group + "/" + server;
-    EasyMock.expect(ctx.getZooKeeperRoot()).andReturn("/accumulo/id").anyTimes();
-    EasyMock.expect(ctx.getZooCache()).andReturn(zc).anyTimes();
-    EasyMock.expect(zc.getChildren(type)).andReturn(List.of(Constants.DEFAULT_RESOURCE_GROUP_NAME));
-    EasyMock.expect(zc.getChildren(serverPath)).andReturn(Collections.emptyList());
-    EasyMock.expect(ctx.getServerPaths()).andReturn(new ServiceLockPaths(ctx)).anyTimes();
-    EasyMock.replay(ctx, zc);
-=======
-    verify(zc);
-  }
-
-  @Test
-  public void testCannotQualifySessionId() {
-    ZooCache zc = createMock(ZooCache.class);
-    InstanceId instanceId = InstanceId.of(UUID.randomUUID());
-
-    String root = ZooUtil.getRoot(instanceId) + Constants.ZTSERVERS;
-    String server = "localhost:12345";
-
-    String serverPath = root + "/" + server;
+    expect(ctx.getZooKeeperRoot()).andReturn(root).anyTimes();
+    expect(ctx.getZooCache()).andReturn(zc).anyTimes();
+    expect(zc.getChildren(type)).andReturn(List.of(Constants.DEFAULT_RESOURCE_GROUP_NAME));
     expect(zc.getChildren(serverPath)).andReturn(Collections.emptyList());
-
-    replay(zc);
->>>>>>> dd2d40ff
+    expect(ctx.getServerPaths()).andReturn(new ServiceLockPaths(ctx)).anyTimes();
+    replay(ctx, zc);
 
     // A server that isn't in ZooKeeper. Can't qualify it, should return the original
     assertEquals(server, Admin.qualifyWithZooKeeperSessionId(ctx, zc, server));
 
-<<<<<<< HEAD
-    EasyMock.verify(ctx, zc);
-=======
-    verify(zc);
->>>>>>> dd2d40ff
+    verify(ctx, zc);
   }
 
   @Test
