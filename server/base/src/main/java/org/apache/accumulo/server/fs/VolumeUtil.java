--- conflicted
+++ resolved
@@ -168,20 +168,10 @@
       log.trace("Evaluating walog {} for replacement.", logEntry);
       LogEntry switchedLogEntry = switchVolumes(logEntry, replacements);
       if (switchedLogEntry != null) {
-<<<<<<< HEAD
         logsToRemove.accept(logEntry);
         logsToAdd.accept(switchedLogEntry);
-        log.trace("Replacing volume {} : {} -> {}", tm.getExtent(), logEntry.getFilePath(),
-            switchedLogEntry.getFilePath());
-=======
-        logsToRemove.add(logEntry);
-        logsToAdd.add(switchedLogEntry);
-        ret.logEntries.add(switchedLogEntry);
-        log.debug("Replacing volume {} : {} -> {}", extent, logEntry.getPath(),
+        log.trace("Replacing volume {} : {} -> {}", tm.getExtent(), logEntry.getPath(),
             switchedLogEntry.getPath());
-      } else {
-        ret.logEntries.add(logEntry);
->>>>>>> f9897862
       }
     }
 
