--- conflicted
+++ resolved
@@ -253,12 +253,7 @@
     this.env = env;
     this.iterators = iterators;
     this.cryptoService = cs;
-<<<<<<< HEAD
     this.metrics = metrics;
-
-    startTime = System.currentTimeMillis();
-=======
->>>>>>> f9551d0e
   }
 
   public VolumeManager getVolumeManager() {
@@ -602,14 +597,10 @@
     return currentEntriesWritten.get();
   }
 
-<<<<<<< HEAD
   long getTimesPaused() {
     return timesPaused.get();
   }
 
-  long getStartTime() {
-    return startTime;
-=======
   /**
    * @return the duration since {@link #call()} was called
    */
@@ -619,7 +610,6 @@
       return Duration.ZERO;
     }
     return Duration.ofNanos(System.nanoTime() - startTime);
->>>>>>> f9551d0e
   }
 
   Iterable<IteratorSetting> getIterators() {
