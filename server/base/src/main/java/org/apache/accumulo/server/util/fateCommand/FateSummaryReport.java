/*
 * Licensed to the Apache Software Foundation (ASF) under one
 * or more contributor license agreements.  See the NOTICE file
 * distributed with this work for additional information
 * regarding copyright ownership.  The ASF licenses this file
 * to you under the Apache License, Version 2.0 (the
 * "License"); you may not use this file except in compliance
 * with the License.  You may obtain a copy of the License at
 *
 *   https://www.apache.org/licenses/LICENSE-2.0
 *
 * Unless required by applicable law or agreed to in writing,
 * software distributed under the License is distributed on an
 * "AS IS" BASIS, WITHOUT WARRANTIES OR CONDITIONS OF ANY
 * KIND, either express or implied.  See the License for the
 * specific language governing permissions and limitations
 * under the License.
 */
package org.apache.accumulo.server.util.fateCommand;

import java.time.Instant;
import java.time.ZoneId;
import java.time.ZoneOffset;
import java.time.format.DateTimeFormatter;
import java.time.temporal.ChronoUnit;
import java.util.ArrayList;
import java.util.EnumSet;
import java.util.List;
import java.util.Map;
import java.util.Objects;
import java.util.Set;
import java.util.TreeMap;
import java.util.TreeSet;

import org.apache.accumulo.core.fate.AdminUtil;
import org.apache.accumulo.core.fate.FateId;
import org.apache.accumulo.core.fate.FateInstanceType;
import org.apache.accumulo.core.fate.ReadOnlyFateStore;

import com.google.gson.Gson;
import com.google.gson.GsonBuilder;

public class FateSummaryReport {

  private Map<String,Integer> statusCounts = new TreeMap<>();
  private Map<String,Integer> cmdCounts = new TreeMap<>();
  private Map<String,Integer> stepCounts = new TreeMap<>();
  private Set<FateTxnDetails> fateDetails = new TreeSet<>();
  // epoch millis to avoid needing gson type adapter.
  private long reportTime = Instant.now().toEpochMilli();

<<<<<<< HEAD
  private final Set<String> fateIdFilter = new TreeSet<>();
  private final Set<String> statusFilterNames = new TreeSet<>();
  private final Set<String> instanceTypesFilterNames = new TreeSet<>();
=======
  private Set<String> statusFilterNames = new TreeSet<>();
>>>>>>> b7d84ab1

  private final static Gson gson =
      new GsonBuilder().setPrettyPrinting().disableJdkUnsafe().create();

  // exclude from json output
  private transient Map<String,String> idsToNameMap;

  // Gson requires a default constructor when JDK Unsafe usage is disabled
  private FateSummaryReport() {}

  public FateSummaryReport(Map<String,String> idsToNameMap, Set<FateId> fateIdFilter,
      EnumSet<ReadOnlyFateStore.TStatus> statusFilter, EnumSet<FateInstanceType> typesFilter) {
    this.idsToNameMap = idsToNameMap;
    if (fateIdFilter != null) {
      fateIdFilter.forEach(f -> this.fateIdFilter.add(f.canonical()));
    }
    if (statusFilter != null) {
      statusFilter.forEach(f -> this.statusFilterNames.add(f.name()));
    }
    if (typesFilter != null) {
      typesFilter.forEach(f -> this.instanceTypesFilterNames.add(f.name()));
    }
  }

  public void gatherTxnStatus(AdminUtil.TransactionStatus txnStatus) {
    var status = txnStatus.getStatus();
    if (status == null) {
      statusCounts.merge("?", 1, Integer::sum);
    } else {
      String name = txnStatus.getStatus().name();
      statusCounts.merge(name, 1, Integer::sum);
    }
    String top = txnStatus.getTop();
    stepCounts.merge(Objects.requireNonNullElse(top, "?"), 1, Integer::sum);
    String runningRepo = txnStatus.getTxName();
    cmdCounts.merge(Objects.requireNonNullElse(runningRepo, "?"), 1, Integer::sum);

    // filter transactions if provided
    if (!fateIdFilter.isEmpty() && !fateIdFilter.contains(txnStatus.getFateId().canonical())) {
      return;
    }
    // filter status if provided.
    if (!statusFilterNames.isEmpty() && !statusFilterNames.contains(txnStatus.getStatus().name())) {
      return;
    }
    // filter FateInstanceType if provided
    if (!instanceTypesFilterNames.isEmpty()
        && !instanceTypesFilterNames.contains(txnStatus.getInstanceType().name())) {
      return;
    }
    fateDetails.add(new FateTxnDetails(reportTime, txnStatus, idsToNameMap));
  }

  public Map<String,Integer> getStatusCounts() {
    return statusCounts;
  }

  public Map<String,Integer> getCmdCounts() {
    return cmdCounts;
  }

  public Map<String,Integer> getStepCounts() {
    return stepCounts;
  }

  public Set<FateTxnDetails> getFateDetails() {
    return fateDetails;
  }

  public long getReportTime() {
    return reportTime;
  }

  public Set<String> getFateIdFilter() {
    return fateIdFilter;
  }

  public Set<String> getStatusFilterNames() {
    return statusFilterNames;
  }

  public Set<String> getInstanceTypesFilterNames() {
    return instanceTypesFilterNames;
  }

  public String toJson() {
    return gson.toJson(this);
  }

  public static FateSummaryReport fromJson(final String jsonString) {
    return gson.fromJson(jsonString, FateSummaryReport.class);
  }

  /**
   * Generate a summary report in a format suitable for pagination in fate commands that expects a
   * list of lines.
   *
   * @return formatted report lines.
   */
  public List<String> formatLines() {
    List<String> lines = new ArrayList<>();

    final DateTimeFormatter fmt =
        DateTimeFormatter.ISO_INSTANT.withZone(ZoneId.from(ZoneOffset.UTC));

    // output report
    lines.add(String.format("Report Time: %s",
        fmt.format(Instant.ofEpochMilli(reportTime).truncatedTo(ChronoUnit.SECONDS))));

    lines.add("Status counts:");
    statusCounts.forEach((status, count) -> lines.add(String.format("  %s: %d", status, count)));

    lines.add("Command counts:");
    cmdCounts.forEach((cmd, count) -> lines.add(String.format("  %s: %d", cmd, count)));

    lines.add("Step counts:");
    stepCounts.forEach((step, count) -> lines.add(String.format("  %s: %d", step, count)));

    lines.add("\nFate transactions (oldest first):");
    lines.add("Status Filters: "
        + (statusFilterNames.isEmpty() ? "[NONE]" : statusFilterNames.toString()));
    lines.add("Fate ID Filters: " + (fateIdFilter.isEmpty() ? "[NONE]" : fateIdFilter.toString()));
    lines.add("Instance Types Filters: "
        + (instanceTypesFilterNames.isEmpty() ? "[NONE]" : instanceTypesFilterNames.toString()));

    lines.add(FateTxnDetails.TXN_HEADER);
    fateDetails.forEach(txnDetails -> lines.add(txnDetails.toString()));

    return lines;
  }
}<|MERGE_RESOLUTION|>--- conflicted
+++ resolved
@@ -49,13 +49,9 @@
   // epoch millis to avoid needing gson type adapter.
   private long reportTime = Instant.now().toEpochMilli();
 
-<<<<<<< HEAD
-  private final Set<String> fateIdFilter = new TreeSet<>();
-  private final Set<String> statusFilterNames = new TreeSet<>();
-  private final Set<String> instanceTypesFilterNames = new TreeSet<>();
-=======
+  private Set<String> fateIdFilter = new TreeSet<>();
   private Set<String> statusFilterNames = new TreeSet<>();
->>>>>>> b7d84ab1
+  private Set<String> instanceTypesFilterNames = new TreeSet<>();
 
   private final static Gson gson =
       new GsonBuilder().setPrettyPrinting().disableJdkUnsafe().create();
