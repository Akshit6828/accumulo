/*
 * Licensed to the Apache Software Foundation (ASF) under one or more
 * contributor license agreements.  See the NOTICE file distributed with
 * this work for additional information regarding copyright ownership.
 * The ASF licenses this file to You under the Apache License, Version 2.0
 * (the "License"); you may not use this file except in compliance with
 * the License.  You may obtain a copy of the License at
 *
 *     http://www.apache.org/licenses/LICENSE-2.0
 *
 * Unless required by applicable law or agreed to in writing, software
 * distributed under the License is distributed on an "AS IS" BASIS,
 * WITHOUT WARRANTIES OR CONDITIONS OF ANY KIND, either express or implied.
 * See the License for the specific language governing permissions and
 * limitations under the License.
 */
package org.apache.accumulo.server.fs;

import org.apache.accumulo.core.conf.Property;
import org.apache.accumulo.core.volume.Volume;

/**
<<<<<<< HEAD
 * Helper used by {@link VolumeManager}s to select from a set of {@link Volume} URIs. N.B. implemenations must be threadsafe. VolumeChooser.equals will be used
 * for internal caching.
 *
 * <p>
 * Implementations may wish to store configuration in Accumulo's system configuration using the {@link Property#GENERAL_ARBITRARY_PROP_PREFIX}. They may also
 * benefit from using per-table configuration using {@link Property#TABLE_ARBITRARY_PROP_PREFIX}.
=======
 * Helper used by {@link VolumeManager}s to select from a set of {@link Volume} URIs. N.B.
 * implemenations must be threadsafe. VolumeChooser.equals will be used for internal caching.
>>>>>>> f4f43feb
 */
public interface VolumeChooser {

  /**
   * Choose a volume from the provided options.
   *
   * @param env
   *          the server environment provided by the calling framework
   * @param options
   *          the list of volumes to choose from
   * @return one of the options
   * @throws VolumeChooserException
   *           if there is an error choosing (this is a RuntimeException); this does not preclude other RuntimeExceptions from occurring
   */
  String choose(VolumeChooserEnvironment env, String[] options) throws VolumeChooserException;

  public static class VolumeChooserException extends RuntimeException {

    private static final long serialVersionUID = 1L;

    public VolumeChooserException(String message) {
      super(message);
    }

    public VolumeChooserException(String message, Throwable cause) {
      super(message, cause);
    }

  }

}<|MERGE_RESOLUTION|>--- conflicted
+++ resolved
@@ -20,17 +20,13 @@
 import org.apache.accumulo.core.volume.Volume;
 
 /**
-<<<<<<< HEAD
- * Helper used by {@link VolumeManager}s to select from a set of {@link Volume} URIs. N.B. implemenations must be threadsafe. VolumeChooser.equals will be used
- * for internal caching.
+ * Helper used by {@link VolumeManager}s to select from a set of {@link Volume} URIs. N.B.
+ * implemenations must be threadsafe. VolumeChooser.equals will be used for internal caching.
  *
  * <p>
- * Implementations may wish to store configuration in Accumulo's system configuration using the {@link Property#GENERAL_ARBITRARY_PROP_PREFIX}. They may also
- * benefit from using per-table configuration using {@link Property#TABLE_ARBITRARY_PROP_PREFIX}.
-=======
- * Helper used by {@link VolumeManager}s to select from a set of {@link Volume} URIs. N.B.
- * implemenations must be threadsafe. VolumeChooser.equals will be used for internal caching.
->>>>>>> f4f43feb
+ * Implementations may wish to store configuration in Accumulo's system configuration using the
+ * {@link Property#GENERAL_ARBITRARY_PROP_PREFIX}. They may also benefit from using per-table
+ * configuration using {@link Property#TABLE_ARBITRARY_PROP_PREFIX}.
  */
 public interface VolumeChooser {
 
@@ -43,7 +39,8 @@
    *          the list of volumes to choose from
    * @return one of the options
    * @throws VolumeChooserException
-   *           if there is an error choosing (this is a RuntimeException); this does not preclude other RuntimeExceptions from occurring
+   *           if there is an error choosing (this is a RuntimeException); this does not preclude
+   *           other RuntimeExceptions from occurring
    */
   String choose(VolumeChooserEnvironment env, String[] options) throws VolumeChooserException;
 
