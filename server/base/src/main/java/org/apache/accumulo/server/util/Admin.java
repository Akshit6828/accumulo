--- conflicted
+++ resolved
@@ -36,27 +36,21 @@
 import java.util.List;
 import java.util.Map;
 import java.util.Map.Entry;
-<<<<<<< HEAD
+import java.util.Objects;
 import java.util.Optional;
-=======
-import java.util.Objects;
->>>>>>> 9f8c0697
 import java.util.Set;
 import java.util.SortedSet;
 import java.util.TreeMap;
 import java.util.TreeSet;
 import java.util.concurrent.TimeUnit;
 import java.util.concurrent.atomic.AtomicInteger;
-<<<<<<< HEAD
 import java.util.concurrent.atomic.AtomicLong;
 import java.util.function.BiConsumer;
 import java.util.function.Consumer;
 import java.util.function.Function;
 import java.util.function.Predicate;
-=======
 import java.util.function.Supplier;
 import java.util.regex.Pattern;
->>>>>>> 9f8c0697
 import java.util.stream.Collectors;
 
 import org.apache.accumulo.core.Constants;
@@ -151,10 +145,6 @@
     List<String> args = new ArrayList<>();
   }
 
-<<<<<<< HEAD
-  @Parameters(commandDescription = "Looks for tablets that are unexpectedly offline, tablets that "
-      + "reference missing files, or tablets that reference absent fate operations.")
-=======
   @Parameters(commandNames = "check",
       commandDescription = "Performs checks for problems in Accumulo.")
   public static class CheckCommand {
@@ -242,8 +232,8 @@
     }
   }
 
-  @Parameters(commandDescription = "print tablets that are offline in online tables")
->>>>>>> 9f8c0697
+  @Parameters(commandDescription = "Looks for tablets that are unexpectedly offline, tablets that "
+      + "reference missing files, or tablets that reference absent fate operations.")
   static class CheckTabletsCommand {
     @Parameter(names = "--fixFiles", description = "Remove dangling file pointers")
     boolean fixFiles = false;
@@ -1067,7 +1057,6 @@
     return statusFilter;
   }
 
-<<<<<<< HEAD
   /**
    * If provided on the command line, get the FateInstanceType values provided.
    *
@@ -1229,7 +1218,8 @@
     if (tabletMetadata.getOperationId() != null) {
       fateIdConsumer.accept(tabletMetadata.getOperationId().getFateId());
     }
-=======
+  }
+
   @VisibleForTesting
   public static void executeCheckCommand(ServerContext context, CheckCommand cmd) {
     validateAndTransformCheckCommand(cmd);
@@ -1319,6 +1309,5 @@
     }
     System.out.println("-".repeat(50));
     System.out.println();
->>>>>>> 9f8c0697
   }
 }