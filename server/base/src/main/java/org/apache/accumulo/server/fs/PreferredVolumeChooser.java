/*
 * Licensed to the Apache Software Foundation (ASF) under one or more
 * contributor license agreements.  See the NOTICE file distributed with
 * this work for additional information regarding copyright ownership.
 * The ASF licenses this file to You under the Apache License, Version 2.0
 * (the "License"); you may not use this file except in compliance with
 * the License.  You may obtain a copy of the License at
 *
 *     http://www.apache.org/licenses/LICENSE-2.0
 *
 * Unless required by applicable law or agreed to in writing, software
 * distributed under the License is distributed on an "AS IS" BASIS,
 * WITHOUT WARRANTIES OR CONDITIONS OF ANY KIND, either express or implied.
 * See the License for the specific language governing permissions and
 * limitations under the License.
 */
package org.apache.accumulo.server.fs;

import java.util.Arrays;
import java.util.Set;
import java.util.stream.Collectors;

import org.apache.accumulo.core.conf.AccumuloConfiguration;
import org.apache.accumulo.core.conf.Property;
import org.apache.accumulo.core.volume.Volume;
import org.apache.accumulo.server.client.HdfsZooInstance;
import org.apache.accumulo.server.conf.ServerConfigurationFactory;
import org.apache.accumulo.server.conf.TableConfiguration;
import org.apache.accumulo.server.fs.VolumeChooserEnvironment.ChooserScope;
import org.apache.commons.lang.StringUtils;
import org.slf4j.Logger;
import org.slf4j.LoggerFactory;

/**
<<<<<<< HEAD
 * A {@link RandomVolumeChooser} that limits its choices from a given set of options to the subset of those options preferred for a particular table. Defaults
 * to selecting from all of the options presented. Can be customized via the table property table.custom.preferredVolumes, which should contain a comma
 * separated list of {@link Volume} URIs. Note that both the property name and the format of its value are specific to this particular implementation.
=======
 * A {@link RandomVolumeChooser} that limits its choices from a given set of options to the subset
 * of those options preferred for a particular table. Defaults to selecting from all of the options
 * presented. Can be customized via the table property {@value #PREFERRED_VOLUMES_CUSTOM_KEY}, which
 * should contain a comma separated list of {@link Volume} URIs. Note that both the property name
 * and the format of its value are specific to this particular implementation.
>>>>>>> f4f43feb
 */
public class PreferredVolumeChooser extends RandomVolumeChooser {
  private static final Logger log = LoggerFactory.getLogger(PreferredVolumeChooser.class);

  public static final String TABLE_PREFERRED_VOLUMES = Property.TABLE_ARBITRARY_PROP_PREFIX.getKey() + "preferred.volumes";

  public static final String getPropertyNameForScope(ChooserScope scope) {
    return Property.GENERAL_ARBITRARY_PROP_PREFIX.getKey() + scope.name().toLowerCase() + ".preferred.volumes";
  }

  private static final String DEFAULT_SCOPED_PREFERRED_VOLUMES = getPropertyNameForScope(ChooserScope.DEFAULT);

<<<<<<< HEAD
  // TODO has to be lazily initialized currently because of the reliance on HdfsZooInstance. see ACCUMULO-3411
  private volatile ServerConfigurationFactory lazyConfFactory = null;
=======
  @SuppressWarnings("unchecked")
  private final Map<String,Set<String>> parsedPreferredVolumes = Collections
      .synchronizedMap(new LRUMap(1000));
  // TODO has to be lazily initialized currently because of the reliance on HdfsZooInstance. see
  // ACCUMULO-3411
  private volatile ServerConfigurationFactory serverConfs;
>>>>>>> f4f43feb

  @Override
  public String choose(VolumeChooserEnvironment env, String[] options) throws VolumeChooserException {
    log.trace("{}.choose", getClass().getSimpleName());
    // Randomly choose the volume from the preferred volumes
    String choice = super.choose(env, getPreferredVolumes(env, options));
    log.trace("Choice = {}", choice);
    return choice;
  }

  // visible (not private) for testing
  String[] getPreferredVolumes(VolumeChooserEnvironment env, String[] options) {
    switch (env.getScope()) {
      case INIT:
        // TODO should be possible to read from SiteConfiguration during init
        log.warn("Not possible to determine preferred volumes at '{}' scope. Using all volumes.", ChooserScope.INIT);
        return options;
      case TABLE:
        return getPreferredVolumesForTable(env, loadConfFactory(), options);
      default:
        return getPreferredVolumesForScope(env, loadConfFactory(), options);
    }
<<<<<<< HEAD
  }

  private String[] getPreferredVolumesForTable(VolumeChooserEnvironment env, ServerConfigurationFactory confFactory, String[] options) {
    log.trace("Looking up property {} + for Table id: {}", TABLE_PREFERRED_VOLUMES, env.getTableId());

    final TableConfiguration tableConf = confFactory.getTableConfiguration(env.getTableId());
    String preferredVolumes = tableConf.get(TABLE_PREFERRED_VOLUMES);

    // fall back to global default scope, so setting only one default is necessary, rather than a separate default for TABLE scope than other scopes
    if (null == preferredVolumes || preferredVolumes.isEmpty()) {
      preferredVolumes = confFactory.getSystemConfiguration().get(DEFAULT_SCOPED_PREFERRED_VOLUMES);
=======
    TableConfiguration tableConf = localConf.getTableConfiguration(env.getTableId());
    final Map<String,String> props = new HashMap<>();
    tableConf.getProperties(props, PREFERRED_VOLUMES_FILTER);
    if (props.isEmpty()) {
      log.warn(
          "No preferred volumes specified. Defaulting to randomly choosing from instance volumes");
      return super.choose(env, options);
>>>>>>> f4f43feb
    }

    // throw an error if volumes not specified or empty
    if (null == preferredVolumes || preferredVolumes.isEmpty()) {
      String msg = "Property " + TABLE_PREFERRED_VOLUMES + " or " + DEFAULT_SCOPED_PREFERRED_VOLUMES + " must be a subset of " + Arrays.toString(options)
          + " to use the " + getClass().getSimpleName();
      throw new VolumeChooserException(msg);
    }
<<<<<<< HEAD

    return parsePreferred(TABLE_PREFERRED_VOLUMES, preferredVolumes, options);
  }

  private String[] getPreferredVolumesForScope(VolumeChooserEnvironment env, ServerConfigurationFactory confFactory, String[] options) {
    ChooserScope scope = env.getScope();
    String property = getPropertyNameForScope(scope);
    log.trace("Looking up property {} for scope: {}", property, scope);

    AccumuloConfiguration systemConfiguration = confFactory.getSystemConfiguration();
    String preferredVolumes = systemConfiguration.get(property);

    // fall back to global default scope if this scope isn't configured (and not already default scope)
    if ((null == preferredVolumes || preferredVolumes.isEmpty()) && scope != ChooserScope.DEFAULT) {
      log.debug("{} not found; using {}", property, DEFAULT_SCOPED_PREFERRED_VOLUMES);
      preferredVolumes = systemConfiguration.get(DEFAULT_SCOPED_PREFERRED_VOLUMES);

      // only if the custom property is not set to we fall back to the default scoped preferred volumes
      if (null == preferredVolumes || preferredVolumes.isEmpty()) {
        String msg = "Property " + property + " or " + DEFAULT_SCOPED_PREFERRED_VOLUMES + " must be a subset of " + Arrays.toString(options) + " to use the "
            + getClass().getSimpleName();
        throw new VolumeChooserException(msg);
      }

      property = DEFAULT_SCOPED_PREFERRED_VOLUMES;
=======
    // If the preferred volumes property was specified, split the returned string by the comma and
    // add use it to filter the given options.
    Set<String> preferred = parsedPreferredVolumes.get(volumes);
    if (preferred == null) {
      preferred = new HashSet<>(Arrays.asList(StringUtils.split(volumes, ',')));
      parsedPreferredVolumes.put(volumes, preferred);
>>>>>>> f4f43feb
    }

    return parsePreferred(property, preferredVolumes, options);
  }

  private String[] parsePreferred(String property, String preferredVolumes, String[] options) {
    log.trace("Found {} = {}", property, preferredVolumes);

<<<<<<< HEAD
    Set<String> preferred = Arrays.stream(StringUtils.split(preferredVolumes, ',')).map(String::trim).collect(Collectors.toSet());
    if (preferred.isEmpty()) {
      String msg = "No volumes could be parsed from '" + property + "', which had a value of '" + preferredVolumes + "'";
      throw new VolumeChooserException(msg);
    }
    // preferred volumes should also exist in the original options (typically, from instance.volumes)
    Set<String> optionsList = Arrays.stream(options).collect(Collectors.toSet());
    if (!preferred.stream().allMatch(optionsList::contains)) {
      String msg = "Some volumes in " + preferred + " are not valid volumes from " + optionsList;
      throw new VolumeChooserException(msg);
=======
    // If there are no preferred volumes left, then warn the user and choose randomly from the
    // instance volumes
    if (filteredOptions.isEmpty()) {
      log.warn(
          "Preferred volumes are not instance volumes. Defaulting to randomly choosing from instance volumes");
      return super.choose(env, options);
>>>>>>> f4f43feb
    }

    return preferred.toArray(new String[preferred.size()]);
  }

  // visible (not private) for testing
  ServerConfigurationFactory loadConfFactory() {
    // Get the current table's properties, and find the preferred volumes property
    // This local variable is an intentional component of the single-check idiom.
    ServerConfigurationFactory localConf = lazyConfFactory;
    if (localConf == null) {
      // If we're under contention when first getting here we'll throw away some initializations.
      localConf = new ServerConfigurationFactory(HdfsZooInstance.getInstance());
      lazyConfFactory = localConf;
    }
    return localConf;
  }
}<|MERGE_RESOLUTION|>--- conflicted
+++ resolved
@@ -32,43 +32,33 @@
 import org.slf4j.LoggerFactory;
 
 /**
-<<<<<<< HEAD
- * A {@link RandomVolumeChooser} that limits its choices from a given set of options to the subset of those options preferred for a particular table. Defaults
- * to selecting from all of the options presented. Can be customized via the table property table.custom.preferredVolumes, which should contain a comma
- * separated list of {@link Volume} URIs. Note that both the property name and the format of its value are specific to this particular implementation.
-=======
  * A {@link RandomVolumeChooser} that limits its choices from a given set of options to the subset
  * of those options preferred for a particular table. Defaults to selecting from all of the options
- * presented. Can be customized via the table property {@value #PREFERRED_VOLUMES_CUSTOM_KEY}, which
- * should contain a comma separated list of {@link Volume} URIs. Note that both the property name
- * and the format of its value are specific to this particular implementation.
->>>>>>> f4f43feb
+ * presented. Can be customized via the table property table.custom.preferredVolumes, which should
+ * contain a comma separated list of {@link Volume} URIs. Note that both the property name and the
+ * format of its value are specific to this particular implementation.
  */
 public class PreferredVolumeChooser extends RandomVolumeChooser {
   private static final Logger log = LoggerFactory.getLogger(PreferredVolumeChooser.class);
 
-  public static final String TABLE_PREFERRED_VOLUMES = Property.TABLE_ARBITRARY_PROP_PREFIX.getKey() + "preferred.volumes";
+  public static final String TABLE_PREFERRED_VOLUMES = Property.TABLE_ARBITRARY_PROP_PREFIX.getKey()
+      + "preferred.volumes";
 
   public static final String getPropertyNameForScope(ChooserScope scope) {
-    return Property.GENERAL_ARBITRARY_PROP_PREFIX.getKey() + scope.name().toLowerCase() + ".preferred.volumes";
+    return Property.GENERAL_ARBITRARY_PROP_PREFIX.getKey() + scope.name().toLowerCase()
+        + ".preferred.volumes";
   }
 
-  private static final String DEFAULT_SCOPED_PREFERRED_VOLUMES = getPropertyNameForScope(ChooserScope.DEFAULT);
+  private static final String DEFAULT_SCOPED_PREFERRED_VOLUMES = getPropertyNameForScope(
+      ChooserScope.DEFAULT);
 
-<<<<<<< HEAD
-  // TODO has to be lazily initialized currently because of the reliance on HdfsZooInstance. see ACCUMULO-3411
-  private volatile ServerConfigurationFactory lazyConfFactory = null;
-=======
-  @SuppressWarnings("unchecked")
-  private final Map<String,Set<String>> parsedPreferredVolumes = Collections
-      .synchronizedMap(new LRUMap(1000));
   // TODO has to be lazily initialized currently because of the reliance on HdfsZooInstance. see
   // ACCUMULO-3411
-  private volatile ServerConfigurationFactory serverConfs;
->>>>>>> f4f43feb
+  private volatile ServerConfigurationFactory lazyConfFactory = null;
 
   @Override
-  public String choose(VolumeChooserEnvironment env, String[] options) throws VolumeChooserException {
+  public String choose(VolumeChooserEnvironment env, String[] options)
+      throws VolumeChooserException {
     log.trace("{}.choose", getClass().getSimpleName());
     // Randomly choose the volume from the preferred volumes
     String choice = super.choose(env, getPreferredVolumes(env, options));
@@ -81,48 +71,43 @@
     switch (env.getScope()) {
       case INIT:
         // TODO should be possible to read from SiteConfiguration during init
-        log.warn("Not possible to determine preferred volumes at '{}' scope. Using all volumes.", ChooserScope.INIT);
+        log.warn("Not possible to determine preferred volumes at '{}' scope. Using all volumes.",
+            ChooserScope.INIT);
         return options;
       case TABLE:
         return getPreferredVolumesForTable(env, loadConfFactory(), options);
       default:
         return getPreferredVolumesForScope(env, loadConfFactory(), options);
     }
-<<<<<<< HEAD
   }
 
-  private String[] getPreferredVolumesForTable(VolumeChooserEnvironment env, ServerConfigurationFactory confFactory, String[] options) {
-    log.trace("Looking up property {} + for Table id: {}", TABLE_PREFERRED_VOLUMES, env.getTableId());
+  private String[] getPreferredVolumesForTable(VolumeChooserEnvironment env,
+      ServerConfigurationFactory confFactory, String[] options) {
+    log.trace("Looking up property {} + for Table id: {}", TABLE_PREFERRED_VOLUMES,
+        env.getTableId());
 
     final TableConfiguration tableConf = confFactory.getTableConfiguration(env.getTableId());
     String preferredVolumes = tableConf.get(TABLE_PREFERRED_VOLUMES);
 
-    // fall back to global default scope, so setting only one default is necessary, rather than a separate default for TABLE scope than other scopes
+    // fall back to global default scope, so setting only one default is necessary, rather than a
+    // separate default for TABLE scope than other scopes
     if (null == preferredVolumes || preferredVolumes.isEmpty()) {
       preferredVolumes = confFactory.getSystemConfiguration().get(DEFAULT_SCOPED_PREFERRED_VOLUMES);
-=======
-    TableConfiguration tableConf = localConf.getTableConfiguration(env.getTableId());
-    final Map<String,String> props = new HashMap<>();
-    tableConf.getProperties(props, PREFERRED_VOLUMES_FILTER);
-    if (props.isEmpty()) {
-      log.warn(
-          "No preferred volumes specified. Defaulting to randomly choosing from instance volumes");
-      return super.choose(env, options);
->>>>>>> f4f43feb
     }
 
     // throw an error if volumes not specified or empty
     if (null == preferredVolumes || preferredVolumes.isEmpty()) {
-      String msg = "Property " + TABLE_PREFERRED_VOLUMES + " or " + DEFAULT_SCOPED_PREFERRED_VOLUMES + " must be a subset of " + Arrays.toString(options)
-          + " to use the " + getClass().getSimpleName();
+      String msg = "Property " + TABLE_PREFERRED_VOLUMES + " or " + DEFAULT_SCOPED_PREFERRED_VOLUMES
+          + " must be a subset of " + Arrays.toString(options) + " to use the "
+          + getClass().getSimpleName();
       throw new VolumeChooserException(msg);
     }
-<<<<<<< HEAD
 
     return parsePreferred(TABLE_PREFERRED_VOLUMES, preferredVolumes, options);
   }
 
-  private String[] getPreferredVolumesForScope(VolumeChooserEnvironment env, ServerConfigurationFactory confFactory, String[] options) {
+  private String[] getPreferredVolumesForScope(VolumeChooserEnvironment env,
+      ServerConfigurationFactory confFactory, String[] options) {
     ChooserScope scope = env.getScope();
     String property = getPropertyNameForScope(scope);
     log.trace("Looking up property {} for scope: {}", property, scope);
@@ -130,27 +115,22 @@
     AccumuloConfiguration systemConfiguration = confFactory.getSystemConfiguration();
     String preferredVolumes = systemConfiguration.get(property);
 
-    // fall back to global default scope if this scope isn't configured (and not already default scope)
+    // fall back to global default scope if this scope isn't configured (and not already default
+    // scope)
     if ((null == preferredVolumes || preferredVolumes.isEmpty()) && scope != ChooserScope.DEFAULT) {
       log.debug("{} not found; using {}", property, DEFAULT_SCOPED_PREFERRED_VOLUMES);
       preferredVolumes = systemConfiguration.get(DEFAULT_SCOPED_PREFERRED_VOLUMES);
 
-      // only if the custom property is not set to we fall back to the default scoped preferred volumes
+      // only if the custom property is not set to we fall back to the default scoped preferred
+      // volumes
       if (null == preferredVolumes || preferredVolumes.isEmpty()) {
-        String msg = "Property " + property + " or " + DEFAULT_SCOPED_PREFERRED_VOLUMES + " must be a subset of " + Arrays.toString(options) + " to use the "
+        String msg = "Property " + property + " or " + DEFAULT_SCOPED_PREFERRED_VOLUMES
+            + " must be a subset of " + Arrays.toString(options) + " to use the "
             + getClass().getSimpleName();
         throw new VolumeChooserException(msg);
       }
 
       property = DEFAULT_SCOPED_PREFERRED_VOLUMES;
-=======
-    // If the preferred volumes property was specified, split the returned string by the comma and
-    // add use it to filter the given options.
-    Set<String> preferred = parsedPreferredVolumes.get(volumes);
-    if (preferred == null) {
-      preferred = new HashSet<>(Arrays.asList(StringUtils.split(volumes, ',')));
-      parsedPreferredVolumes.put(volumes, preferred);
->>>>>>> f4f43feb
     }
 
     return parsePreferred(property, preferredVolumes, options);
@@ -159,25 +139,19 @@
   private String[] parsePreferred(String property, String preferredVolumes, String[] options) {
     log.trace("Found {} = {}", property, preferredVolumes);
 
-<<<<<<< HEAD
-    Set<String> preferred = Arrays.stream(StringUtils.split(preferredVolumes, ',')).map(String::trim).collect(Collectors.toSet());
+    Set<String> preferred = Arrays.stream(StringUtils.split(preferredVolumes, ','))
+        .map(String::trim).collect(Collectors.toSet());
     if (preferred.isEmpty()) {
-      String msg = "No volumes could be parsed from '" + property + "', which had a value of '" + preferredVolumes + "'";
+      String msg = "No volumes could be parsed from '" + property + "', which had a value of '"
+          + preferredVolumes + "'";
       throw new VolumeChooserException(msg);
     }
-    // preferred volumes should also exist in the original options (typically, from instance.volumes)
+    // preferred volumes should also exist in the original options (typically, from
+    // instance.volumes)
     Set<String> optionsList = Arrays.stream(options).collect(Collectors.toSet());
     if (!preferred.stream().allMatch(optionsList::contains)) {
       String msg = "Some volumes in " + preferred + " are not valid volumes from " + optionsList;
       throw new VolumeChooserException(msg);
-=======
-    // If there are no preferred volumes left, then warn the user and choose randomly from the
-    // instance volumes
-    if (filteredOptions.isEmpty()) {
-      log.warn(
-          "Preferred volumes are not instance volumes. Defaulting to randomly choosing from instance volumes");
-      return super.choose(env, options);
->>>>>>> f4f43feb
     }
 
     return preferred.toArray(new String[preferred.size()]);
