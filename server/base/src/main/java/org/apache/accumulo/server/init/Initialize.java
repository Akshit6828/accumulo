/*
 * Licensed to the Apache Software Foundation (ASF) under one or more
 * contributor license agreements.  See the NOTICE file distributed with
 * this work for additional information regarding copyright ownership.
 * The ASF licenses this file to You under the Apache License, Version 2.0
 * (the "License"); you may not use this file except in compliance with
 * the License.  You may obtain a copy of the License at
 *
 *     http://www.apache.org/licenses/LICENSE-2.0
 *
 * Unless required by applicable law or agreed to in writing, software
 * distributed under the License is distributed on an "AS IS" BASIS,
 * WITHOUT WARRANTIES OR CONDITIONS OF ANY KIND, either express or implied.
 * See the License for the specific language governing permissions and
 * limitations under the License.
 */
package org.apache.accumulo.server.init;

import static java.nio.charset.StandardCharsets.UTF_8;
import static org.apache.accumulo.core.metadata.schema.MetadataSchema.TabletsSection.ServerColumnFamily.DIRECTORY_COLUMN;
import static org.apache.accumulo.core.metadata.schema.MetadataSchema.TabletsSection.ServerColumnFamily.TIME_COLUMN;
import static org.apache.accumulo.core.metadata.schema.MetadataSchema.TabletsSection.TabletColumnFamily.PREV_ROW_COLUMN;

import java.io.FileNotFoundException;
import java.io.IOException;
import java.util.Arrays;
import java.util.Collections;
import java.util.EnumSet;
import java.util.HashMap;
import java.util.HashSet;
import java.util.Locale;
import java.util.Map;
import java.util.Map.Entry;
import java.util.Set;
import java.util.TreeMap;
import java.util.UUID;

import org.apache.accumulo.core.Constants;
import org.apache.accumulo.core.cli.Help;
import org.apache.accumulo.core.client.AccumuloSecurityException;
import org.apache.accumulo.core.client.IteratorSetting;
import org.apache.accumulo.core.client.IteratorSetting.Column;
import org.apache.accumulo.core.clientImpl.Namespace;
import org.apache.accumulo.core.conf.AccumuloConfiguration;
import org.apache.accumulo.core.conf.DefaultConfiguration;
import org.apache.accumulo.core.conf.Property;
import org.apache.accumulo.core.conf.SiteConfiguration;
import org.apache.accumulo.core.crypto.CryptoServiceFactory;
import org.apache.accumulo.core.crypto.CryptoServiceFactory.ClassloaderType;
import org.apache.accumulo.core.data.Key;
import org.apache.accumulo.core.data.TableId;
import org.apache.accumulo.core.data.Value;
import org.apache.accumulo.core.dataImpl.KeyExtent;
import org.apache.accumulo.core.file.FileOperations;
import org.apache.accumulo.core.file.FileSKVWriter;
import org.apache.accumulo.core.iterators.Combiner;
import org.apache.accumulo.core.iterators.IteratorUtil.IteratorScope;
import org.apache.accumulo.core.iterators.user.VersioningIterator;
import org.apache.accumulo.core.master.state.tables.TableState;
import org.apache.accumulo.core.master.thrift.MasterGoalState;
import org.apache.accumulo.core.metadata.MetadataTable;
import org.apache.accumulo.core.metadata.RootTable;
import org.apache.accumulo.core.metadata.schema.DataFileValue;
import org.apache.accumulo.core.metadata.schema.MetadataSchema.ReplicationSection;
import org.apache.accumulo.core.metadata.schema.MetadataSchema.TabletsSection;
import org.apache.accumulo.core.metadata.schema.MetadataSchema.TabletsSection.CurrentLocationColumnFamily;
import org.apache.accumulo.core.metadata.schema.MetadataSchema.TabletsSection.DataFileColumnFamily;
import org.apache.accumulo.core.metadata.schema.MetadataSchema.TabletsSection.FutureLocationColumnFamily;
import org.apache.accumulo.core.metadata.schema.MetadataSchema.TabletsSection.LogColumnFamily;
import org.apache.accumulo.core.metadata.schema.MetadataSchema.TabletsSection.ServerColumnFamily;
import org.apache.accumulo.core.metadata.schema.MetadataSchema.TabletsSection.TabletColumnFamily;
import org.apache.accumulo.core.replication.ReplicationConstants;
import org.apache.accumulo.core.replication.ReplicationSchema.StatusSection;
import org.apache.accumulo.core.replication.ReplicationSchema.WorkSection;
import org.apache.accumulo.core.replication.ReplicationTable;
import org.apache.accumulo.core.spi.crypto.CryptoService;
import org.apache.accumulo.core.util.ColumnFQ;
import org.apache.accumulo.core.util.LocalityGroupUtil;
import org.apache.accumulo.core.util.Pair;
import org.apache.accumulo.core.volume.VolumeConfiguration;
import org.apache.accumulo.fate.zookeeper.ZooReaderWriter;
import org.apache.accumulo.fate.zookeeper.ZooUtil;
import org.apache.accumulo.fate.zookeeper.ZooUtil.NodeExistsPolicy;
import org.apache.accumulo.fate.zookeeper.ZooUtil.NodeMissingPolicy;
import org.apache.accumulo.server.ServerConstants;
import org.apache.accumulo.server.ServerContext;
import org.apache.accumulo.server.ServerUtil;
import org.apache.accumulo.server.constraints.MetadataConstraints;
import org.apache.accumulo.server.fs.VolumeChooserEnvironment;
import org.apache.accumulo.server.fs.VolumeChooserEnvironment.ChooserScope;
import org.apache.accumulo.server.fs.VolumeChooserEnvironmentImpl;
import org.apache.accumulo.server.fs.VolumeManager;
import org.apache.accumulo.server.fs.VolumeManagerImpl;
import org.apache.accumulo.server.iterators.MetadataBulkLoadFilter;
import org.apache.accumulo.server.log.WalStateManager;
import org.apache.accumulo.server.replication.ReplicationUtil;
import org.apache.accumulo.server.replication.StatusCombiner;
import org.apache.accumulo.server.security.AuditedSecurityOperation;
import org.apache.accumulo.server.security.SecurityUtil;
import org.apache.accumulo.server.tables.TableManager;
import org.apache.accumulo.server.tablets.TabletTime;
import org.apache.accumulo.server.util.ReplicationTableUtil;
import org.apache.accumulo.server.util.SystemPropUtil;
import org.apache.accumulo.server.util.TablePropUtil;
import org.apache.accumulo.start.spi.KeywordExecutable;
import org.apache.commons.lang.StringUtils;
import org.apache.hadoop.conf.Configuration;
import org.apache.hadoop.fs.FileStatus;
import org.apache.hadoop.fs.FileSystem;
import org.apache.hadoop.fs.Path;
import org.apache.hadoop.fs.permission.FsPermission;
import org.apache.hadoop.io.Text;
import org.apache.hadoop.security.UserGroupInformation;
import org.apache.zookeeper.KeeperException;
import org.apache.zookeeper.ZooDefs.Ids;
import org.slf4j.Logger;
import org.slf4j.LoggerFactory;

import com.beust.jcommander.Parameter;
import com.google.auto.service.AutoService;
import com.google.common.base.Joiner;

import edu.umd.cs.findbugs.annotations.SuppressFBWarnings;
import jline.console.ConsoleReader;

/**
 * This class is used to setup the directory structure and the root tablet to get an instance
 * started
 */
@SuppressFBWarnings(value = "DM_EXIT", justification = "CLI utility can exit")
@AutoService(KeywordExecutable.class)
public class Initialize implements KeywordExecutable {
  private static final Logger log = LoggerFactory.getLogger(Initialize.class);
  private static final String DEFAULT_ROOT_USER = "root";
  private static final String TABLE_TABLETS_TABLET_DIR = "/table_info";

  private static ConsoleReader reader = null;
  private static ZooReaderWriter zoo = null;

  private static ConsoleReader getConsoleReader() throws IOException {
    if (reader == null)
      reader = new ConsoleReader();
    return reader;
  }

  /**
   * Sets this class's ZooKeeper reader/writer.
   *
   * @param zooReaderWriter
   *          reader/writer
   */
  static void setZooReaderWriter(ZooReaderWriter zooReaderWriter) {
    zoo = zooReaderWriter;
  }

  /**
   * Gets this class's ZooKeeper reader/writer.
   *
   * @return reader/writer
   */
  static ZooReaderWriter getZooReaderWriter() {
    return zoo;
  }

  private static HashMap<String,String> initialMetadataConf = new HashMap<>();
  private static HashMap<String,String> initialMetadataCombinerConf = new HashMap<>();
  private static HashMap<String,String> initialReplicationTableConf = new HashMap<>();

  static {
    initialMetadataConf.put(Property.TABLE_FILE_COMPRESSED_BLOCK_SIZE.getKey(), "32K");
    initialMetadataConf.put(Property.TABLE_FILE_REPLICATION.getKey(), "5");
    initialMetadataConf.put(Property.TABLE_DURABILITY.getKey(), "sync");
    initialMetadataConf.put(Property.TABLE_MAJC_RATIO.getKey(), "1");
    initialMetadataConf.put(Property.TABLE_SPLIT_THRESHOLD.getKey(), "64M");
    initialMetadataConf.put(Property.TABLE_CONSTRAINT_PREFIX.getKey() + "1",
        MetadataConstraints.class.getName());
    initialMetadataConf.put(Property.TABLE_ITERATOR_PREFIX.getKey() + "scan.vers",
        "10," + VersioningIterator.class.getName());
    initialMetadataConf.put(Property.TABLE_ITERATOR_PREFIX.getKey() + "scan.vers.opt.maxVersions",
        "1");
    initialMetadataConf.put(Property.TABLE_ITERATOR_PREFIX.getKey() + "minc.vers",
        "10," + VersioningIterator.class.getName());
    initialMetadataConf.put(Property.TABLE_ITERATOR_PREFIX.getKey() + "minc.vers.opt.maxVersions",
        "1");
    initialMetadataConf.put(Property.TABLE_ITERATOR_PREFIX.getKey() + "majc.vers",
        "10," + VersioningIterator.class.getName());
    initialMetadataConf.put(Property.TABLE_ITERATOR_PREFIX.getKey() + "majc.vers.opt.maxVersions",
        "1");
    initialMetadataConf.put(Property.TABLE_ITERATOR_PREFIX.getKey() + "majc.bulkLoadFilter",
        "20," + MetadataBulkLoadFilter.class.getName());
    initialMetadataConf.put(Property.TABLE_FAILURES_IGNORE.getKey(), "false");
    initialMetadataConf.put(Property.TABLE_LOCALITY_GROUP_PREFIX.getKey() + "tablet",
        String.format("%s,%s", TabletColumnFamily.NAME, CurrentLocationColumnFamily.NAME));
    initialMetadataConf.put(Property.TABLE_LOCALITY_GROUP_PREFIX.getKey() + "server",
        String.format("%s,%s,%s,%s", DataFileColumnFamily.NAME, LogColumnFamily.NAME,
            ServerColumnFamily.NAME, FutureLocationColumnFamily.NAME));
    initialMetadataConf.put(Property.TABLE_LOCALITY_GROUPS.getKey(), "tablet,server");
    initialMetadataConf.put(Property.TABLE_DEFAULT_SCANTIME_VISIBILITY.getKey(), "");
    initialMetadataConf.put(Property.TABLE_INDEXCACHE_ENABLED.getKey(), "true");
    initialMetadataConf.put(Property.TABLE_BLOCKCACHE_ENABLED.getKey(), "true");

    // ACCUMULO-3077 Set the combiner on accumulo.metadata during init to reduce the likelihood of a
    // race
    // condition where a tserver compacts away Status updates because it didn't see the Combiner
    // configured
    IteratorSetting setting =
        new IteratorSetting(9, ReplicationTableUtil.COMBINER_NAME, StatusCombiner.class);
    Combiner.setColumns(setting, Collections.singletonList(new Column(ReplicationSection.COLF)));
    for (IteratorScope scope : IteratorScope.values()) {
      String root = String.format("%s%s.%s", Property.TABLE_ITERATOR_PREFIX,
          scope.name().toLowerCase(), setting.getName());
      for (Entry<String,String> prop : setting.getOptions().entrySet()) {
        initialMetadataCombinerConf.put(root + ".opt." + prop.getKey(), prop.getValue());
      }
      initialMetadataCombinerConf.put(root,
          setting.getPriority() + "," + setting.getIteratorClass());
    }

    // add combiners to replication table
    setting = new IteratorSetting(30, ReplicationTable.COMBINER_NAME, StatusCombiner.class);
    setting.setPriority(30);
    Combiner.setColumns(setting,
        Arrays.asList(new Column(StatusSection.NAME), new Column(WorkSection.NAME)));
    for (IteratorScope scope : EnumSet.allOf(IteratorScope.class)) {
      String root = String.format("%s%s.%s", Property.TABLE_ITERATOR_PREFIX,
          scope.name().toLowerCase(), setting.getName());
      for (Entry<String,String> prop : setting.getOptions().entrySet()) {
        initialReplicationTableConf.put(root + ".opt." + prop.getKey(), prop.getValue());
      }
      initialReplicationTableConf.put(root,
          setting.getPriority() + "," + setting.getIteratorClass());
    }
    // add locality groups to replication table
    for (Entry<String,Set<Text>> g : ReplicationTable.LOCALITY_GROUPS.entrySet()) {
      initialReplicationTableConf.put(Property.TABLE_LOCALITY_GROUP_PREFIX + g.getKey(),
          LocalityGroupUtil.encodeColumnFamilies(g.getValue()));
    }
    initialReplicationTableConf.put(Property.TABLE_LOCALITY_GROUPS.getKey(),
        Joiner.on(",").join(ReplicationTable.LOCALITY_GROUPS.keySet()));
    // add formatter to replication table
    initialReplicationTableConf.put(Property.TABLE_FORMATTER_CLASS.getKey(),
        ReplicationUtil.STATUS_FORMATTER_CLASS_NAME);
  }

  static boolean checkInit(Configuration conf, VolumeManager fs, SiteConfiguration sconf,
      Configuration hadoopConf) throws IOException {
    @SuppressWarnings("deprecation")
    String fsUri = sconf.get(Property.INSTANCE_DFS_URI);
    if (fsUri.equals(""))
      fsUri = FileSystem.getDefaultUri(conf).toString();
    log.info("Hadoop Filesystem is {}", fsUri);
    log.info("Accumulo data dirs are {}",
        Arrays.asList(VolumeConfiguration.getVolumeUris(sconf, hadoopConf)));
    log.info("Zookeeper server is {}", sconf.get(Property.INSTANCE_ZK_HOST));
    log.info("Checking if Zookeeper is available. If this hangs, then you need"
        + " to make sure zookeeper is running");
    if (!zookeeperAvailable()) {
      // ACCUMULO-3651 Changed level to error and added FATAL to message for slf4j compatibility
      log.error("FATAL Zookeeper needs to be up and running in order to init. Exiting ...");
      return false;
    }
    if (sconf.get(Property.INSTANCE_SECRET).equals(Property.INSTANCE_SECRET.getDefaultValue())) {
      ConsoleReader c = getConsoleReader();
      c.beep();
      c.println();
      c.println();
      c.println("Warning!!! Your instance secret is still set to the default,"
          + " this is not secure. We highly recommend you change it.");
      c.println();
      c.println();
      c.println("You can change the instance secret in accumulo by using:");
      c.println("   bin/accumulo " + org.apache.accumulo.server.util.ChangeSecret.class.getName());
      c.println("You will also need to edit your secret in your configuration"
          + " file by adding the property instance.secret to your"
          + " accumulo.properties. Without this accumulo will not operate" + " correctly");
    }
    try {
      if (isInitialized(fs, sconf, hadoopConf)) {
        printInitializeFailureMessages(sconf, hadoopConf);
        return false;
      }
    } catch (IOException e) {
      throw new IOException("Failed to check if filesystem already initialized", e);
    }

    return true;
  }

  static void printInitializeFailureMessages(SiteConfiguration sconf, Configuration hadoopConf) {
    @SuppressWarnings("deprecation")
    Property INSTANCE_DFS_DIR = Property.INSTANCE_DFS_DIR;
    @SuppressWarnings("deprecation")
    Property INSTANCE_DFS_URI = Property.INSTANCE_DFS_URI;
    String instanceDfsDir = sconf.get(INSTANCE_DFS_DIR);
    // ACCUMULO-3651 Changed level to error and added FATAL to message for slf4j compatibility
    log.error("FATAL It appears the directories {}",
        Arrays.asList(VolumeConfiguration.getVolumeUris(sconf, hadoopConf))
            + " were previously initialized.");
    String instanceVolumes = sconf.get(Property.INSTANCE_VOLUMES);
    String instanceDfsUri = sconf.get(INSTANCE_DFS_URI);

    // ACCUMULO-3651 Changed level to error and added FATAL to message for slf4j compatibility

    if (!instanceVolumes.isEmpty()) {
      log.error("FATAL: Change the property {} to use different filesystems,",
          Property.INSTANCE_VOLUMES);
    } else if (!instanceDfsDir.isEmpty()) {
      log.error("FATAL: Change the property {} to use a different filesystem,", INSTANCE_DFS_URI);
    } else {
      log.error("FATAL: You are using the default URI for the filesystem. Set"
          + " the property {} to use a different filesystem,", Property.INSTANCE_VOLUMES);
    }
    log.error("FATAL: or change the property {} to use a different directory.", INSTANCE_DFS_DIR);
    log.error("FATAL: The current value of {} is |{}|", INSTANCE_DFS_URI, instanceDfsUri);
    log.error("FATAL: The current value of {} is |{}|", INSTANCE_DFS_DIR, instanceDfsDir);
    log.error("FATAL: The current value of {} is |{}|", Property.INSTANCE_VOLUMES, instanceVolumes);
  }

  public boolean doInit(SiteConfiguration siteConfig, Opts opts, Configuration conf,
      VolumeManager fs) throws IOException {
    if (!checkInit(conf, fs, siteConfig, conf)) {
      return false;
    }

    // prompt user for instance name and root password early, in case they
    // abort, we don't leave an inconsistent HDFS/ZooKeeper structure
    String instanceNamePath;
    try {
      instanceNamePath = getInstanceNamePath(opts);
    } catch (Exception e) {
      log.error("FATAL: Failed to talk to zookeeper", e);
      return false;
    }

    String rootUser;
    try {
      rootUser = getRootUserName(siteConfig, opts);
    } catch (Exception e) {
      log.error("FATAL: Failed to obtain user for administrative privileges");
      return false;
    }

    // Don't prompt for a password when we're running SASL(Kerberos)
    if (siteConfig.getBoolean(Property.INSTANCE_RPC_SASL_ENABLED)) {
      opts.rootpass = UUID.randomUUID().toString().getBytes(UTF_8);
    } else {
      opts.rootpass = getRootPassword(siteConfig, opts, rootUser);
    }

    return initialize(siteConfig, conf, opts, instanceNamePath, fs, rootUser);
  }

  private boolean initialize(SiteConfiguration siteConfig, Configuration hadoopConf, Opts opts,
      String instanceNamePath, VolumeManager fs, String rootUser) {

    UUID uuid = UUID.randomUUID();
    // the actual disk locations of the root table and tablets
<<<<<<< HEAD
    String[] configuredVolumes = VolumeConfiguration.getVolumeUris(siteConfig, hadoopConf);
    VolumeChooserEnvironment chooserEnv = new VolumeChooserEnvironmentImpl(ChooserScope.INIT, null);
    final String rootTabletDir = new Path(
        fs.choose(chooserEnv, configuredVolumes) + Path.SEPARATOR + ServerConstants.TABLE_DIR
            + Path.SEPARATOR + RootTable.ID + RootTable.ROOT_TABLET_LOCATION).toString();
=======
    String[] configuredVolumes = VolumeConfiguration.getVolumeUris(SiteConfiguration.getInstance());
    final String rootTabletDir = new Path(fs.choose(Optional.<String>absent(), configuredVolumes)
        + Path.SEPARATOR + ServerConstants.TABLE_DIR + Path.SEPARATOR + RootTable.ID
        + RootTable.ROOT_TABLET_LOCATION).toString();
>>>>>>> 0a9837f3

    try {
      initZooKeeper(opts, uuid.toString(), instanceNamePath, rootTabletDir);
    } catch (Exception e) {
      log.error("FATAL: Failed to initialize zookeeper", e);
      return false;
    }

    try {
      initFileSystem(siteConfig, hadoopConf, fs, uuid, rootTabletDir);
    } catch (Exception e) {
      log.error("FATAL Failed to initialize filesystem", e);

      if (siteConfig.get(Property.INSTANCE_VOLUMES).trim().equals("")) {

        final String defaultFsUri = "file:///";
        String fsDefaultName = hadoopConf.get("fs.default.name", defaultFsUri),
            fsDefaultFS = hadoopConf.get("fs.defaultFS", defaultFsUri);

        // Try to determine when we couldn't find an appropriate core-site.xml on the classpath
        if (defaultFsUri.equals(fsDefaultName) && defaultFsUri.equals(fsDefaultFS)) {
          log.error(
              "FATAL: Default filesystem value ('fs.defaultFS' or"
                  + " 'fs.default.name') of '{}' was found in the Hadoop configuration",
              defaultFsUri);
          log.error("FATAL: Please ensure that the Hadoop core-site.xml is on"
              + " the classpath using 'general.classpaths' in accumulo.properties");
        }
      }

      return false;
    }

<<<<<<< HEAD
    try (ServerContext context = new ServerContext(siteConfig)) {
=======
    final ServerConfigurationFactory confFactory =
        new ServerConfigurationFactory(HdfsZooInstance.getInstance());
>>>>>>> 0a9837f3

      // When we're using Kerberos authentication, we need valid credentials to perform
      // initialization. If the user provided some, use them.
      // If they did not, fall back to the credentials present in accumulo.properties that the
      // servers will use themselves.
      try {
        final SiteConfiguration siteConf = context.getServerConfFactory().getSiteConfiguration();
        if (siteConf.getBoolean(Property.INSTANCE_RPC_SASL_ENABLED)) {
          final UserGroupInformation ugi = UserGroupInformation.getCurrentUser();
          // We don't have any valid creds to talk to HDFS
          if (!ugi.hasKerberosCredentials()) {
            final String accumuloKeytab = siteConf.get(Property.GENERAL_KERBEROS_KEYTAB),
                accumuloPrincipal = siteConf.get(Property.GENERAL_KERBEROS_PRINCIPAL);

            // Fail if the site configuration doesn't contain appropriate credentials to login as
            // servers
            if (StringUtils.isBlank(accumuloKeytab) || StringUtils.isBlank(accumuloPrincipal)) {
              log.error("FATAL: No Kerberos credentials provided, and Accumulo is"
                  + " not properly configured for server login");
              return false;
            }

            log.info("Logging in as {} with {}", accumuloPrincipal, accumuloKeytab);

            // Login using the keytab as the 'accumulo' user
            UserGroupInformation.loginUserFromKeytab(accumuloPrincipal, accumuloKeytab);
          }
        }
      } catch (IOException e) {
        log.error("FATAL: Failed to get the Kerberos user", e);
        return false;
      }

      try {
        initSecurity(context, opts, rootUser);
      } catch (Exception e) {
        log.error("FATAL: Failed to initialize security", e);
        return false;
      }

      if (opts.uploadAccumuloProps) {
        try {
          log.info("Uploading properties in accumulo.properties to Zookeeper."
              + " Properties that cannot be set in Zookeeper will be skipped:");
          Map<String,String> entries = new TreeMap<>();
          siteConfig.getProperties(entries, x -> true, false);
          for (Map.Entry<String,String> entry : entries.entrySet()) {
            String key = entry.getKey();
            String value = entry.getValue();
            if (Property.isValidZooPropertyKey(key)) {
              SystemPropUtil.setSystemProperty(context, key, value);
              log.info("Uploaded - {} = {}", key, Property.isSensitive(key) ? "<hidden>" : value);
            } else {
              log.info("Skipped - {} = {}", key, Property.isSensitive(key) ? "<hidden>" : value);
            }
          }
        } catch (Exception e) {
          log.error("FATAL: Failed to upload accumulo.properties to Zookeeper", e);
          return false;
        }
      }

      return true;
    }
  }

  private static boolean zookeeperAvailable() {
    try {
      return zoo.exists("/");
    } catch (KeeperException | InterruptedException e) {
      return false;
    }
  }

  private static void initDirs(VolumeManager fs, UUID uuid, String[] baseDirs, boolean print)
      throws IOException {
    for (String baseDir : baseDirs) {
      fs.mkdirs(new Path(new Path(baseDir, ServerConstants.VERSION_DIR),
          "" + ServerConstants.DATA_VERSION), new FsPermission("700"));

      // create an instance id
      Path iidLocation = new Path(baseDir, ServerConstants.INSTANCE_ID_DIR);
      fs.mkdirs(iidLocation);
      fs.createNewFile(new Path(iidLocation, uuid.toString()));
      if (print)
        log.info("Initialized volume {}", baseDir);
    }
  }

  private void initFileSystem(SiteConfiguration siteConfig, Configuration hadoopConf,
      VolumeManager fs, UUID uuid, String rootTabletDir) throws IOException {
    initDirs(fs, uuid, VolumeConfiguration.getVolumeUris(siteConfig, hadoopConf), false);

    // initialize initial system tables config in zookeeper
<<<<<<< HEAD
    initSystemTablesConfig(zoo, Constants.ZROOT + "/" + uuid, hadoopConf);

    VolumeChooserEnvironment chooserEnv = new VolumeChooserEnvironmentImpl(ChooserScope.INIT, null);
    String tableMetadataTabletDir = fs.choose(chooserEnv,
        ServerConstants.getBaseUris(siteConfig, hadoopConf)) + Constants.HDFS_TABLES_DIR
        + Path.SEPARATOR + MetadataTable.ID + TABLE_TABLETS_TABLET_DIR;
    String replicationTableDefaultTabletDir = fs.choose(chooserEnv,
        ServerConstants.getBaseUris(siteConfig, hadoopConf)) + Constants.HDFS_TABLES_DIR
        + Path.SEPARATOR + ReplicationTable.ID + Constants.DEFAULT_TABLET_LOCATION;
    String defaultMetadataTabletDir = fs.choose(chooserEnv,
        ServerConstants.getBaseUris(siteConfig, hadoopConf)) + Constants.HDFS_TABLES_DIR
        + Path.SEPARATOR + MetadataTable.ID + Constants.DEFAULT_TABLET_LOCATION;
=======
    initSystemTablesConfig();

    String tableMetadataTabletDir =
        fs.choose(Optional.<String>absent(), ServerConstants.getBaseUris())
            + Constants.HDFS_TABLES_DIR + Path.SEPARATOR + MetadataTable.ID
            + TABLE_TABLETS_TABLET_DIR;
    String replicationTableDefaultTabletDir =
        fs.choose(Optional.<String>absent(), ServerConstants.getBaseUris())
            + Constants.HDFS_TABLES_DIR + Path.SEPARATOR + ReplicationTable.ID
            + Constants.DEFAULT_TABLET_LOCATION;
    String defaultMetadataTabletDir =
        fs.choose(Optional.<String>absent(), ServerConstants.getBaseUris())
            + Constants.HDFS_TABLES_DIR + Path.SEPARATOR + MetadataTable.ID
            + Constants.DEFAULT_TABLET_LOCATION;
>>>>>>> 0a9837f3

    // create table and default tablets directories
    createDirectories(fs, rootTabletDir, tableMetadataTabletDir, defaultMetadataTabletDir,
        replicationTableDefaultTabletDir);

<<<<<<< HEAD
    String ext = FileOperations.getNewFileExtension(DefaultConfiguration.getInstance());
=======
    String ext =
        FileOperations.getNewFileExtension(AccumuloConfiguration.getDefaultConfiguration());
>>>>>>> 0a9837f3

    // populate the metadata tables tablet with info about the replication table's one initial
    // tablet
    String metadataFileName = tableMetadataTabletDir + Path.SEPARATOR + "0_1." + ext;
<<<<<<< HEAD
    Tablet replicationTablet = new Tablet(ReplicationTable.ID, replicationTableDefaultTabletDir,
        null, null);
    createMetadataFile(fs, metadataFileName, siteConfig, replicationTablet);
=======
    Tablet replicationTablet =
        new Tablet(ReplicationTable.ID, replicationTableDefaultTabletDir, null, null);
    createMetadataFile(fs, metadataFileName, replicationTablet);
>>>>>>> 0a9837f3

    // populate the root tablet with info about the metadata table's two initial tablets
    String rootTabletFileName = rootTabletDir + Path.SEPARATOR + "00000_00000." + ext;
    Text splitPoint = TabletsSection.getRange().getEndKey().getRow();
    Tablet tablesTablet =
        new Tablet(MetadataTable.ID, tableMetadataTabletDir, null, splitPoint, metadataFileName);
    Tablet defaultTablet = new Tablet(MetadataTable.ID, defaultMetadataTabletDir, splitPoint, null);
    createMetadataFile(fs, rootTabletFileName, siteConfig, tablesTablet, defaultTablet);
  }

  private static class Tablet {
    TableId tableId;
    String dir;
    Text prevEndRow, endRow;
    String[] files;

    Tablet(TableId tableId, String dir, Text prevEndRow, Text endRow, String... files) {
      this.tableId = tableId;
      this.dir = dir;
      this.prevEndRow = prevEndRow;
      this.endRow = endRow;
      this.files = files;
    }
  }

  private static void createMetadataFile(VolumeManager volmanager, String fileName,
      AccumuloConfiguration conf, Tablet... tablets) throws IOException {
    // sort file contents in memory, then play back to the file
    TreeMap<Key,Value> sorted = new TreeMap<>();
    for (Tablet tablet : tablets) {
      createEntriesForTablet(sorted, tablet);
    }
    FileSystem fs = volmanager.getVolumeByPath(new Path(fileName)).getFileSystem();
<<<<<<< HEAD

    CryptoService cs = CryptoServiceFactory.newInstance(conf, ClassloaderType.ACCUMULO);

    FileSKVWriter tabletWriter = FileOperations.getInstance().newWriterBuilder()
        .forFile(fileName, fs, fs.getConf(), cs).withTableConfiguration(conf).build();
=======
    FileSKVWriter tabletWriter =
        FileOperations.getInstance().newWriterBuilder().forFile(fileName, fs, fs.getConf())
            .withTableConfiguration(AccumuloConfiguration.getDefaultConfiguration()).build();
>>>>>>> 0a9837f3
    tabletWriter.startDefaultLocalityGroup();

    for (Entry<Key,Value> entry : sorted.entrySet()) {
      tabletWriter.append(entry.getKey(), entry.getValue());
    }

    tabletWriter.close();
  }

  private static void createEntriesForTablet(TreeMap<Key,Value> map, Tablet tablet) {
    Value EMPTY_SIZE = new DataFileValue(0, 0).encodeAsValue();
    Text extent = new Text(TabletsSection.getRow(tablet.tableId, tablet.endRow));
    addEntry(map, extent, DIRECTORY_COLUMN, new Value(tablet.dir.getBytes(UTF_8)));
    addEntry(map, extent, TIME_COLUMN,
        new Value((TabletTime.LOGICAL_TIME_ID + "0").getBytes(UTF_8)));
    addEntry(map, extent, PREV_ROW_COLUMN, KeyExtent.encodePrevEndRow(tablet.prevEndRow));
    for (String file : tablet.files) {
      addEntry(map, extent, new ColumnFQ(DataFileColumnFamily.NAME, new Text(file)), EMPTY_SIZE);
    }
  }

  private static void addEntry(TreeMap<Key,Value> map, Text row, ColumnFQ col, Value value) {
    map.put(new Key(row, col.getColumnFamily(), col.getColumnQualifier(), 0), value);
  }

  private static void createDirectories(VolumeManager fs, String... dirs) throws IOException {
    for (String s : dirs) {
      Path dir = new Path(s);
      try {
        FileStatus fstat = fs.getFileStatus(dir);
        if (!fstat.isDirectory()) {
          log.error("FATAL: location {} exists but is not a directory", dir);
          return;
        }
      } catch (FileNotFoundException fnfe) {
        // attempt to create directory, since it doesn't exist
        if (!fs.mkdirs(dir)) {
          log.error("FATAL: unable to create directory {}", dir);
          return;
        }
      }
    }
  }

  private static void initZooKeeper(Opts opts, String uuid, String instanceNamePath,
      String rootTabletDir) throws KeeperException, InterruptedException {
    // setup basic data in zookeeper
    zoo.putPersistentData(Constants.ZROOT, new byte[0], -1, NodeExistsPolicy.SKIP,
        Ids.OPEN_ACL_UNSAFE);
    zoo.putPersistentData(Constants.ZROOT + Constants.ZINSTANCES, new byte[0], -1,
        NodeExistsPolicy.SKIP, Ids.OPEN_ACL_UNSAFE);

    // setup instance name
    if (opts.clearInstanceName)
      zoo.recursiveDelete(instanceNamePath, NodeMissingPolicy.SKIP);
    zoo.putPersistentData(instanceNamePath, uuid.getBytes(UTF_8), NodeExistsPolicy.FAIL);

    final byte[] EMPTY_BYTE_ARRAY = new byte[0];
    final byte[] ZERO_CHAR_ARRAY = {'0'};

    // setup the instance
    String zkInstanceRoot = Constants.ZROOT + "/" + uuid;
    zoo.putPersistentData(zkInstanceRoot, EMPTY_BYTE_ARRAY, NodeExistsPolicy.FAIL);
    zoo.putPersistentData(zkInstanceRoot + Constants.ZTABLES, Constants.ZTABLES_INITIAL_ID,
        NodeExistsPolicy.FAIL);
    zoo.putPersistentData(zkInstanceRoot + Constants.ZNAMESPACES, new byte[0],
        NodeExistsPolicy.FAIL);
    TableManager.prepareNewNamespaceState(zoo, uuid, Namespace.DEFAULT.id(),
        Namespace.DEFAULT.name(), NodeExistsPolicy.FAIL);
    TableManager.prepareNewNamespaceState(zoo, uuid, Namespace.ACCUMULO.id(),
        Namespace.ACCUMULO.name(), NodeExistsPolicy.FAIL);
    TableManager.prepareNewTableState(zoo, uuid, RootTable.ID, Namespace.ACCUMULO.id(),
        RootTable.NAME, TableState.ONLINE, NodeExistsPolicy.FAIL);
    TableManager.prepareNewTableState(zoo, uuid, MetadataTable.ID, Namespace.ACCUMULO.id(),
        MetadataTable.NAME, TableState.ONLINE, NodeExistsPolicy.FAIL);
    TableManager.prepareNewTableState(zoo, uuid, ReplicationTable.ID, Namespace.ACCUMULO.id(),
        ReplicationTable.NAME, TableState.OFFLINE, NodeExistsPolicy.FAIL);
    zoo.putPersistentData(zkInstanceRoot + Constants.ZTSERVERS, EMPTY_BYTE_ARRAY,
        NodeExistsPolicy.FAIL);
    zoo.putPersistentData(zkInstanceRoot + Constants.ZPROBLEMS, EMPTY_BYTE_ARRAY,
        NodeExistsPolicy.FAIL);
    zoo.putPersistentData(zkInstanceRoot + RootTable.ZROOT_TABLET, EMPTY_BYTE_ARRAY,
        NodeExistsPolicy.FAIL);
    zoo.putPersistentData(zkInstanceRoot + RootTable.ZROOT_TABLET_WALOGS, EMPTY_BYTE_ARRAY,
        NodeExistsPolicy.FAIL);
    zoo.putPersistentData(zkInstanceRoot + RootTable.ZROOT_TABLET_CURRENT_LOGS, EMPTY_BYTE_ARRAY,
        NodeExistsPolicy.FAIL);
    zoo.putPersistentData(zkInstanceRoot + RootTable.ZROOT_TABLET_PATH,
        rootTabletDir.getBytes(UTF_8), NodeExistsPolicy.FAIL);
    zoo.putPersistentData(zkInstanceRoot + Constants.ZMASTERS, EMPTY_BYTE_ARRAY,
        NodeExistsPolicy.FAIL);
    zoo.putPersistentData(zkInstanceRoot + Constants.ZMASTER_LOCK, EMPTY_BYTE_ARRAY,
        NodeExistsPolicy.FAIL);
    zoo.putPersistentData(zkInstanceRoot + Constants.ZMASTER_GOAL_STATE,
        MasterGoalState.NORMAL.toString().getBytes(UTF_8), NodeExistsPolicy.FAIL);
    zoo.putPersistentData(zkInstanceRoot + Constants.ZGC, EMPTY_BYTE_ARRAY, NodeExistsPolicy.FAIL);
    zoo.putPersistentData(zkInstanceRoot + Constants.ZGC_LOCK, EMPTY_BYTE_ARRAY,
        NodeExistsPolicy.FAIL);
    zoo.putPersistentData(zkInstanceRoot + Constants.ZCONFIG, EMPTY_BYTE_ARRAY,
        NodeExistsPolicy.FAIL);
    zoo.putPersistentData(zkInstanceRoot + Constants.ZTABLE_LOCKS, EMPTY_BYTE_ARRAY,
        NodeExistsPolicy.FAIL);
    zoo.putPersistentData(zkInstanceRoot + Constants.ZHDFS_RESERVATIONS, EMPTY_BYTE_ARRAY,
        NodeExistsPolicy.FAIL);
    zoo.putPersistentData(zkInstanceRoot + Constants.ZNEXT_FILE, ZERO_CHAR_ARRAY,
        NodeExistsPolicy.FAIL);
    zoo.putPersistentData(zkInstanceRoot + Constants.ZRECOVERY, ZERO_CHAR_ARRAY,
        NodeExistsPolicy.FAIL);
    zoo.putPersistentData(zkInstanceRoot + Constants.ZMONITOR, EMPTY_BYTE_ARRAY,
        NodeExistsPolicy.FAIL);
    zoo.putPersistentData(zkInstanceRoot + Constants.ZMONITOR_LOCK, EMPTY_BYTE_ARRAY,
        NodeExistsPolicy.FAIL);
    zoo.putPersistentData(zkInstanceRoot + ReplicationConstants.ZOO_BASE, EMPTY_BYTE_ARRAY,
        NodeExistsPolicy.FAIL);
    zoo.putPersistentData(zkInstanceRoot + ReplicationConstants.ZOO_TSERVERS, EMPTY_BYTE_ARRAY,
        NodeExistsPolicy.FAIL);
    zoo.putPersistentData(zkInstanceRoot + WalStateManager.ZWALS, EMPTY_BYTE_ARRAY,
        NodeExistsPolicy.FAIL);
  }

  private String getInstanceNamePath(Opts opts)
      throws IOException, KeeperException, InterruptedException {
    // setup the instance name
    String instanceName, instanceNamePath = null;
    boolean exists = true;
    do {
      if (opts.cliInstanceName == null) {
        instanceName = getConsoleReader().readLine("Instance name : ");
      } else {
        instanceName = opts.cliInstanceName;
      }
      if (instanceName == null)
        System.exit(0);
      instanceName = instanceName.trim();
      if (instanceName.length() == 0)
        continue;
      instanceNamePath = Constants.ZROOT + Constants.ZINSTANCES + "/" + instanceName;
      if (opts.clearInstanceName) {
        exists = false;
      } else {
        // ACCUMULO-4401 setting exists=false is just as important as setting it to true
        exists = zoo.exists(instanceNamePath);
        if (exists) {
          String decision = getConsoleReader().readLine("Instance name \"" + instanceName
              + "\" exists. Delete existing entry from zookeeper? [Y/N] : ");
          if (decision == null)
            System.exit(0);
          if (decision.length() == 1 && decision.toLowerCase(Locale.ENGLISH).charAt(0) == 'y') {
            opts.clearInstanceName = true;
            exists = false;
          }
        }
      }
    } while (exists);
    return instanceNamePath;
  }

  private String getRootUserName(SiteConfiguration siteConfig, Opts opts) throws IOException {
    final String keytab = siteConfig.get(Property.GENERAL_KERBEROS_KEYTAB);
    if (keytab.equals(Property.GENERAL_KERBEROS_KEYTAB.getDefaultValue())
        || !siteConfig.getBoolean(Property.INSTANCE_RPC_SASL_ENABLED)) {
      return DEFAULT_ROOT_USER;
    }

    ConsoleReader c = getConsoleReader();
    c.println("Running against secured HDFS");

    if (opts.rootUser != null) {
      return opts.rootUser;
    }

    do {
      String user = c.readLine("Principal (user) to grant administrative privileges to : ");
      if (user == null) {
        // should not happen
        System.exit(1);
      }
      if (!user.isEmpty()) {
        return user;
      }
    } while (true);
  }

  private byte[] getRootPassword(SiteConfiguration siteConfig, Opts opts, String rootUser)
      throws IOException {
    if (opts.cliPassword != null) {
      return opts.cliPassword.getBytes(UTF_8);
    }
    String rootpass;
    String confirmpass;
    do {
      rootpass = getConsoleReader().readLine(
          "Enter initial password for " + rootUser + getInitialPasswordWarning(siteConfig), '*');
      if (rootpass == null)
        System.exit(0);
      confirmpass =
          getConsoleReader().readLine("Confirm initial password for " + rootUser + ": ", '*');
      if (confirmpass == null)
        System.exit(0);
      if (!rootpass.equals(confirmpass))
        log.error("Passwords do not match");
    } while (!rootpass.equals(confirmpass));
    return rootpass.getBytes(UTF_8);
  }

  /**
   * Create warning message related to initial password, if appropriate.
   *
   * ACCUMULO-2907 Remove unnecessary security warning from console message unless its actually
   * appropriate. The warning message should only be displayed when the value of
   * <code>instance.security.authenticator</code> differs between the SiteConfiguration and the
   * DefaultConfiguration values.
   *
   * @return String containing warning portion of console message.
   */
  private String getInitialPasswordWarning(SiteConfiguration siteConfig) {
    String optionalWarning;
    Property authenticatorProperty = Property.INSTANCE_SECURITY_AUTHENTICATOR;
    if (siteConfig.get(authenticatorProperty).equals(authenticatorProperty.getDefaultValue()))
      optionalWarning = ": ";
    else
      optionalWarning = " (this may not be applicable for your security setup): ";
    return optionalWarning;
  }

  private static void initSecurity(ServerContext context, Opts opts, String rootUser)
      throws AccumuloSecurityException {
    AuditedSecurityOperation.getInstance(context, true).initializeSecurity(context.rpcCreds(),
        rootUser, opts.rootpass);
  }

  public static void initSystemTablesConfig(ZooReaderWriter zoo, String zooKeeperRoot,
      Configuration hadoopConf) throws IOException {
    try {
      int max = hadoopConf.getInt("dfs.replication.max", 512);
      // Hadoop 0.23 switched the min value configuration name
      int min = Math.max(hadoopConf.getInt("dfs.replication.min", 1),
          hadoopConf.getInt("dfs.namenode.replication.min", 1));
      if (max < 5)
        setMetadataReplication(max, "max");
      if (min > 5)
        setMetadataReplication(min, "min");
      for (Entry<String,String> entry : initialMetadataConf.entrySet()) {
        if (!TablePropUtil.setTableProperty(zoo, zooKeeperRoot, RootTable.ID, entry.getKey(),
            entry.getValue()))
          throw new IOException("Cannot create per-table property " + entry.getKey());
        if (!TablePropUtil.setTableProperty(zoo, zooKeeperRoot, MetadataTable.ID, entry.getKey(),
            entry.getValue()))
          throw new IOException("Cannot create per-table property " + entry.getKey());
      }
      // Only add combiner config to accumulo.metadata table (ACCUMULO-3077)
      for (Entry<String,String> entry : initialMetadataCombinerConf.entrySet()) {
        if (!TablePropUtil.setTableProperty(zoo, zooKeeperRoot, MetadataTable.ID, entry.getKey(),
            entry.getValue()))
          throw new IOException("Cannot create per-table property " + entry.getKey());
      }

      // add configuration to the replication table
      for (Entry<String,String> entry : initialReplicationTableConf.entrySet()) {
        if (!TablePropUtil.setTableProperty(zoo, zooKeeperRoot, ReplicationTable.ID, entry.getKey(),
            entry.getValue()))
          throw new IOException("Cannot create per-table property " + entry.getKey());
      }
    } catch (Exception e) {
      log.error("FATAL: Error talking to ZooKeeper", e);
      throw new IOException(e);
    }
  }

  private static void setMetadataReplication(int replication, String reason) throws IOException {
    String rep = getConsoleReader()
        .readLine("Your HDFS replication " + reason + " is not compatible with our default "
            + MetadataTable.NAME + " replication of 5. What do you want to set your "
            + MetadataTable.NAME + " replication to? (" + replication + ") ");
    if (rep == null || rep.length() == 0)
      rep = Integer.toString(replication);
    else
      // Lets make sure it's a number
      Integer.parseInt(rep);
    initialMetadataConf.put(Property.TABLE_FILE_REPLICATION.getKey(), rep);
  }

  public static boolean isInitialized(VolumeManager fs, SiteConfiguration siteConfig,
      Configuration hadoopConf) throws IOException {
    for (String baseDir : VolumeConfiguration.getVolumeUris(siteConfig, hadoopConf)) {
      if (fs.exists(new Path(baseDir, ServerConstants.INSTANCE_ID_DIR))
          || fs.exists(new Path(baseDir, ServerConstants.VERSION_DIR)))
        return true;
    }

    return false;
  }

  private static void addVolumes(VolumeManager fs, SiteConfiguration siteConfig,
      Configuration hadoopConf) throws IOException {

    String[] volumeURIs = VolumeConfiguration.getVolumeUris(siteConfig, hadoopConf);

    HashSet<String> initializedDirs = new HashSet<>();
    initializedDirs.addAll(
        Arrays.asList(ServerConstants.checkBaseUris(siteConfig, hadoopConf, volumeURIs, true)));

    HashSet<String> uinitializedDirs = new HashSet<>();
    uinitializedDirs.addAll(Arrays.asList(volumeURIs));
    uinitializedDirs.removeAll(initializedDirs);

    Path aBasePath = new Path(initializedDirs.iterator().next());
    Path iidPath = new Path(aBasePath, ServerConstants.INSTANCE_ID_DIR);
    Path versionPath = new Path(aBasePath, ServerConstants.VERSION_DIR);

<<<<<<< HEAD
    UUID uuid = UUID.fromString(ZooUtil.getInstanceIDFromHdfs(iidPath, siteConfig, hadoopConf));
    for (Pair<Path,Path> replacementVolume : ServerConstants.getVolumeReplacements(siteConfig,
        hadoopConf)) {
=======
    UUID uuid =
        UUID.fromString(ZooUtil.getInstanceIDFromHdfs(iidPath, SiteConfiguration.getInstance()));
    for (Pair<Path,Path> replacementVolume : ServerConstants.getVolumeReplacements()) {
>>>>>>> 0a9837f3
      if (aBasePath.equals(replacementVolume.getFirst()))
        log.error(
            "{} is set to be replaced in {} and should not appear in {}."
                + " It is highly recommended that this property be removed as data"
                + " could still be written to this volume.",
            aBasePath, Property.INSTANCE_VOLUMES_REPLACEMENTS, Property.INSTANCE_VOLUMES);
    }

    if (ServerUtil.getAccumuloPersistentVersion(versionPath.getFileSystem(hadoopConf),
        versionPath) != ServerConstants.DATA_VERSION) {
      throw new IOException("Accumulo " + Constants.VERSION + " cannot initialize data version "
          + ServerUtil.getAccumuloPersistentVersion(fs));
    }

    initDirs(fs, uuid, uinitializedDirs.toArray(new String[uinitializedDirs.size()]), true);
  }

  static class Opts extends Help {
    @Parameter(names = "--add-volumes",
        description = "Initialize any uninitialized volumes listed in instance.volumes")
    boolean addVolumes = false;
    @Parameter(names = "--reset-security",
        description = "just update the security information, will prompt")
    boolean resetSecurity = false;
    @Parameter(names = {"-f", "--force"},
        description = "force reset of the security information without prompting")
    boolean forceResetSecurity = false;
    @Parameter(names = "--clear-instance-name",
        description = "delete any existing instance name without prompting")
    boolean clearInstanceName = false;
    @Parameter(names = "--upload-accumulo-props",
        description = "Uploads properties in accumulo.properties to Zookeeper")
    boolean uploadAccumuloProps = false;
    @Parameter(names = "--instance-name",
        description = "the instance name, if not provided, will prompt")
    String cliInstanceName = null;
    @Parameter(names = "--password", description = "set the password on the command line")
    String cliPassword = null;
    @Parameter(names = {"-u", "--user"},
        description = "the name of the user to grant system permissions to")
    String rootUser = null;

    byte[] rootpass = null;
  }

  @Override
  public String keyword() {
    return "init";
  }

  @Override
  public UsageGroup usageGroup() {
    return UsageGroup.CORE;
  }

  @Override
  public String description() {
    return "Initializes Accumulo";
  }

  @Override
  public void execute(final String[] args) {
    Opts opts = new Opts();
    opts.parseArgs("accumulo init", args);
    SiteConfiguration siteConfig = new SiteConfiguration();

    try {
      setZooReaderWriter(new ZooReaderWriter(siteConfig));
      SecurityUtil.serverLogin(siteConfig);
      Configuration hadoopConfig = new Configuration();

      VolumeManager fs = VolumeManagerImpl.get(siteConfig, hadoopConfig);

      if (opts.resetSecurity) {
        log.info("Resetting security on accumulo.");
        try (ServerContext context = new ServerContext(siteConfig)) {
          if (isInitialized(fs, siteConfig, hadoopConfig)) {
            if (!opts.forceResetSecurity) {
              ConsoleReader c = getConsoleReader();
              String userEnteredName = c.readLine("WARNING: This will remove all"
                  + " users from Accumulo! If you wish to proceed enter the instance" + " name: ");
              if (userEnteredName != null && !context.getInstanceName().equals(userEnteredName)) {
                log.error("Aborted reset security: Instance name did not match current instance.");
                return;
              }
            }

            final String rootUser = getRootUserName(siteConfig, opts);
            opts.rootpass = getRootPassword(siteConfig, opts, rootUser);
            initSecurity(context, opts, rootUser);
          } else {
            log.error("FATAL: Attempted to reset security on accumulo before it was initialized");
          }
        }
      }

      if (opts.addVolumes) {
        addVolumes(fs, siteConfig, hadoopConfig);
      }

      if (!opts.resetSecurity && !opts.addVolumes)
        if (!doInit(siteConfig, opts, hadoopConfig, fs))
          System.exit(-1);
    } catch (Exception e) {
      log.error("Fatal exception", e);
      throw new RuntimeException(e);
    }
  }

  public static void main(String[] args) {
    new Initialize().execute(args);
  }
}<|MERGE_RESOLUTION|>--- conflicted
+++ resolved
@@ -355,18 +355,11 @@
 
     UUID uuid = UUID.randomUUID();
     // the actual disk locations of the root table and tablets
-<<<<<<< HEAD
     String[] configuredVolumes = VolumeConfiguration.getVolumeUris(siteConfig, hadoopConf);
     VolumeChooserEnvironment chooserEnv = new VolumeChooserEnvironmentImpl(ChooserScope.INIT, null);
     final String rootTabletDir = new Path(
         fs.choose(chooserEnv, configuredVolumes) + Path.SEPARATOR + ServerConstants.TABLE_DIR
             + Path.SEPARATOR + RootTable.ID + RootTable.ROOT_TABLET_LOCATION).toString();
-=======
-    String[] configuredVolumes = VolumeConfiguration.getVolumeUris(SiteConfiguration.getInstance());
-    final String rootTabletDir = new Path(fs.choose(Optional.<String>absent(), configuredVolumes)
-        + Path.SEPARATOR + ServerConstants.TABLE_DIR + Path.SEPARATOR + RootTable.ID
-        + RootTable.ROOT_TABLET_LOCATION).toString();
->>>>>>> 0a9837f3
 
     try {
       initZooKeeper(opts, uuid.toString(), instanceNamePath, rootTabletDir);
@@ -400,12 +393,7 @@
       return false;
     }
 
-<<<<<<< HEAD
     try (ServerContext context = new ServerContext(siteConfig)) {
-=======
-    final ServerConfigurationFactory confFactory =
-        new ServerConfigurationFactory(HdfsZooInstance.getInstance());
->>>>>>> 0a9837f3
 
       // When we're using Kerberos authentication, we need valid credentials to perform
       // initialization. If the user provided some, use them.
@@ -500,59 +488,34 @@
     initDirs(fs, uuid, VolumeConfiguration.getVolumeUris(siteConfig, hadoopConf), false);
 
     // initialize initial system tables config in zookeeper
-<<<<<<< HEAD
     initSystemTablesConfig(zoo, Constants.ZROOT + "/" + uuid, hadoopConf);
 
     VolumeChooserEnvironment chooserEnv = new VolumeChooserEnvironmentImpl(ChooserScope.INIT, null);
-    String tableMetadataTabletDir = fs.choose(chooserEnv,
-        ServerConstants.getBaseUris(siteConfig, hadoopConf)) + Constants.HDFS_TABLES_DIR
-        + Path.SEPARATOR + MetadataTable.ID + TABLE_TABLETS_TABLET_DIR;
-    String replicationTableDefaultTabletDir = fs.choose(chooserEnv,
-        ServerConstants.getBaseUris(siteConfig, hadoopConf)) + Constants.HDFS_TABLES_DIR
-        + Path.SEPARATOR + ReplicationTable.ID + Constants.DEFAULT_TABLET_LOCATION;
-    String defaultMetadataTabletDir = fs.choose(chooserEnv,
-        ServerConstants.getBaseUris(siteConfig, hadoopConf)) + Constants.HDFS_TABLES_DIR
-        + Path.SEPARATOR + MetadataTable.ID + Constants.DEFAULT_TABLET_LOCATION;
-=======
-    initSystemTablesConfig();
-
     String tableMetadataTabletDir =
-        fs.choose(Optional.<String>absent(), ServerConstants.getBaseUris())
+        fs.choose(chooserEnv, ServerConstants.getBaseUris(siteConfig, hadoopConf))
             + Constants.HDFS_TABLES_DIR + Path.SEPARATOR + MetadataTable.ID
             + TABLE_TABLETS_TABLET_DIR;
     String replicationTableDefaultTabletDir =
-        fs.choose(Optional.<String>absent(), ServerConstants.getBaseUris())
+        fs.choose(chooserEnv, ServerConstants.getBaseUris(siteConfig, hadoopConf))
             + Constants.HDFS_TABLES_DIR + Path.SEPARATOR + ReplicationTable.ID
             + Constants.DEFAULT_TABLET_LOCATION;
     String defaultMetadataTabletDir =
-        fs.choose(Optional.<String>absent(), ServerConstants.getBaseUris())
+        fs.choose(chooserEnv, ServerConstants.getBaseUris(siteConfig, hadoopConf))
             + Constants.HDFS_TABLES_DIR + Path.SEPARATOR + MetadataTable.ID
             + Constants.DEFAULT_TABLET_LOCATION;
->>>>>>> 0a9837f3
 
     // create table and default tablets directories
     createDirectories(fs, rootTabletDir, tableMetadataTabletDir, defaultMetadataTabletDir,
         replicationTableDefaultTabletDir);
 
-<<<<<<< HEAD
     String ext = FileOperations.getNewFileExtension(DefaultConfiguration.getInstance());
-=======
-    String ext =
-        FileOperations.getNewFileExtension(AccumuloConfiguration.getDefaultConfiguration());
->>>>>>> 0a9837f3
 
     // populate the metadata tables tablet with info about the replication table's one initial
     // tablet
     String metadataFileName = tableMetadataTabletDir + Path.SEPARATOR + "0_1." + ext;
-<<<<<<< HEAD
-    Tablet replicationTablet = new Tablet(ReplicationTable.ID, replicationTableDefaultTabletDir,
-        null, null);
-    createMetadataFile(fs, metadataFileName, siteConfig, replicationTablet);
-=======
     Tablet replicationTablet =
         new Tablet(ReplicationTable.ID, replicationTableDefaultTabletDir, null, null);
-    createMetadataFile(fs, metadataFileName, replicationTablet);
->>>>>>> 0a9837f3
+    createMetadataFile(fs, metadataFileName, siteConfig, replicationTablet);
 
     // populate the root tablet with info about the metadata table's two initial tablets
     String rootTabletFileName = rootTabletDir + Path.SEPARATOR + "00000_00000." + ext;
@@ -586,17 +549,11 @@
       createEntriesForTablet(sorted, tablet);
     }
     FileSystem fs = volmanager.getVolumeByPath(new Path(fileName)).getFileSystem();
-<<<<<<< HEAD
 
     CryptoService cs = CryptoServiceFactory.newInstance(conf, ClassloaderType.ACCUMULO);
 
     FileSKVWriter tabletWriter = FileOperations.getInstance().newWriterBuilder()
         .forFile(fileName, fs, fs.getConf(), cs).withTableConfiguration(conf).build();
-=======
-    FileSKVWriter tabletWriter =
-        FileOperations.getInstance().newWriterBuilder().forFile(fileName, fs, fs.getConf())
-            .withTableConfiguration(AccumuloConfiguration.getDefaultConfiguration()).build();
->>>>>>> 0a9837f3
     tabletWriter.startDefaultLocalityGroup();
 
     for (Entry<Key,Value> entry : sorted.entrySet()) {
@@ -907,15 +864,9 @@
     Path iidPath = new Path(aBasePath, ServerConstants.INSTANCE_ID_DIR);
     Path versionPath = new Path(aBasePath, ServerConstants.VERSION_DIR);
 
-<<<<<<< HEAD
     UUID uuid = UUID.fromString(ZooUtil.getInstanceIDFromHdfs(iidPath, siteConfig, hadoopConf));
     for (Pair<Path,Path> replacementVolume : ServerConstants.getVolumeReplacements(siteConfig,
         hadoopConf)) {
-=======
-    UUID uuid =
-        UUID.fromString(ZooUtil.getInstanceIDFromHdfs(iidPath, SiteConfiguration.getInstance()));
-    for (Pair<Path,Path> replacementVolume : ServerConstants.getVolumeReplacements()) {
->>>>>>> 0a9837f3
       if (aBasePath.equals(replacementVolume.getFirst()))
         log.error(
             "{} is set to be replaced in {} and should not appear in {}."
@@ -924,8 +875,8 @@
             aBasePath, Property.INSTANCE_VOLUMES_REPLACEMENTS, Property.INSTANCE_VOLUMES);
     }
 
-    if (ServerUtil.getAccumuloPersistentVersion(versionPath.getFileSystem(hadoopConf),
-        versionPath) != ServerConstants.DATA_VERSION) {
+    if (ServerUtil.getAccumuloPersistentVersion(versionPath.getFileSystem(hadoopConf), versionPath)
+        != ServerConstants.DATA_VERSION) {
       throw new IOException("Accumulo " + Constants.VERSION + " cannot initialize data version "
           + ServerUtil.getAccumuloPersistentVersion(fs));
     }
