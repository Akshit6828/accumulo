--- conflicted
+++ resolved
@@ -41,15 +41,10 @@
 
   @Override
   public void registerMetrics(MeterRegistry registry) {
-<<<<<<< HEAD
-    registry.gauge(LOW_MEMORY.getName(), this, this::lowMemDetected);
-    registry.gauge(SERVER_IDLE.getName(), isIdle, AtomicInteger::get);
-=======
     Gauge.builder(LOW_MEMORY.getName(), this, this::lowMemDetected)
         .description(LOW_MEMORY.getDescription()).register(registry);
     Gauge.builder(SERVER_IDLE.getName(), isIdle, AtomicInteger::get)
         .description(SERVER_IDLE.getDescription()).register(registry);
->>>>>>> 960cee8d
   }
 
   private int lowMemDetected(ProcessMetrics processMetrics) {
