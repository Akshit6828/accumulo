--- conflicted
+++ resolved
@@ -96,12 +96,8 @@
           LastLocationColumnFamily.NAME,
           FutureLocationColumnFamily.NAME,
           ChoppedColumnFamily.NAME,
-<<<<<<< HEAD
           ClonedColumnFamily.NAME,
-          ExternalCompactionColumnFamily.NAME));
-=======
-          ClonedColumnFamily.NAME);
->>>>>>> 77782030
+          ExternalCompactionColumnFamily.NAME);
   // @formatter:on
 
   private static boolean isValidColumn(ColumnUpdate cu) {
