--- conflicted
+++ resolved
@@ -150,8 +150,8 @@
 
   }
 
-<<<<<<< HEAD
   public synchronized void transitionTableState(final Table.ID tableId, final TableState newState) {
+    Preconditions.checkArgument(newState != TableState.UNKNOWN);
     String statePath = zkRoot + Constants.ZTABLES + "/" + tableId + Constants.ZTABLE_STATE;
 
     try {
@@ -161,6 +161,11 @@
           TableState oldState = TableState.UNKNOWN;
           if (oldData != null)
             oldState = TableState.valueOf(new String(oldData, UTF_8));
+
+          // this check makes the transition operation idempotent
+          if (oldState == newState)
+            return null; // already at desired state, so nothing to do
+
           boolean transition = true;
           // +--------+
           // v |
@@ -185,51 +190,6 @@
           return newState.name().getBytes(UTF_8);
         }
       });
-=======
-  public synchronized void transitionTableState(final String tableId, final TableState newState) {
-    Preconditions.checkArgument(newState != TableState.UNKNOWN);
-    String statePath = ZooUtil.getRoot(HdfsZooInstance.getInstance()) + Constants.ZTABLES + "/"
-        + tableId + Constants.ZTABLE_STATE;
-
-    try {
-      ZooReaderWriter.getInstance().mutate(statePath, newState.name().getBytes(UTF_8),
-          ZooUtil.PUBLIC, new Mutator() {
-            @Override
-            public byte[] mutate(byte[] oldData) throws Exception {
-              TableState oldState = TableState.UNKNOWN;
-              if (oldData != null)
-                oldState = TableState.valueOf(new String(oldData, UTF_8));
-
-              // this check makes the transition operation idempotent
-              if (oldState == newState)
-                return null; // already at desired state, so nothing to do
-
-              boolean transition = true;
-              // +--------+
-              // v |
-              // NEW -> (ONLINE|OFFLINE)+--- DELETING
-              switch (oldState) {
-                case NEW:
-                  transition = (newState == TableState.OFFLINE || newState == TableState.ONLINE);
-                  break;
-                case ONLINE: // fall-through intended
-                case UNKNOWN:// fall through intended
-                case OFFLINE:
-                  transition = (newState != TableState.NEW);
-                  break;
-                case DELETING:
-                  // Can't transition to any state from DELETING
-                  transition = false;
-                  break;
-              }
-              if (!transition)
-                throw new IllegalTableTransitionException(oldState, newState);
-              log.debug("Transitioning state for table " + tableId + " from " + oldState + " to "
-                  + newState);
-              return newState.name().getBytes(UTF_8);
-            }
-          });
->>>>>>> ff452a48
     } catch (Exception e) {
       // ACCUMULO-3651 Changed level to error and added FATAL to message for slf4j compatibility
       log.error("FATAL Failed to transition table to state {}", newState);
