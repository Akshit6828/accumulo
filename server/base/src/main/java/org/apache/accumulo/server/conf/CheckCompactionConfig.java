/*
 * Licensed to the Apache Software Foundation (ASF) under one
 * or more contributor license agreements.  See the NOTICE file
 * distributed with this work for additional information
 * regarding copyright ownership.  The ASF licenses this file
 * to you under the Apache License, Version 2.0 (the
 * "License"); you may not use this file except in compliance
 * with the License.  You may obtain a copy of the License at
 *
 *   https://www.apache.org/licenses/LICENSE-2.0
 *
 * Unless required by applicable law or agreed to in writing,
 * software distributed under the License is distributed on an
 * "AS IS" BASIS, WITHOUT WARRANTIES OR CONDITIONS OF ANY
 * KIND, either express or implied.  See the License for the
 * specific language governing permissions and limitations
 * under the License.
 */
package org.apache.accumulo.server.conf;

import static org.apache.accumulo.core.Constants.DEFAULT_COMPACTION_SERVICE_NAME;

import java.io.FileNotFoundException;
import java.nio.file.Path;
import java.util.Set;

import org.apache.accumulo.core.cli.Help;
import org.apache.accumulo.core.conf.AccumuloConfiguration;
import org.apache.accumulo.core.conf.SiteConfiguration;
import org.apache.accumulo.core.data.TableId;
import org.apache.accumulo.core.spi.common.ServiceEnvironment;
import org.apache.accumulo.core.spi.compaction.CompactionPlanner;
import org.apache.accumulo.core.spi.compaction.CompactionServiceId;
import org.apache.accumulo.core.util.ConfigurationImpl;
import org.apache.accumulo.core.util.compaction.CompactionPlannerInitParams;
import org.apache.accumulo.core.util.compaction.CompactionServicesConfig;
import org.apache.accumulo.start.spi.KeywordExecutable;
import org.slf4j.Logger;
import org.slf4j.LoggerFactory;

import com.beust.jcommander.Parameter;
import com.google.auto.service.AutoService;

/**
 * A command line tool that verifies that a given properties file will correctly configure
 * compaction services.
 *
 * This tool takes, as input, a local path to a properties file containing the properties used to
 * configure compaction services. The file is parsed and the user is presented with output detailing
 * which (if any) compaction services would be created from the given properties, or an error
 * describing why the given properties are incorrect.
 */
@AutoService(KeywordExecutable.class)
public class CheckCompactionConfig implements KeywordExecutable {

  private final static Logger log = LoggerFactory.getLogger(CheckCompactionConfig.class);

  final static String DEFAULT = DEFAULT_COMPACTION_SERVICE_NAME;
  final static String META = "meta";
  final static String ROOT = "root";

  static class Opts extends Help {
    @Parameter(description = "<path> Local path to file containing compaction configuration",
        required = true)
    String filePath;
  }

  @Override
  public String keyword() {
    return "check-compaction-config";
  }

  @Override
  public String description() {
    return "Verifies compaction config within a given file";
  }

  public static void main(String[] args) throws Exception {
    new CheckCompactionConfig().execute(args);
  }

  @Override
  public void execute(String[] args) throws Exception {
    Opts opts = new Opts();
    opts.parseArgs(keyword(), args);

    if (opts.filePath == null) {
      throw new IllegalArgumentException("No properties file was given");
    }

    Path path = Path.of(opts.filePath);
    if (!path.toFile().exists()) {
      throw new FileNotFoundException("File at given path could not be found");
    }

    AccumuloConfiguration config = SiteConfiguration.fromFile(path.toFile()).build();
<<<<<<< HEAD
    var servicesConfig = new CompactionServicesConfig(config);
=======
    validate(config);
  }

  public static void validate(AccumuloConfiguration config)
      throws ReflectiveOperationException, SecurityException, IllegalArgumentException {
    var servicesConfig = new CompactionServicesConfig(config, log::warn);
>>>>>>> 84de006a
    ServiceEnvironment senv = createServiceEnvironment(config);

    Set<String> defaultServices = Set.of(DEFAULT, META, ROOT);
    if (servicesConfig.getPlanners().keySet().equals(defaultServices)) {
      log.warn("Only the default compaction services were created - {}", defaultServices);
      return;
    }

    for (var entry : servicesConfig.getPlanners().entrySet()) {
      String serviceId = entry.getKey();
      String plannerClassName = entry.getValue();

      log.info("Service id: {}, planner class:{}", serviceId, plannerClassName);

      Class<? extends CompactionPlanner> plannerClass =
          Class.forName(plannerClassName).asSubclass(CompactionPlanner.class);
      CompactionPlanner planner = plannerClass.getDeclaredConstructor().newInstance();

      var initParams = new CompactionPlannerInitParams(CompactionServiceId.of(serviceId),
          servicesConfig.getPlannerPrefix(serviceId), servicesConfig.getOptions().get(serviceId),
          senv);

      planner.init(initParams);

      initParams.getRequestedExecutors()
          .forEach((execId, numThreads) -> log.info(
              "Compaction service '{}' requested creation of thread pool '{}' with {} threads.",
              serviceId, execId, numThreads));

      initParams.getRequestedExternalExecutors()
          .forEach(execId -> log.info(
              "Compaction service '{}' requested with external execution queue '{}'", serviceId,
              execId));

    }

    log.info("Properties file has passed all checks.");

  }

  private static ServiceEnvironment createServiceEnvironment(AccumuloConfiguration config) {
    return new ServiceEnvironment() {

      @Override
      public <T> T instantiate(TableId tableId, String className, Class<T> base) {
        throw new UnsupportedOperationException();
      }

      @Override
      public <T> T instantiate(String className, Class<T> base) {
        throw new UnsupportedOperationException();
      }

      @Override
      public String getTableName(TableId tableId) {
        throw new UnsupportedOperationException();
      }

      @Override
      public Configuration getConfiguration(TableId tableId) {
        return new ConfigurationImpl(config);
      }

      @Override
      public Configuration getConfiguration() {
        return new ConfigurationImpl(config);
      }
    };
  }

}<|MERGE_RESOLUTION|>--- conflicted
+++ resolved
@@ -94,16 +94,12 @@
     }
 
     AccumuloConfiguration config = SiteConfiguration.fromFile(path.toFile()).build();
-<<<<<<< HEAD
-    var servicesConfig = new CompactionServicesConfig(config);
-=======
     validate(config);
   }
 
   public static void validate(AccumuloConfiguration config)
       throws ReflectiveOperationException, SecurityException, IllegalArgumentException {
-    var servicesConfig = new CompactionServicesConfig(config, log::warn);
->>>>>>> 84de006a
+    var servicesConfig = new CompactionServicesConfig(config);
     ServiceEnvironment senv = createServiceEnvironment(config);
 
     Set<String> defaultServices = Set.of(DEFAULT, META, ROOT);
