--- conflicted
+++ resolved
@@ -47,7 +47,6 @@
 import org.apache.accumulo.core.client.AccumuloException;
 import org.apache.accumulo.core.client.BatchWriter;
 import org.apache.accumulo.core.client.BatchWriterConfig;
-import org.apache.accumulo.core.client.InvalidTabletHostingRequestException;
 import org.apache.accumulo.core.client.MutationsRejectedException;
 import org.apache.accumulo.core.client.Scanner;
 import org.apache.accumulo.core.client.TableNotFoundException;
@@ -123,11 +122,6 @@
         writer.addMutation(m);
         writer.flush();
         return;
-<<<<<<< HEAD
-      } catch (AccumuloException | TableNotFoundException | AccumuloSecurityException e) {
-        logUpdateFailure(m, extent, e);
-      } catch (InvalidTabletHostingRequestException | ConstraintViolationException e) {
-=======
       } catch (MutationsRejectedException e) {
 
         if (!e.getConstraintViolationSummaries().isEmpty()) {
@@ -135,7 +129,6 @@
           throw new IllegalArgumentException(e);
         }
       } catch (TableNotFoundException e) {
->>>>>>> 3409d958
         logUpdateFailure(m, extent, e);
       }
 
