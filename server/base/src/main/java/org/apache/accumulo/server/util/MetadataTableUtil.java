/*
 * Licensed to the Apache Software Foundation (ASF) under one
 * or more contributor license agreements.  See the NOTICE file
 * distributed with this work for additional information
 * regarding copyright ownership.  The ASF licenses this file
 * to you under the Apache License, Version 2.0 (the
 * "License"); you may not use this file except in compliance
 * with the License.  You may obtain a copy of the License at
 *
 *   https://www.apache.org/licenses/LICENSE-2.0
 *
 * Unless required by applicable law or agreed to in writing,
 * software distributed under the License is distributed on an
 * "AS IS" BASIS, WITHOUT WARRANTIES OR CONDITIONS OF ANY
 * KIND, either express or implied.  See the License for the
 * specific language governing permissions and limitations
 * under the License.
 */
package org.apache.accumulo.server.util;

import static com.google.common.util.concurrent.Uninterruptibles.sleepUninterruptibly;
import static org.apache.accumulo.core.metadata.schema.TabletMetadata.ColumnType.CLONED;
import static org.apache.accumulo.core.metadata.schema.TabletMetadata.ColumnType.DIR;
import static org.apache.accumulo.core.metadata.schema.TabletMetadata.ColumnType.FILES;
import static org.apache.accumulo.core.metadata.schema.TabletMetadata.ColumnType.LAST;
import static org.apache.accumulo.core.metadata.schema.TabletMetadata.ColumnType.LOCATION;
import static org.apache.accumulo.core.metadata.schema.TabletMetadata.ColumnType.LOGS;
import static org.apache.accumulo.core.metadata.schema.TabletMetadata.ColumnType.PREV_ROW;
import static org.apache.accumulo.core.metadata.schema.TabletMetadata.ColumnType.TIME;

import java.io.IOException;
import java.util.ArrayList;
import java.util.Collection;
import java.util.HashMap;
import java.util.HashSet;
import java.util.Iterator;
import java.util.List;
import java.util.Map;
import java.util.Map.Entry;
import java.util.Set;
import java.util.SortedMap;
import java.util.TreeMap;
import java.util.concurrent.TimeUnit;

import org.apache.accumulo.core.Constants;
import org.apache.accumulo.core.client.AccumuloClient;
import org.apache.accumulo.core.client.AccumuloException;
import org.apache.accumulo.core.client.BatchWriter;
import org.apache.accumulo.core.client.BatchWriterConfig;
import org.apache.accumulo.core.client.MutationsRejectedException;
import org.apache.accumulo.core.client.Scanner;
import org.apache.accumulo.core.client.TableNotFoundException;
import org.apache.accumulo.core.client.admin.TimeType;
import org.apache.accumulo.core.clientImpl.BatchWriterImpl;
import org.apache.accumulo.core.clientImpl.ScannerImpl;
import org.apache.accumulo.core.data.Key;
import org.apache.accumulo.core.data.Mutation;
import org.apache.accumulo.core.data.Range;
import org.apache.accumulo.core.data.TableId;
import org.apache.accumulo.core.data.Value;
import org.apache.accumulo.core.dataImpl.KeyExtent;
import org.apache.accumulo.core.gc.ReferenceFile;
import org.apache.accumulo.core.lock.ServiceLock;
import org.apache.accumulo.core.metadata.MetadataTable;
import org.apache.accumulo.core.metadata.ReferencedTabletFile;
import org.apache.accumulo.core.metadata.RootTable;
import org.apache.accumulo.core.metadata.StoredTabletFile;
import org.apache.accumulo.core.metadata.schema.Ample;
import org.apache.accumulo.core.metadata.schema.Ample.TabletMutator;
import org.apache.accumulo.core.metadata.schema.DataFileValue;
import org.apache.accumulo.core.metadata.schema.ExternalCompactionId;
import org.apache.accumulo.core.metadata.schema.MetadataSchema.TabletsSection;
import org.apache.accumulo.core.metadata.schema.MetadataSchema.TabletsSection.ClonedColumnFamily;
import org.apache.accumulo.core.metadata.schema.MetadataSchema.TabletsSection.CurrentLocationColumnFamily;
import org.apache.accumulo.core.metadata.schema.MetadataSchema.TabletsSection.DataFileColumnFamily;
import org.apache.accumulo.core.metadata.schema.MetadataSchema.TabletsSection.ExternalCompactionColumnFamily;
import org.apache.accumulo.core.metadata.schema.MetadataSchema.TabletsSection.LastLocationColumnFamily;
import org.apache.accumulo.core.metadata.schema.MetadataSchema.TabletsSection.ServerColumnFamily;
import org.apache.accumulo.core.metadata.schema.MetadataSchema.TabletsSection.TabletColumnFamily;
import org.apache.accumulo.core.metadata.schema.MetadataTime;
import org.apache.accumulo.core.metadata.schema.TabletDeletedException;
import org.apache.accumulo.core.metadata.schema.TabletMetadata;
import org.apache.accumulo.core.metadata.schema.TabletsMetadata;
import org.apache.accumulo.core.security.Authorizations;
import org.apache.accumulo.core.tabletserver.log.LogEntry;
import org.apache.accumulo.core.util.FastFormat;
import org.apache.accumulo.core.util.Pair;
import org.apache.accumulo.server.ServerContext;
import org.apache.accumulo.server.gc.AllVolumesDirectory;
import org.apache.hadoop.io.Text;
import org.slf4j.Logger;
import org.slf4j.LoggerFactory;

import com.google.common.annotations.VisibleForTesting;

/**
 * provides a reference to the metadata table for updates by tablet servers
 */
public class MetadataTableUtil {

  public static final Text EMPTY_TEXT = new Text();
  private static final Logger log = LoggerFactory.getLogger(MetadataTableUtil.class);

  private MetadataTableUtil() {}

  public static void putLockID(ServerContext context, ServiceLock zooLock, Mutation m) {
    ServerColumnFamily.LOCK_COLUMN.put(m,
        new Value(zooLock.getLockID().serialize(context.getZooKeeperRoot() + "/")));
  }

  public static void update(ServerContext context, ServiceLock zooLock, Mutation m,
      KeyExtent extent) {

    if (zooLock != null) {
      putLockID(context, zooLock, m);
    }

    String metaTable = Ample.DataLevel.of(extent.tableId()).metaTable();
    while (true) {
      try (BatchWriter writer = context.createBatchWriter(metaTable)) {
        writer.addMutation(m);
        writer.flush();
        return;
      } catch (MutationsRejectedException e) {

        if (!e.getConstraintViolationSummaries().isEmpty()) {
          // retrying when a CVE occurs is probably futile and can cause problems, see ACCUMULO-3096
          throw new IllegalArgumentException(e);
        }
      } catch (TableNotFoundException e) {
        logUpdateFailure(m, extent, e);
      }

      sleepUninterruptibly(1, TimeUnit.SECONDS);
    }
  }

  private static void logUpdateFailure(Mutation m, KeyExtent extent, Exception e) {
    log.error("Failed to write metadata updates for extent {} {}", extent, m.prettyPrint(), e);
  }

  public static void updateTabletFlushID(KeyExtent extent, long flushID, ServerContext context,
      ServiceLock zooLock) {
    TabletMutator tablet = context.getAmple().mutateTablet(extent);
    tablet.putFlushId(flushID);
    tablet.putZooLock(context.getZooKeeperRoot(), zooLock);
    tablet.mutate();
  }

  public static Map<StoredTabletFile,DataFileValue> updateTabletDataFile(long tid, KeyExtent extent,
      Map<ReferencedTabletFile,DataFileValue> estSizes, MetadataTime time, ServerContext context,
      ServiceLock zooLock) {
    TabletMutator tablet = context.getAmple().mutateTablet(extent);
    tablet.putTime(time);

    Map<StoredTabletFile,DataFileValue> newFiles = new HashMap<>(estSizes.size());
    estSizes.forEach((tf, dfv) -> {
      tablet.putFile(tf, dfv);
      tablet.putBulkFile(tf, tid);
      newFiles.put(tf.insert(), dfv);
    });
    tablet.putZooLock(context.getZooKeeperRoot(), zooLock);
    tablet.mutate();
    return newFiles;
  }

  public static void addTablet(KeyExtent extent, String path, ServerContext context,
      TimeType timeType, ServiceLock zooLock) {
    TabletMutator tablet = context.getAmple().mutateTablet(extent);
    tablet.putPrevEndRow(extent.prevEndRow());
    tablet.putDirName(path);
    tablet.putTime(new MetadataTime(0, timeType));
    tablet.putZooLock(context.getZooKeeperRoot(), zooLock);
    tablet.mutate();

  }

  public static void updateTabletVolumes(KeyExtent extent, List<LogEntry> logsToRemove,
      List<LogEntry> logsToAdd, List<StoredTabletFile> filesToRemove,
      SortedMap<ReferencedTabletFile,DataFileValue> filesToAdd, ServiceLock zooLock,
      ServerContext context) {

    TabletMutator tabletMutator = context.getAmple().mutateTablet(extent);
    logsToRemove.forEach(tabletMutator::deleteWal);
    logsToAdd.forEach(tabletMutator::putWal);

    filesToRemove.forEach(tabletMutator::deleteFile);
    filesToAdd.forEach(tabletMutator::putFile);

    tabletMutator.putZooLock(context.getZooKeeperRoot(), zooLock);

    tabletMutator.mutate();
  }

  public static void rollBackSplit(Text metadataEntry, Text oldPrevEndRow, ServerContext context,
      ServiceLock zooLock) {
    KeyExtent ke = KeyExtent.fromMetaRow(metadataEntry, oldPrevEndRow);
    Mutation m = TabletColumnFamily.createPrevRowMutation(ke);
    TabletColumnFamily.SPLIT_RATIO_COLUMN.putDelete(m);
    TabletColumnFamily.OLD_PREV_ROW_COLUMN.putDelete(m);
    update(context, zooLock, m, KeyExtent.fromMetaRow(metadataEntry));
  }

  public static void splitTablet(KeyExtent extent, Text oldPrevEndRow, double splitRatio,
      ServerContext context, ServiceLock zooLock, Set<ExternalCompactionId> ecids) {
    Mutation m = TabletColumnFamily.createPrevRowMutation(extent);

    TabletColumnFamily.SPLIT_RATIO_COLUMN.put(m, new Value(Double.toString(splitRatio)));

    TabletColumnFamily.OLD_PREV_ROW_COLUMN.put(m,
        TabletColumnFamily.encodePrevEndRow(oldPrevEndRow));

    ecids.forEach(ecid -> m.putDelete(ExternalCompactionColumnFamily.STR_NAME, ecid.canonical()));

    update(context, zooLock, m, extent);
  }

  public static void finishSplit(Text metadataEntry,
      Map<StoredTabletFile,DataFileValue> datafileSizes,
      List<StoredTabletFile> highDatafilesToRemove, final ServerContext context,
      ServiceLock zooLock) {
    Mutation m = new Mutation(metadataEntry);
    TabletColumnFamily.SPLIT_RATIO_COLUMN.putDelete(m);
    TabletColumnFamily.OLD_PREV_ROW_COLUMN.putDelete(m);

    for (Entry<StoredTabletFile,DataFileValue> entry : datafileSizes.entrySet()) {
      m.put(DataFileColumnFamily.NAME, entry.getKey().getMetadataText(),
          new Value(entry.getValue().encode()));
    }

    for (StoredTabletFile pathToRemove : highDatafilesToRemove) {
      m.putDelete(DataFileColumnFamily.NAME, pathToRemove.getMetadataText());
    }

    update(context, zooLock, m, KeyExtent.fromMetaRow(metadataEntry));
  }

  public static void finishSplit(KeyExtent extent,
      Map<StoredTabletFile,DataFileValue> datafileSizes,
      List<StoredTabletFile> highDatafilesToRemove, ServerContext context, ServiceLock zooLock) {
    finishSplit(extent.toMetaRow(), datafileSizes, highDatafilesToRemove, context, zooLock);
  }

  public static void removeScanFiles(KeyExtent extent, Set<StoredTabletFile> scanFiles,
      ServerContext context, ServiceLock zooLock) {
    TabletMutator tablet = context.getAmple().mutateTablet(extent);
    scanFiles.forEach(tablet::deleteScan);
    tablet.putZooLock(context.getZooKeeperRoot(), zooLock);
    tablet.mutate();
  }

  public static void splitDatafiles(Text midRow, double splitRatio,
      Map<StoredTabletFile,FileUtil.FileInfo> firstAndLastRows,
      SortedMap<StoredTabletFile,DataFileValue> datafiles,
      SortedMap<StoredTabletFile,DataFileValue> lowDatafileSizes,
      SortedMap<StoredTabletFile,DataFileValue> highDatafileSizes,
      List<StoredTabletFile> highDatafilesToRemove) {

    for (Entry<StoredTabletFile,DataFileValue> entry : datafiles.entrySet()) {

      Text firstRow = null;
      Text lastRow = null;

      boolean rowsKnown = false;

      FileUtil.FileInfo mfi = firstAndLastRows.get(entry.getKey());

      if (mfi != null) {
        firstRow = mfi.getFirstRow();
        lastRow = mfi.getLastRow();
        rowsKnown = true;
      }

      if (rowsKnown && firstRow.compareTo(midRow) > 0) {
        // only in high
        long highSize = entry.getValue().getSize();
        long highEntries = entry.getValue().getNumEntries();
        highDatafileSizes.put(entry.getKey(),
            new DataFileValue(highSize, highEntries, entry.getValue().getTime()));
      } else if (rowsKnown && lastRow.compareTo(midRow) <= 0) {
        // only in low
        long lowSize = entry.getValue().getSize();
        long lowEntries = entry.getValue().getNumEntries();
        lowDatafileSizes.put(entry.getKey(),
            new DataFileValue(lowSize, lowEntries, entry.getValue().getTime()));

        highDatafilesToRemove.add(entry.getKey());
      } else {
        long lowSize = (long) Math.floor((entry.getValue().getSize() * splitRatio));
        long lowEntries = (long) Math.floor((entry.getValue().getNumEntries() * splitRatio));
        lowDatafileSizes.put(entry.getKey(),
            new DataFileValue(lowSize, lowEntries, entry.getValue().getTime()));

        long highSize = (long) Math.ceil((entry.getValue().getSize() * (1.0 - splitRatio)));
        long highEntries =
            (long) Math.ceil((entry.getValue().getNumEntries() * (1.0 - splitRatio)));
        highDatafileSizes.put(entry.getKey(),
            new DataFileValue(highSize, highEntries, entry.getValue().getTime()));
      }
    }
  }

  public static void deleteTable(TableId tableId, boolean insertDeletes, ServerContext context,
      ServiceLock lock) throws AccumuloException {
    try (Scanner ms = new ScannerImpl(context, MetadataTable.ID, Authorizations.EMPTY);
        BatchWriter bw = new BatchWriterImpl(context, MetadataTable.ID,
            new BatchWriterConfig().setMaxMemory(1000000)
                .setMaxLatency(120000L, TimeUnit.MILLISECONDS).setMaxWriteThreads(2))) {

      // scan metadata for our table and delete everything we find
      Mutation m = null;
      Ample ample = context.getAmple();
      ms.setRange(new KeyExtent(tableId, null, null).toMetaRange());

      // insert deletes before deleting data from metadata... this makes the code fault tolerant
      if (insertDeletes) {

        ms.fetchColumnFamily(DataFileColumnFamily.NAME);
        ServerColumnFamily.DIRECTORY_COLUMN.fetch(ms);

        for (Entry<Key,Value> cell : ms) {
          Key key = cell.getKey();

          if (key.getColumnFamily().equals(DataFileColumnFamily.NAME)) {
            StoredTabletFile stf = new StoredTabletFile(key.getColumnQualifierData().toString());
            bw.addMutation(ample.createDeleteMutation(new ReferenceFile(tableId, stf)));
          }

          if (ServerColumnFamily.DIRECTORY_COLUMN.hasColumns(key)) {
            var uri = new AllVolumesDirectory(tableId, cell.getValue().toString());
            bw.addMutation(ample.createDeleteMutation(uri));
          }
        }

        bw.flush();

        ms.clearColumns();
      }

      for (Entry<Key,Value> cell : ms) {
        Key key = cell.getKey();

        if (m == null) {
          m = new Mutation(key.getRow());
          if (lock != null) {
            putLockID(context, lock, m);
          }
        }

        if (key.getRow().compareTo(m.getRow(), 0, m.getRow().length) != 0) {
          bw.addMutation(m);
          m = new Mutation(key.getRow());
          if (lock != null) {
            putLockID(context, lock, m);
          }
        }
        m.putDelete(key.getColumnFamily(), key.getColumnQualifier());
      }

      if (m != null) {
        bw.addMutation(m);
      }
    }
  }

  public static Pair<List<LogEntry>,SortedMap<StoredTabletFile,DataFileValue>>
      getFileAndLogEntries(ServerContext context, KeyExtent extent) throws IOException {
    ArrayList<LogEntry> result = new ArrayList<>();
    TreeMap<StoredTabletFile,DataFileValue> sizes = new TreeMap<>();

    TabletMetadata tablet = context.getAmple().readTablet(extent, FILES, LOGS, PREV_ROW, DIR);

    if (tablet == null) {
      throw new IllegalStateException("Tablet " + extent + " not found in metadata");
    }

    result.addAll(tablet.getLogs());

    tablet.getFilesMap().forEach(sizes::put);

    return new Pair<>(result, sizes);
  }

  public static void removeUnusedWALEntries(ServerContext context, KeyExtent extent,
      final Collection<LogEntry> entries, ServiceLock zooLock) {
    TabletMutator tablet = context.getAmple().mutateTablet(extent);
    entries.forEach(tablet::deleteWal);
    tablet.putZooLock(context.getZooKeeperRoot(), zooLock);
    tablet.mutate();
  }

  private static Mutation createCloneMutation(TableId srcTableId, TableId tableId,
      Map<Key,Value> tablet) {

    KeyExtent ke = KeyExtent.fromMetaRow(tablet.keySet().iterator().next().getRow());
    Mutation m = new Mutation(TabletsSection.encodeRow(tableId, ke.endRow()));

    for (Entry<Key,Value> entry : tablet.entrySet()) {
      if (entry.getKey().getColumnFamily().equals(DataFileColumnFamily.NAME)) {
        String cf = entry.getKey().getColumnQualifier().toString();
        if (!cf.startsWith("../") && !cf.contains(":")) {
          cf = "../" + srcTableId + entry.getKey().getColumnQualifier();
        }
        m.put(entry.getKey().getColumnFamily(), new Text(cf), entry.getValue());
      } else if (entry.getKey().getColumnFamily().equals(CurrentLocationColumnFamily.NAME)) {
        m.put(LastLocationColumnFamily.NAME, entry.getKey().getColumnQualifier(), entry.getValue());
      } else if (entry.getKey().getColumnFamily().equals(LastLocationColumnFamily.NAME)) {
        // skip
      } else {
        m.put(entry.getKey().getColumnFamily(), entry.getKey().getColumnQualifier(),
            entry.getValue());
      }
    }
    return m;
  }

  private static Iterable<TabletMetadata> createCloneScanner(String testTableName, TableId tableId,
      AccumuloClient client) throws TableNotFoundException {

    String tableName;
    Range range;

    if (testTableName != null) {
      tableName = testTableName;
      range = TabletsSection.getRange(tableId);
    } else if (tableId.equals(MetadataTable.ID)) {
      tableName = RootTable.NAME;
      range = TabletsSection.getRange();
    } else {
      tableName = MetadataTable.NAME;
      range = TabletsSection.getRange(tableId);
    }

    return TabletsMetadata.builder(client).scanTable(tableName).overRange(range).checkConsistency()
        .saveKeyValues().fetch(FILES, LOCATION, LAST, CLONED, PREV_ROW, TIME).build();
  }

  @VisibleForTesting
  public static void initializeClone(String testTableName, TableId srcTableId, TableId tableId,
      AccumuloClient client, BatchWriter bw)
      throws TableNotFoundException, MutationsRejectedException {

    Iterator<TabletMetadata> ti = createCloneScanner(testTableName, srcTableId, client).iterator();

    if (!ti.hasNext()) {
      throw new IllegalStateException(" table deleted during clone?  srcTableId = " + srcTableId);
    }

    while (ti.hasNext()) {
      bw.addMutation(createCloneMutation(srcTableId, tableId, ti.next().getKeyValues()));
    }

    bw.flush();
  }

  private static int compareEndRows(Text endRow1, Text endRow2) {
    return new KeyExtent(TableId.of("0"), endRow1, null)
        .compareTo(new KeyExtent(TableId.of("0"), endRow2, null));
  }

  @VisibleForTesting
  public static int checkClone(String testTableName, TableId srcTableId, TableId tableId,
      AccumuloClient client, BatchWriter bw)
      throws TableNotFoundException, MutationsRejectedException {

    Iterator<TabletMetadata> srcIter =
        createCloneScanner(testTableName, srcTableId, client).iterator();
    Iterator<TabletMetadata> cloneIter =
        createCloneScanner(testTableName, tableId, client).iterator();

    if (!cloneIter.hasNext() || !srcIter.hasNext()) {
      throw new IllegalStateException(
          " table deleted during clone?  srcTableId = " + srcTableId + " tableId=" + tableId);
    }

    int rewrites = 0;

    while (cloneIter.hasNext()) {
      TabletMetadata cloneTablet = cloneIter.next();
      Text cloneEndRow = cloneTablet.getEndRow();
      HashSet<StoredTabletFile> cloneFiles = new HashSet<>();

      boolean cloneSuccessful = cloneTablet.getCloned() != null;

      if (!cloneSuccessful) {
        cloneFiles.addAll(cloneTablet.getFiles());
      }

      List<TabletMetadata> srcTablets = new ArrayList<>();
      TabletMetadata srcTablet = srcIter.next();
      srcTablets.add(srcTablet);

      Text srcEndRow = srcTablet.getEndRow();
      int cmp = compareEndRows(cloneEndRow, srcEndRow);
      if (cmp < 0) {
        throw new TabletDeletedException(
            "Tablets deleted from src during clone : " + cloneEndRow + " " + srcEndRow);
      }

      HashSet<StoredTabletFile> srcFiles = new HashSet<>();
      if (!cloneSuccessful) {
        srcFiles.addAll(srcTablet.getFiles());
      }

      while (cmp > 0) {
        srcTablet = srcIter.next();
        srcTablets.add(srcTablet);
        srcEndRow = srcTablet.getEndRow();
        cmp = compareEndRows(cloneEndRow, srcEndRow);
        if (cmp < 0) {
          throw new TabletDeletedException(
              "Tablets deleted from src during clone : " + cloneEndRow + " " + srcEndRow);
        }

        if (!cloneSuccessful) {
          srcFiles.addAll(srcTablet.getFiles());
        }
      }

      if (cloneSuccessful) {
        continue;
      }

      if (srcFiles.containsAll(cloneFiles)) {
        // write out marker that this tablet was successfully cloned
        Mutation m = new Mutation(cloneTablet.getExtent().toMetaRow());
        m.put(ClonedColumnFamily.NAME, new Text(""), new Value("OK"));
        bw.addMutation(m);
      } else {
        // delete existing cloned tablet entry
        Mutation m = new Mutation(cloneTablet.getExtent().toMetaRow());

        for (Entry<Key,Value> entry : cloneTablet.getKeyValues().entrySet()) {
          Key k = entry.getKey();
          m.putDelete(k.getColumnFamily(), k.getColumnQualifier(), k.getTimestamp());
        }

        bw.addMutation(m);

        for (TabletMetadata st : srcTablets) {
          bw.addMutation(createCloneMutation(srcTableId, tableId, st.getKeyValues()));
        }

        rewrites++;
      }
    }

    bw.flush();
    return rewrites;
  }

  public static void cloneTable(ServerContext context, TableId srcTableId, TableId tableId)
      throws Exception {

    try (BatchWriter bw = context.createBatchWriter(MetadataTable.NAME)) {

      while (true) {

        try {
          initializeClone(null, srcTableId, tableId, context, bw);

          // the following loop looks changes in the file that occurred during the copy.. if files
          // were dereferenced then they could have been GCed

          while (true) {
            int rewrites = checkClone(null, srcTableId, tableId, context, bw);

            if (rewrites == 0) {
              break;
            }
          }

          bw.flush();
          break;

        } catch (TabletDeletedException tde) {
          // tablets were merged in the src table
          bw.flush();

          // delete what we have cloned and try again
          deleteTable(tableId, false, context, null);

          log.debug("Tablets merged in table {} while attempting to clone, trying again",
              srcTableId);

          sleepUninterruptibly(100, TimeUnit.MILLISECONDS);
        }
      }

      // delete the clone markers and create directory entries
      Scanner mscanner = context.createScanner(MetadataTable.NAME, Authorizations.EMPTY);
      mscanner.setRange(new KeyExtent(tableId, null, null).toMetaRange());
      mscanner.fetchColumnFamily(ClonedColumnFamily.NAME);

      int dirCount = 0;

      for (Entry<Key,Value> entry : mscanner) {
        Key k = entry.getKey();
        Mutation m = new Mutation(k.getRow());
        m.putDelete(k.getColumnFamily(), k.getColumnQualifier());
        byte[] dirName =
            FastFormat.toZeroPaddedString(dirCount++, 8, 16, Constants.CLONE_PREFIX_BYTES);
        ServerColumnFamily.DIRECTORY_COLUMN.put(m, new Value(dirName));

        bw.addMutation(m);
      }
    }
  }
<<<<<<< HEAD
=======

>>>>>>> 6bf3aeec
}<|MERGE_RESOLUTION|>--- conflicted
+++ resolved
@@ -50,6 +50,7 @@
 import org.apache.accumulo.core.client.MutationsRejectedException;
 import org.apache.accumulo.core.client.Scanner;
 import org.apache.accumulo.core.client.TableNotFoundException;
+import org.apache.accumulo.core.client.admin.TabletHostingGoal;
 import org.apache.accumulo.core.client.admin.TimeType;
 import org.apache.accumulo.core.clientImpl.BatchWriterImpl;
 import org.apache.accumulo.core.clientImpl.ScannerImpl;
@@ -165,12 +166,13 @@
   }
 
   public static void addTablet(KeyExtent extent, String path, ServerContext context,
-      TimeType timeType, ServiceLock zooLock) {
+      TimeType timeType, ServiceLock zooLock, TabletHostingGoal goal) {
     TabletMutator tablet = context.getAmple().mutateTablet(extent);
     tablet.putPrevEndRow(extent.prevEndRow());
     tablet.putDirName(path);
     tablet.putTime(new MetadataTime(0, timeType));
     tablet.putZooLock(context.getZooKeeperRoot(), zooLock);
+    tablet.putHostingGoal(goal);
     tablet.mutate();
 
   }
@@ -606,8 +608,4 @@
       }
     }
   }
-<<<<<<< HEAD
-=======
-
->>>>>>> 6bf3aeec
 }