--- conflicted
+++ resolved
@@ -330,12 +330,7 @@
 
           if (key.getColumnFamily().equals(DataFileColumnFamily.NAME)) {
             StoredTabletFile stf = new StoredTabletFile(key.getColumnQualifierData().toString());
-<<<<<<< HEAD
-            bw.addMutation(ample.createDeleteMutation(new ReferenceFile(tableId, stf)));
-=======
-            bw.addMutation(ample
-                .createDeleteMutation(ReferenceFile.forFile(tableId, stf.getMetaUpdateDelete())));
->>>>>>> e6cbdb44
+            bw.addMutation(ample.createDeleteMutation(ReferenceFile.forFile(tableId, stf)));
           }
 
           if (ServerColumnFamily.DIRECTORY_COLUMN.hasColumns(key)) {
