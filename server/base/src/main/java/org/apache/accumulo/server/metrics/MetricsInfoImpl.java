/*
 * Licensed to the Apache Software Foundation (ASF) under one
 * or more contributor license agreements.  See the NOTICE file
 * distributed with this work for additional information
 * regarding copyright ownership.  The ASF licenses this file
 * to you under the Apache License, Version 2.0 (the
 * "License"); you may not use this file except in compliance
 * with the License.  You may obtain a copy of the License at
 *
 *   https://www.apache.org/licenses/LICENSE-2.0
 *
 * Unless required by applicable law or agreed to in writing,
 * software distributed under the License is distributed on an
 * "AS IS" BASIS, WITHOUT WARRANTIES OR CONDITIONS OF ANY
 * KIND, either express or implied.  See the License for the
 * specific language governing permissions and limitations
 * under the License.
 */
package org.apache.accumulo.server.metrics;

import static org.apache.hadoop.util.StringUtils.getTrimmedStrings;

import java.time.Duration;
import java.util.ArrayList;
import java.util.Arrays;
import java.util.Collection;
import java.util.List;
import java.util.Objects;

import org.apache.accumulo.core.classloader.ClassLoaderUtil;
import org.apache.accumulo.core.conf.Property;
import org.apache.accumulo.core.metrics.MetricsInfo;
import org.apache.accumulo.core.metrics.MetricsProducer;
import org.apache.accumulo.core.spi.metrics.MeterRegistryFactory;
import org.apache.accumulo.server.ServerContext;
import org.checkerframework.checker.nullness.qual.NonNull;
import org.slf4j.Logger;
import org.slf4j.LoggerFactory;

import com.google.common.annotations.VisibleForTesting;

import io.micrometer.core.instrument.Meter;
import io.micrometer.core.instrument.MeterRegistry;
import io.micrometer.core.instrument.Metrics;
import io.micrometer.core.instrument.Tag;
import io.micrometer.core.instrument.binder.jvm.ClassLoaderMetrics;
import io.micrometer.core.instrument.binder.jvm.JvmGcMetrics;
import io.micrometer.core.instrument.binder.jvm.JvmMemoryMetrics;
import io.micrometer.core.instrument.binder.jvm.JvmThreadMetrics;
import io.micrometer.core.instrument.binder.system.ProcessorMetrics;
import io.micrometer.core.instrument.config.MeterFilter;
import io.micrometer.core.instrument.distribution.DistributionStatisticConfig;

public class MetricsInfoImpl implements MetricsInfo {

  private static final Logger LOG = LoggerFactory.getLogger(MetricsInfoImpl.class);

  private final ServerContext context;

  private List<Tag> commonTags = null;

  // JvmGcMetrics are declared with AutoCloseable - keep reference to use with close()
  private JvmGcMetrics jvmGcMetrics;

  private final boolean metricsEnabled;

  private final List<MetricsProducer> producers = new ArrayList<>();

  public MetricsInfoImpl(final ServerContext context) {
    this.context = context;
    metricsEnabled = context.getConfiguration().getBoolean(Property.GENERAL_MICROMETER_ENABLED);
    printMetricsConfig();
<<<<<<< HEAD
    commonTags = new HashMap<>();

    Tag iidTag = MetricsInfo.instanceNameTag(context.getInstanceName());
    commonTags.put(iidTag.getKey(), iidTag);

    var userTags = context.getConfiguration().get(Property.GENERAL_MICROMETER_USER_TAGS);
    if (!userTags.isEmpty()) {
      String[] userTagList = userTags.split(",");
      for (String userTag : userTagList) {
        String[] tagParts = userTag.split("=");
        if (tagParts.length == 2) {
          Tag tag = Tag.of(tagParts[0], tagParts[1]);
          commonTags.put(tag.getKey(), tag);
        } else {
          LOG.warn("Malformed user metric tag: {} in property {}", userTag,
              Property.GENERAL_MICROMETER_USER_TAGS.getKey());
        }
      }
    }
=======
>>>>>>> a143ec1f
  }

  private void printMetricsConfig() {
    final boolean jvmMetricsEnabled =
        context.getConfiguration().getBoolean(Property.GENERAL_MICROMETER_JVM_METRICS_ENABLED);
    LOG.info("micrometer metrics enabled: {}", metricsEnabled);
    if (!metricsEnabled) {
      return;
    }
    if (jvmMetricsEnabled) {
      LOG.info("detailed jvm metrics enabled: {}", jvmMetricsEnabled);
    }
    LOG.info("metrics registry factories: {}",
        context.getConfiguration().get(Property.GENERAL_MICROMETER_FACTORY));
  }

  @Override
  public boolean isMetricsEnabled() {
    return metricsEnabled;
  }

<<<<<<< HEAD
  /**
   * Common tags for all services.
   */
  @Override
  public void addServiceTags(final String applicationName, final HostAndPort hostAndPort,
      final String resourceGroupName) {
    if (!metricsEnabled) {
      return;
    }
    List<Tag> tags = new ArrayList<>();

    tags.add(MetricsInfo.processTag(applicationName));
    tags.addAll(MetricsInfo.addressTags(hostAndPort));
    tags.add(MetricsInfo.resourceGroupTag(resourceGroupName));

    addCommonTags(tags);
  }

  @Override
  public void addCommonTags(List<Tag> updates) {
    if (!metricsEnabled) {
      return;
    }
    lock.lock();
    try {
      if (composite != null) {
        LOG.warn(
            "Common tags after registry has been initialized may be ignored. Current common tags: {}, Adding: {}",
            commonTags, updates);
        return;
      }
      updates.forEach(t -> commonTags.put(t.getKey(), t));
    } finally {
      lock.unlock();
    }
  }

  @Override
  public Collection<Tag> getCommonTags() {
    lock.lock();
    try {
      return Collections.unmodifiableCollection(commonTags.values());
    } finally {
      lock.unlock();
    }
  }

  @Override
  public void addRegistry(MeterRegistry registry) {
    if (!metricsEnabled) {
      return;
    }
    lock.lock();
    try {
      if (composite != null) {
        composite.add(registry);
      } else {
        // defer until composite is initialized
        pendingRegistries.add(registry);
      }

    } finally {
      lock.unlock();
    }
  }

=======
>>>>>>> a143ec1f
  @Override
  public synchronized void addMetricsProducers(MetricsProducer... producer) {
    if (!metricsEnabled) {
      return;
    }
    if (producer.length == 0) {
      LOG.debug(
          "called addMetricsProducers() without providing at least one producer - this has no effect");
      return;
    }

    if (commonTags == null) {
      producers.addAll(Arrays.asList(producer));
    } else {
      Arrays.stream(producer).forEach(p -> p.registerMetrics(Metrics.globalRegistry));
    }
  }

  @Override
  public synchronized void init(Collection<Tag> tags) {
    Objects.requireNonNull(tags);

    if (!metricsEnabled) {
      LOG.info("Metrics not initialized, metrics are disabled.");
      return;
    }
    if (commonTags != null) {
      LOG.warn("metrics registry has already been initialized");
      return;
    }

    commonTags = List.copyOf(tags);

    LOG.info("Metrics initialization. common tags: {}", commonTags);

    Metrics.globalRegistry.config().commonTags(commonTags);

    boolean jvmMetricsEnabled =
        context.getConfiguration().getBoolean(Property.GENERAL_MICROMETER_JVM_METRICS_ENABLED);

    MeterFilter replicationFilter = new MeterFilter() {
      @Override
      public DistributionStatisticConfig configure(Meter.Id id,
          @NonNull DistributionStatisticConfig config) {
        if (id.getName().equals("replicationQueue")) {
          return DistributionStatisticConfig.builder().percentiles(0.5, 0.75, 0.9, 0.95, 0.99)
              .expiry(Duration.ofMinutes(10)).build().merge(config);
        }
        return config;
      }
    };

    // user specified registries
    String userRegistryFactories =
        context.getConfiguration().get(Property.GENERAL_MICROMETER_FACTORY);

    for (String factoryName : getTrimmedStrings(userRegistryFactories)) {
      try {
        MeterRegistry registry = getRegistryFromFactory(factoryName, context);
        registry.config().meterFilter(replicationFilter);
        registry.config().commonTags(commonTags);
        Metrics.globalRegistry.add(registry);
      } catch (ReflectiveOperationException ex) {
        LOG.warn("Could not load registry {}", factoryName, ex);
      }
    }

    if (jvmMetricsEnabled) {
      LOG.info("enabling detailed jvm, classloader, jvm gc and process metrics");
      new ClassLoaderMetrics().bindTo(Metrics.globalRegistry);
      new JvmMemoryMetrics().bindTo(Metrics.globalRegistry);
      jvmGcMetrics = new JvmGcMetrics();
      jvmGcMetrics.bindTo(Metrics.globalRegistry);
      new ProcessorMetrics().bindTo(Metrics.globalRegistry);
      new JvmThreadMetrics().bindTo(Metrics.globalRegistry);
    }

    LOG.info("Metrics initialization. Register producers: {}", producers);
    producers.forEach(p -> p.registerMetrics(Metrics.globalRegistry));
  }

  @VisibleForTesting
  static MeterRegistry getRegistryFromFactory(final String factoryName, final ServerContext context)
      throws ReflectiveOperationException {
    try {
      LOG.info("look for meter spi registry factory {}", factoryName);
      Class<? extends MeterRegistryFactory> clazz =
          ClassLoaderUtil.loadClass(factoryName, MeterRegistryFactory.class);
      MeterRegistryFactory factory = clazz.getDeclaredConstructor().newInstance();
      MeterRegistryFactory.InitParameters initParameters = new MeterRegistryEnvPropImpl(context);
      return factory.create(initParameters);
    } catch (ClassCastException ex) {
      // empty. On exception try deprecated version
    }
    throw new ClassNotFoundException(
        "Could not find appropriate class implementing a MetricsFactory for: " + factoryName);
  }

  @Override
  public synchronized void close() {
    LOG.info("Closing metrics registry");
    if (jvmGcMetrics != null) {
      jvmGcMetrics.close();
      jvmGcMetrics = null;
    }

    Metrics.globalRegistry.close();
  }

  @Override
  public synchronized String toString() {
    return "MetricsCommonTags{tags=" + commonTags + '}';
  }
}<|MERGE_RESOLUTION|>--- conflicted
+++ resolved
@@ -70,147 +70,72 @@
     this.context = context;
     metricsEnabled = context.getConfiguration().getBoolean(Property.GENERAL_MICROMETER_ENABLED);
     printMetricsConfig();
-<<<<<<< HEAD
-    commonTags = new HashMap<>();
-
-    Tag iidTag = MetricsInfo.instanceNameTag(context.getInstanceName());
-    commonTags.put(iidTag.getKey(), iidTag);
+  }
+
+  private void printMetricsConfig() {
+    final boolean jvmMetricsEnabled =
+        context.getConfiguration().getBoolean(Property.GENERAL_MICROMETER_JVM_METRICS_ENABLED);
+    LOG.info("micrometer metrics enabled: {}", metricsEnabled);
+    if (!metricsEnabled) {
+      return;
+    }
+    if (jvmMetricsEnabled) {
+      LOG.info("detailed jvm metrics enabled: {}", jvmMetricsEnabled);
+    }
+    LOG.info("metrics registry factories: {}",
+        context.getConfiguration().get(Property.GENERAL_MICROMETER_FACTORY));
+  }
+
+  @Override
+  public boolean isMetricsEnabled() {
+    return metricsEnabled;
+  }
+
+  @Override
+  public synchronized void addMetricsProducers(MetricsProducer... producer) {
+    if (!metricsEnabled) {
+      return;
+    }
+    if (producer.length == 0) {
+      LOG.debug(
+          "called addMetricsProducers() without providing at least one producer - this has no effect");
+      return;
+    }
+
+    if (commonTags == null) {
+      producers.addAll(Arrays.asList(producer));
+    } else {
+      Arrays.stream(producer).forEach(p -> p.registerMetrics(Metrics.globalRegistry));
+    }
+  }
+
+  @Override
+  public synchronized void init(Collection<Tag> tags) {
+    Objects.requireNonNull(tags);
+
+    if (!metricsEnabled) {
+      LOG.info("Metrics not initialized, metrics are disabled.");
+      return;
+    }
+    if (commonTags != null) {
+      LOG.warn("metrics registry has already been initialized");
+      return;
+    }
 
     var userTags = context.getConfiguration().get(Property.GENERAL_MICROMETER_USER_TAGS);
     if (!userTags.isEmpty()) {
+      tags = new ArrayList<>(tags);
       String[] userTagList = userTags.split(",");
       for (String userTag : userTagList) {
         String[] tagParts = userTag.split("=");
         if (tagParts.length == 2) {
           Tag tag = Tag.of(tagParts[0], tagParts[1]);
-          commonTags.put(tag.getKey(), tag);
+          tags.add(tag);
         } else {
           LOG.warn("Malformed user metric tag: {} in property {}", userTag,
               Property.GENERAL_MICROMETER_USER_TAGS.getKey());
         }
       }
-    }
-=======
->>>>>>> a143ec1f
-  }
-
-  private void printMetricsConfig() {
-    final boolean jvmMetricsEnabled =
-        context.getConfiguration().getBoolean(Property.GENERAL_MICROMETER_JVM_METRICS_ENABLED);
-    LOG.info("micrometer metrics enabled: {}", metricsEnabled);
-    if (!metricsEnabled) {
-      return;
-    }
-    if (jvmMetricsEnabled) {
-      LOG.info("detailed jvm metrics enabled: {}", jvmMetricsEnabled);
-    }
-    LOG.info("metrics registry factories: {}",
-        context.getConfiguration().get(Property.GENERAL_MICROMETER_FACTORY));
-  }
-
-  @Override
-  public boolean isMetricsEnabled() {
-    return metricsEnabled;
-  }
-
-<<<<<<< HEAD
-  /**
-   * Common tags for all services.
-   */
-  @Override
-  public void addServiceTags(final String applicationName, final HostAndPort hostAndPort,
-      final String resourceGroupName) {
-    if (!metricsEnabled) {
-      return;
-    }
-    List<Tag> tags = new ArrayList<>();
-
-    tags.add(MetricsInfo.processTag(applicationName));
-    tags.addAll(MetricsInfo.addressTags(hostAndPort));
-    tags.add(MetricsInfo.resourceGroupTag(resourceGroupName));
-
-    addCommonTags(tags);
-  }
-
-  @Override
-  public void addCommonTags(List<Tag> updates) {
-    if (!metricsEnabled) {
-      return;
-    }
-    lock.lock();
-    try {
-      if (composite != null) {
-        LOG.warn(
-            "Common tags after registry has been initialized may be ignored. Current common tags: {}, Adding: {}",
-            commonTags, updates);
-        return;
-      }
-      updates.forEach(t -> commonTags.put(t.getKey(), t));
-    } finally {
-      lock.unlock();
-    }
-  }
-
-  @Override
-  public Collection<Tag> getCommonTags() {
-    lock.lock();
-    try {
-      return Collections.unmodifiableCollection(commonTags.values());
-    } finally {
-      lock.unlock();
-    }
-  }
-
-  @Override
-  public void addRegistry(MeterRegistry registry) {
-    if (!metricsEnabled) {
-      return;
-    }
-    lock.lock();
-    try {
-      if (composite != null) {
-        composite.add(registry);
-      } else {
-        // defer until composite is initialized
-        pendingRegistries.add(registry);
-      }
-
-    } finally {
-      lock.unlock();
-    }
-  }
-
-=======
->>>>>>> a143ec1f
-  @Override
-  public synchronized void addMetricsProducers(MetricsProducer... producer) {
-    if (!metricsEnabled) {
-      return;
-    }
-    if (producer.length == 0) {
-      LOG.debug(
-          "called addMetricsProducers() without providing at least one producer - this has no effect");
-      return;
-    }
-
-    if (commonTags == null) {
-      producers.addAll(Arrays.asList(producer));
-    } else {
-      Arrays.stream(producer).forEach(p -> p.registerMetrics(Metrics.globalRegistry));
-    }
-  }
-
-  @Override
-  public synchronized void init(Collection<Tag> tags) {
-    Objects.requireNonNull(tags);
-
-    if (!metricsEnabled) {
-      LOG.info("Metrics not initialized, metrics are disabled.");
-      return;
-    }
-    if (commonTags != null) {
-      LOG.warn("metrics registry has already been initialized");
-      return;
     }
 
     commonTags = List.copyOf(tags);
