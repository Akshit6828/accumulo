/*
 * Licensed to the Apache Software Foundation (ASF) under one
 * or more contributor license agreements.  See the NOTICE file
 * distributed with this work for additional information
 * regarding copyright ownership.  The ASF licenses this file
 * to you under the Apache License, Version 2.0 (the
 * "License"); you may not use this file except in compliance
 * with the License.  You may obtain a copy of the License at
 *
 *   https://www.apache.org/licenses/LICENSE-2.0
 *
 * Unless required by applicable law or agreed to in writing,
 * software distributed under the License is distributed on an
 * "AS IS" BASIS, WITHOUT WARRANTIES OR CONDITIONS OF ANY
 * KIND, either express or implied.  See the License for the
 * specific language governing permissions and limitations
 * under the License.
 */
package org.apache.accumulo.server.util;

import java.util.Iterator;
import java.util.Set;
import java.util.concurrent.atomic.AtomicBoolean;
import java.util.function.Consumer;

import org.apache.accumulo.core.client.TableNotFoundException;
import org.apache.accumulo.core.client.admin.TabletAvailability;
import org.apache.accumulo.core.manager.state.tables.TableState;
import org.apache.accumulo.core.metadata.AccumuloTable;
import org.apache.accumulo.core.metadata.TServerInstance;
import org.apache.accumulo.core.metadata.TabletState;
import org.apache.accumulo.core.metadata.schema.Ample.DataLevel;
import org.apache.accumulo.core.metadata.schema.TabletMetadata;
import org.apache.accumulo.core.metadata.schema.TabletsMetadata;
import org.apache.accumulo.core.trace.TraceUtil;
import org.apache.accumulo.server.ServerContext;
import org.apache.accumulo.server.cli.ServerUtilOpts;
import org.apache.accumulo.server.manager.LiveTServerSet;
import org.apache.accumulo.server.manager.LiveTServerSet.Listener;
import org.slf4j.Logger;
import org.slf4j.LoggerFactory;

import io.opentelemetry.api.trace.Span;
import io.opentelemetry.context.Scope;

public class FindOfflineTablets {
  private static final Logger log = LoggerFactory.getLogger(FindOfflineTablets.class);

  public static void main(String[] args) throws Exception {
    ServerUtilOpts opts = new ServerUtilOpts();
    opts.parseArgs(FindOfflineTablets.class.getName(), args);
    Span span = TraceUtil.startSpan(FindOfflineTablets.class, "main");
    try (Scope scope = span.makeCurrent()) {
      ServerContext context = opts.getServerContext();
      findOffline(context, null, false, false, System.out::println, System.out::println);
    } finally {
      span.end();
    }
  }

  public static int findOffline(ServerContext context, String tableName, boolean skipZkScan,
      boolean skipRootScan, Consumer<String> printInfoMethod, Consumer<String> printProblemMethod)
      throws TableNotFoundException {

    final AtomicBoolean scanning = new AtomicBoolean(false);

    LiveTServerSet tservers = new LiveTServerSet(context, new Listener() {
      @Override
      public void update(LiveTServerSet current, Set<TServerInstance> deleted,
          Set<TServerInstance> added) {
        if (!deleted.isEmpty() && scanning.get()) {
          log.warn("Tablet servers deleted while scanning: {}", deleted);
        }
        if (!added.isEmpty() && scanning.get()) {
          log.warn("Tablet servers added while scanning: {}", added);
        }
      }
    });
    tservers.startListeningForTabletServerChanges();
    scanning.set(true);

    int offline = 0;

<<<<<<< HEAD
    try (TabletsMetadata tabletsMetadata =
        context.getAmple().readTablets().forLevel(DataLevel.ROOT).build()) {
      System.out.println("Scanning zookeeper");
      if ((offline = checkTablets(context, tabletsMetadata.iterator(), tservers)) > 0) {
=======
    if (!skipZkScan) {
      printInfoMethod.accept("Scanning zookeeper");
      if ((offline = checkTablets(context, zooScanner, tservers, printProblemMethod)) > 0) {
>>>>>>> c0979fd6
        return offline;
      }
    }

    if (AccumuloTable.ROOT.tableName().equals(tableName)) {
      return 0;
    }

<<<<<<< HEAD
    System.out.println("Scanning " + AccumuloTable.ROOT.tableName());
    try (TabletsMetadata tabletsMetadata =
        context.getAmple().readTablets().forLevel(DataLevel.METADATA).build()) {
      if ((offline = checkTablets(context, tabletsMetadata.iterator(), tservers)) > 0) {
=======
    if (!skipRootScan) {
      printInfoMethod.accept("Scanning " + AccumuloTable.ROOT.tableName());
      Iterator<TabletLocationState> rootScanner = new MetaDataTableScanner(context,
          TabletsSection.getRange(), AccumuloTable.ROOT.tableName());
      if ((offline = checkTablets(context, rootScanner, tservers, printProblemMethod)) > 0) {
>>>>>>> c0979fd6
        return offline;
      }
    }

    if (AccumuloTable.METADATA.tableName().equals(tableName)) {
      return 0;
    }

    printInfoMethod.accept("Scanning " + AccumuloTable.METADATA.tableName());

<<<<<<< HEAD
    try (var metaScanner = context.getAmple().readTablets().forLevel(DataLevel.USER).build()) {
      return checkTablets(context, metaScanner.iterator(), tservers);
    }
  }

  private static int checkTablets(ServerContext context, Iterator<TabletMetadata> scanner,
      LiveTServerSet tservers) {
=======
    Range range = TabletsSection.getRange();
    if (tableName != null) {
      TableId tableId = context.getTableId(tableName);
      range = new KeyExtent(tableId, null, null).toMetaRange();
    }

    try (MetaDataTableScanner metaScanner =
        new MetaDataTableScanner(context, range, AccumuloTable.METADATA.tableName())) {
      return checkTablets(context, metaScanner, tservers, printProblemMethod);
    }
  }

  private static int checkTablets(ServerContext context, Iterator<TabletLocationState> scanner,
      LiveTServerSet tservers, Consumer<String> printProblemMethod) {
>>>>>>> c0979fd6
    int offline = 0;

    while (scanner.hasNext() && !System.out.checkError()) {
      TabletMetadata tabletMetadata = scanner.next();
      Set<TServerInstance> liveTServers = tservers.getCurrentServers();
      TabletState state = TabletState.compute(tabletMetadata, liveTServers);
      if (state != null && state != TabletState.HOSTED
<<<<<<< HEAD
          && tabletMetadata.getTabletAvailability() == TabletAvailability.HOSTED
          && context.getTableManager().getTableState(tabletMetadata.getTableId())
              == TableState.ONLINE) {
        System.out.println(tabletMetadata.getExtent() + " is " + state + "  #walogs:"
            + tabletMetadata.getLogs().size());
=======
          && context.getTableManager().getTableState(locationState.extent.tableId())
              != TableState.OFFLINE) {
        printProblemMethod
            .accept(locationState + " is " + state + "  #walogs:" + locationState.walogs.size());
>>>>>>> c0979fd6
        offline++;
      }
    }

    return offline;
  }
}<|MERGE_RESOLUTION|>--- conflicted
+++ resolved
@@ -81,17 +81,14 @@
 
     int offline = 0;
 
-<<<<<<< HEAD
-    try (TabletsMetadata tabletsMetadata =
-        context.getAmple().readTablets().forLevel(DataLevel.ROOT).build()) {
-      System.out.println("Scanning zookeeper");
-      if ((offline = checkTablets(context, tabletsMetadata.iterator(), tservers)) > 0) {
-=======
     if (!skipZkScan) {
-      printInfoMethod.accept("Scanning zookeeper");
-      if ((offline = checkTablets(context, zooScanner, tservers, printProblemMethod)) > 0) {
->>>>>>> c0979fd6
-        return offline;
+      try (TabletsMetadata tabletsMetadata =
+          context.getAmple().readTablets().forLevel(DataLevel.ROOT).build()) {
+        printInfoMethod.accept("Scanning zookeeper");
+        if ((offline =
+            checkTablets(context, tabletsMetadata.iterator(), tservers, printProblemMethod)) > 0) {
+          return offline;
+        }
       }
     }
 
@@ -99,19 +96,14 @@
       return 0;
     }
 
-<<<<<<< HEAD
-    System.out.println("Scanning " + AccumuloTable.ROOT.tableName());
-    try (TabletsMetadata tabletsMetadata =
-        context.getAmple().readTablets().forLevel(DataLevel.METADATA).build()) {
-      if ((offline = checkTablets(context, tabletsMetadata.iterator(), tservers)) > 0) {
-=======
     if (!skipRootScan) {
       printInfoMethod.accept("Scanning " + AccumuloTable.ROOT.tableName());
-      Iterator<TabletLocationState> rootScanner = new MetaDataTableScanner(context,
-          TabletsSection.getRange(), AccumuloTable.ROOT.tableName());
-      if ((offline = checkTablets(context, rootScanner, tservers, printProblemMethod)) > 0) {
->>>>>>> c0979fd6
-        return offline;
+      try (TabletsMetadata tabletsMetadata =
+          context.getAmple().readTablets().forLevel(DataLevel.METADATA).build()) {
+        if ((offline =
+            checkTablets(context, tabletsMetadata.iterator(), tservers, printProblemMethod)) > 0) {
+          return offline;
+        }
       }
     }
 
@@ -121,30 +113,13 @@
 
     printInfoMethod.accept("Scanning " + AccumuloTable.METADATA.tableName());
 
-<<<<<<< HEAD
     try (var metaScanner = context.getAmple().readTablets().forLevel(DataLevel.USER).build()) {
-      return checkTablets(context, metaScanner.iterator(), tservers);
+      return checkTablets(context, metaScanner.iterator(), tservers, printProblemMethod);
     }
   }
 
   private static int checkTablets(ServerContext context, Iterator<TabletMetadata> scanner,
-      LiveTServerSet tservers) {
-=======
-    Range range = TabletsSection.getRange();
-    if (tableName != null) {
-      TableId tableId = context.getTableId(tableName);
-      range = new KeyExtent(tableId, null, null).toMetaRange();
-    }
-
-    try (MetaDataTableScanner metaScanner =
-        new MetaDataTableScanner(context, range, AccumuloTable.METADATA.tableName())) {
-      return checkTablets(context, metaScanner, tservers, printProblemMethod);
-    }
-  }
-
-  private static int checkTablets(ServerContext context, Iterator<TabletLocationState> scanner,
       LiveTServerSet tservers, Consumer<String> printProblemMethod) {
->>>>>>> c0979fd6
     int offline = 0;
 
     while (scanner.hasNext() && !System.out.checkError()) {
@@ -152,18 +127,11 @@
       Set<TServerInstance> liveTServers = tservers.getCurrentServers();
       TabletState state = TabletState.compute(tabletMetadata, liveTServers);
       if (state != null && state != TabletState.HOSTED
-<<<<<<< HEAD
           && tabletMetadata.getTabletAvailability() == TabletAvailability.HOSTED
           && context.getTableManager().getTableState(tabletMetadata.getTableId())
               == TableState.ONLINE) {
-        System.out.println(tabletMetadata.getExtent() + " is " + state + "  #walogs:"
+        printProblemMethod.accept(tabletMetadata.getExtent() + " is " + state + "  #walogs:"
             + tabletMetadata.getLogs().size());
-=======
-          && context.getTableManager().getTableState(locationState.extent.tableId())
-              != TableState.OFFLINE) {
-        printProblemMethod
-            .accept(locationState + " is " + state + "  #walogs:" + locationState.walogs.size());
->>>>>>> c0979fd6
         offline++;
       }
     }
