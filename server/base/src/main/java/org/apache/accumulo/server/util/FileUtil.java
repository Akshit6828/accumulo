/*
 * Licensed to the Apache Software Foundation (ASF) under one or more
 * contributor license agreements.  See the NOTICE file distributed with
 * this work for additional information regarding copyright ownership.
 * The ASF licenses this file to You under the Apache License, Version 2.0
 * (the "License"); you may not use this file except in compliance with
 * the License.  You may obtain a copy of the License at
 *
 *     http://www.apache.org/licenses/LICENSE-2.0
 *
 * Unless required by applicable law or agreed to in writing, software
 * distributed under the License is distributed on an "AS IS" BASIS,
 * WITHOUT WARRANTIES OR CONDITIONS OF ANY KIND, either express or implied.
 * See the License for the specific language governing permissions and
 * limitations under the License.
 */
package org.apache.accumulo.server.util;

import java.io.FileNotFoundException;
import java.io.IOException;
import java.security.SecureRandom;
import java.util.ArrayList;
import java.util.Collection;
import java.util.HashMap;
import java.util.List;
import java.util.Map;
import java.util.Set;
import java.util.SortedMap;
import java.util.TreeMap;

import org.apache.accumulo.core.clientImpl.bulk.BulkImport;
import org.apache.accumulo.core.conf.AccumuloConfiguration;
import org.apache.accumulo.core.conf.Property;
import org.apache.accumulo.core.data.Key;
import org.apache.accumulo.core.data.PartialKey;
import org.apache.accumulo.core.data.Range;
import org.apache.accumulo.core.data.Value;
import org.apache.accumulo.core.dataImpl.KeyExtent;
import org.apache.accumulo.core.file.FileOperations;
import org.apache.accumulo.core.file.FileSKVIterator;
import org.apache.accumulo.core.file.FileSKVWriter;
import org.apache.accumulo.core.file.rfile.RFile;
import org.apache.accumulo.core.file.rfile.RFileOperations;
import org.apache.accumulo.core.iterators.SortedKeyValueIterator;
import org.apache.accumulo.core.iterators.system.MultiIterator;
import org.apache.accumulo.core.util.LocalityGroupUtil;
import org.apache.accumulo.core.volume.Volume;
import org.apache.accumulo.server.ServerContext;
import org.apache.accumulo.server.fs.FileRef;
import org.apache.accumulo.server.fs.VolumeManager;
import org.apache.hadoop.conf.Configuration;
import org.apache.hadoop.fs.FileSystem;
import org.apache.hadoop.fs.Path;
import org.apache.hadoop.io.Text;
import org.apache.hadoop.io.WritableComparable;
import org.slf4j.Logger;
import org.slf4j.LoggerFactory;

<<<<<<< HEAD
=======
import com.google.common.base.Optional;
import com.google.common.collect.ImmutableSortedMap;

>>>>>>> 59e056cb
public class FileUtil {

  public static class FileInfo {
    Key firstKey = new Key();
    Key lastKey = new Key();

    public FileInfo(Key firstKey, Key lastKey) {
      this.firstKey = firstKey;
      this.lastKey = lastKey;
    }

    public Text getFirstRow() {
      return firstKey.getRow();
    }

    public Text getLastRow() {
      return lastKey.getRow();
    }
  }

  private static final Logger log = LoggerFactory.getLogger(FileUtil.class);

  private static Path createTmpDir(ServerContext context, String tabletDirectory)
      throws IOException {

    VolumeManager fs = context.getVolumeManager();

    Path result = null;
    while (result == null) {
      result = new Path(tabletDirectory + Path.SEPARATOR + "tmp/idxReduce_"
          + String.format("%09d", new SecureRandom().nextInt(Integer.MAX_VALUE)));
      try {
        fs.getFileStatus(result);
        result = null;
        continue;
      } catch (FileNotFoundException fne) {
        // found an unused temp directory
      }

      fs.mkdirs(result);

      // try to reserve the tmp dir
      // In some versions of hadoop, two clients concurrently trying to create the same directory
      // might both return true
      // Creating a file is not subject to this, so create a special file to make sure we solely
      // will use this directory
      if (!fs.createNewFile(new Path(result, "__reserve")))
        result = null;
    }
    return result;
  }

  public static Collection<String> reduceFiles(ServerContext context, Configuration conf,
      Text prevEndRow, Text endRow, Collection<String> mapFiles, int maxFiles, Path tmpDir,
      int pass) throws IOException {

    AccumuloConfiguration acuConf = context.getConfiguration();

    ArrayList<String> paths = new ArrayList<>(mapFiles);

    if (paths.size() <= maxFiles)
      return paths;

    String newDir = String.format("%s/pass_%04d", tmpDir, pass);

    int start = 0;

    ArrayList<String> outFiles = new ArrayList<>();

    int count = 0;

    while (start < paths.size()) {
      int end = Math.min(maxFiles + start, paths.size());
      List<String> inFiles = paths.subList(start, end);

      start = end;

      String newMapFile = String.format("%s/%04d.%s", newDir, count++, RFile.EXTENSION);

      outFiles.add(newMapFile);
      FileSystem ns = context.getVolumeManager().getVolumeByPath(new Path(newMapFile))
          .getFileSystem();
      FileSKVWriter writer = new RFileOperations().newWriterBuilder()
          .forFile(newMapFile.toString(), ns, ns.getConf(), context.getCryptoService())
          .withTableConfiguration(acuConf).build();
      writer.startDefaultLocalityGroup();
      List<SortedKeyValueIterator<Key,Value>> iters = new ArrayList<>(inFiles.size());

      FileSKVIterator reader = null;
      try {
        for (String s : inFiles) {
          ns = context.getVolumeManager().getVolumeByPath(new Path(s)).getFileSystem();
          reader = FileOperations.getInstance().newIndexReaderBuilder()
              .forFile(s, ns, ns.getConf(), context.getCryptoService())
              .withTableConfiguration(acuConf).build();
          iters.add(reader);
        }

        MultiIterator mmfi = new MultiIterator(iters, true);

        while (mmfi.hasTop()) {
          Key key = mmfi.getTopKey();

          boolean gtPrevEndRow = prevEndRow == null || key.compareRow(prevEndRow) > 0;
          boolean lteEndRow = endRow == null || key.compareRow(endRow) <= 0;

          if (gtPrevEndRow && lteEndRow)
            writer.append(key, new Value(new byte[0]));

          if (!lteEndRow)
            break;

          mmfi.next();
        }
      } finally {
        try {
          if (reader != null)
            reader.close();
        } catch (IOException e) {
          log.error("{}", e.getMessage(), e);
        }

        for (SortedKeyValueIterator<Key,Value> r : iters)
          try {
            if (r != null)
              ((FileSKVIterator) r).close();
          } catch (IOException e) {
            // continue closing
            log.error("{}", e.getMessage(), e);
          }

        try {
          writer.close();
        } catch (IOException e) {
          log.error("{}", e.getMessage(), e);
          throw e;
        }
      }
    }

    return reduceFiles(context, conf, prevEndRow, endRow, outFiles, maxFiles, tmpDir, pass + 1);
  }

  public static SortedMap<Double,Key> findMidPoint(ServerContext context, String tabletDir,
      Text prevEndRow, Text endRow, Collection<String> mapFiles, double minSplit)
      throws IOException {
    return findMidPoint(context, tabletDir, prevEndRow, endRow, mapFiles, minSplit, true);
  }

  public static double estimatePercentageLTE(ServerContext context, String tabletDir,
      Text prevEndRow, Text endRow, Collection<String> mapFiles, Text splitRow) throws IOException {

    Path tmpDir = null;

    int maxToOpen = context.getConfiguration()
        .getCount(Property.TSERV_TABLET_SPLIT_FINDMIDPOINT_MAXOPEN);
    ArrayList<FileSKVIterator> readers = new ArrayList<>(mapFiles.size());

    try {
      if (mapFiles.size() > maxToOpen) {
        tmpDir = createTmpDir(context, tabletDir);

        log.debug("Too many indexes ({}) to open at once for {} {}, reducing in tmpDir = {}",
            mapFiles.size(), endRow, prevEndRow, tmpDir);

        long t1 = System.currentTimeMillis();
        mapFiles = reduceFiles(context, context.getHadoopConf(), prevEndRow, endRow, mapFiles,
            maxToOpen, tmpDir, 0);
        long t2 = System.currentTimeMillis();

        log.debug("Finished reducing indexes for {} {} in {}", endRow, prevEndRow,
            String.format("%6.2f secs", (t2 - t1) / 1000.0));
      }

      if (prevEndRow == null)
        prevEndRow = new Text();

      long numKeys = 0;

      numKeys = countIndexEntries(context, prevEndRow, endRow, mapFiles, true, readers);

      if (numKeys == 0) {
        // not enough info in the index to answer the question, so instead of going to
        // the data just punt and return .5
        return .5;
      }

      List<SortedKeyValueIterator<Key,Value>> iters = new ArrayList<>(readers);
      MultiIterator mmfi = new MultiIterator(iters, true);

      // skip the prevEndRow
      while (mmfi.hasTop() && mmfi.getTopKey().compareRow(prevEndRow) <= 0) {
        mmfi.next();
      }

      int numLte = 0;

      while (mmfi.hasTop() && mmfi.getTopKey().compareRow(splitRow) <= 0) {
        numLte++;
        mmfi.next();
      }

      if (numLte > numKeys) {
        // something went wrong
        throw new RuntimeException("numLte > numKeys " + numLte + " " + numKeys + " " + prevEndRow
            + " " + endRow + " " + splitRow + " " + mapFiles);
      }

      // do not want to return 0% or 100%, so add 1 and 2 below
      return (numLte + 1) / (double) (numKeys + 2);

    } finally {
      cleanupIndexOp(tmpDir, context.getVolumeManager(), readers);
    }
  }

  /**
   *
   * @param mapFiles
   *          - list MapFiles to find the mid point key
   *
   *          ISSUES : This method used the index files to find the mid point. If the map files have
   *          different index intervals this method will not return an accurate mid point. Also, it
   *          would be tricky to use this method in conjunction with an in memory map because the
   *          indexing interval is unknown.
   */
  public static SortedMap<Double,Key> findMidPoint(ServerContext context, String tabletDirectory,
      Text prevEndRow, Text endRow, Collection<String> mapFiles, double minSplit, boolean useIndex)
      throws IOException {

    Collection<String> origMapFiles = mapFiles;

    Path tmpDir = null;

    int maxToOpen = context.getConfiguration()
        .getCount(Property.TSERV_TABLET_SPLIT_FINDMIDPOINT_MAXOPEN);
    ArrayList<FileSKVIterator> readers = new ArrayList<>(mapFiles.size());

    try {
      if (mapFiles.size() > maxToOpen) {
        if (!useIndex)
          throw new IOException(
              "Cannot find mid point using data files, too many " + mapFiles.size());
        tmpDir = createTmpDir(context, tabletDirectory);

        log.debug("Too many indexes ({}) to open at once for {} {}, reducing in tmpDir = {}",
            mapFiles.size(), endRow, prevEndRow, tmpDir);

        long t1 = System.currentTimeMillis();
        mapFiles = reduceFiles(context, context.getHadoopConf(), prevEndRow, endRow, mapFiles,
            maxToOpen, tmpDir, 0);
        long t2 = System.currentTimeMillis();

        log.debug("Finished reducing indexes for {} {} in {}", endRow, prevEndRow,
            String.format("%6.2f secs", (t2 - t1) / 1000.0));
      }

      if (prevEndRow == null)
        prevEndRow = new Text();

      long t1 = System.currentTimeMillis();

      long numKeys = 0;

      numKeys = countIndexEntries(context, prevEndRow, endRow, mapFiles,
          tmpDir == null ? useIndex : false, readers);

      if (numKeys == 0) {
        if (useIndex) {
          log.warn(
              "Failed to find mid point using indexes, falling back to"
                  + " data files which is slower. No entries between {} and {} for {}",
              prevEndRow, endRow, mapFiles);
          // need to pass original map files, not possibly reduced indexes
          return findMidPoint(context, tabletDirectory, prevEndRow, endRow, origMapFiles, minSplit,
              false);
        }
        return ImmutableSortedMap.of();
      }

      List<SortedKeyValueIterator<Key,Value>> iters = new ArrayList<>(readers);
      MultiIterator mmfi = new MultiIterator(iters, true);

      // skip the prevEndRow
      while (mmfi.hasTop() && mmfi.getTopKey().compareRow(prevEndRow) <= 0)
        mmfi.next();

      // read half of the keys in the index
      TreeMap<Double,Key> ret = new TreeMap<>();
      Key lastKey = null;
      long keysRead = 0;

      Key keyBeforeMidPoint = null;
      long keyBeforeMidPointPosition = 0;

      while (keysRead < numKeys / 2) {
        if (lastKey != null && !lastKey.equals(mmfi.getTopKey(), PartialKey.ROW)
            && (keysRead - 1) / (double) numKeys >= minSplit) {
          keyBeforeMidPoint = new Key(lastKey);
          keyBeforeMidPointPosition = keysRead - 1;
        }

        if (lastKey == null)
          lastKey = new Key();

        lastKey.set(mmfi.getTopKey());

        keysRead++;

        // consume minimum
        mmfi.next();
      }

      if (keyBeforeMidPoint != null)
        ret.put(keyBeforeMidPointPosition / (double) numKeys, keyBeforeMidPoint);

      long t2 = System.currentTimeMillis();

      log.debug(
          String.format("Found midPoint from indexes in %6.2f secs.%n", ((t2 - t1) / 1000.0)));

      ret.put(.5, mmfi.getTopKey());

      // sanity check
      for (Key key : ret.values()) {
        boolean inRange = (key.compareRow(prevEndRow) > 0
            && (endRow == null || key.compareRow(endRow) < 1));
        if (!inRange) {
          throw new IOException("Found mid point is not in range " + key + " " + prevEndRow + " "
              + endRow + " " + mapFiles);
        }
      }

      return ret;
    } finally {
      cleanupIndexOp(tmpDir, context.getVolumeManager(), readers);
    }
  }

  protected static void cleanupIndexOp(Path tmpDir, VolumeManager fs,
      ArrayList<FileSKVIterator> readers) throws IOException {
    // close all of the index sequence files
    for (FileSKVIterator r : readers) {
      try {
        if (r != null)
          r.close();
      } catch (IOException e) {
        // okay, try to close the rest anyway
        log.error("{}", e.getMessage(), e);
      }
    }

    if (tmpDir != null) {
      Volume v = fs.getVolumeByPath(tmpDir);
      if (v.getFileSystem().exists(tmpDir)) {
        fs.deleteRecursively(tmpDir);
        return;
      }

      log.error("Did not delete tmp dir because it wasn't a tmp dir {}", tmpDir);
    }
  }

  private static long countIndexEntries(ServerContext context, Text prevEndRow, Text endRow,
      Collection<String> mapFiles, boolean useIndex, ArrayList<FileSKVIterator> readers)
      throws IOException {

    AccumuloConfiguration acuConf = context.getConfiguration();

    long numKeys = 0;

    // count the total number of index entries
    for (String ref : mapFiles) {
      FileSKVIterator reader = null;
      Path path = new Path(ref);
      FileSystem ns = context.getVolumeManager().getVolumeByPath(path).getFileSystem();
      try {
        if (useIndex)
          reader = FileOperations.getInstance().newIndexReaderBuilder()
              .forFile(path.toString(), ns, ns.getConf(), context.getCryptoService())
              .withTableConfiguration(acuConf).build();
        else
          reader = FileOperations.getInstance().newScanReaderBuilder()
              .forFile(path.toString(), ns, ns.getConf(), context.getCryptoService())
              .withTableConfiguration(acuConf).overRange(new Range(prevEndRow, false, null, true),
                  LocalityGroupUtil.EMPTY_CF_SET, false)
              .build();

        while (reader.hasTop()) {
          Key key = reader.getTopKey();
          if (endRow != null && key.compareRow(endRow) > 0)
            break;
          else if (prevEndRow == null || key.compareRow(prevEndRow) > 0)
            numKeys++;

          reader.next();
        }
      } finally {
        try {
          if (reader != null)
            reader.close();
        } catch (IOException e) {
          log.error("{}", e.getMessage(), e);
        }
      }

      if (useIndex)
        readers.add(FileOperations.getInstance().newIndexReaderBuilder()
            .forFile(path.toString(), ns, ns.getConf(), context.getCryptoService())
            .withTableConfiguration(acuConf).build());
      else
        readers.add(FileOperations.getInstance().newScanReaderBuilder()
            .forFile(path.toString(), ns, ns.getConf(), context.getCryptoService())
            .withTableConfiguration(acuConf).overRange(new Range(prevEndRow, false, null, true),
                LocalityGroupUtil.EMPTY_CF_SET, false)
            .build());

    }
    return numKeys;
  }

  public static Map<FileRef,FileInfo> tryToGetFirstAndLastRows(ServerContext context,
      Set<FileRef> mapfiles) {

    HashMap<FileRef,FileInfo> mapFilesInfo = new HashMap<>();

    long t1 = System.currentTimeMillis();

    for (FileRef mapfile : mapfiles) {

      FileSKVIterator reader = null;
      FileSystem ns = context.getVolumeManager().getVolumeByPath(mapfile.path()).getFileSystem();
      try {
        reader = FileOperations.getInstance().newReaderBuilder()
            .forFile(mapfile.toString(), ns, ns.getConf(), context.getCryptoService())
            .withTableConfiguration(context.getConfiguration()).build();

        Key firstKey = reader.getFirstKey();
        if (firstKey != null) {
          mapFilesInfo.put(mapfile, new FileInfo(firstKey, reader.getLastKey()));
        }

      } catch (IOException ioe) {
        log.warn("Failed to read map file to determine first and last key : " + mapfile, ioe);
      } finally {
        if (reader != null) {
          try {
            reader.close();
          } catch (IOException ioe) {
            log.warn("failed to close " + mapfile, ioe);
          }
        }
      }

    }

    long t2 = System.currentTimeMillis();

    log.debug(String.format("Found first and last keys for %d map files in %6.2f secs",
        mapfiles.size(), (t2 - t1) / 1000.0));

    return mapFilesInfo;
  }

  public static WritableComparable<Key> findLastKey(ServerContext context,
      Collection<FileRef> mapFiles) throws IOException {

    Key lastKey = null;

    for (FileRef ref : mapFiles) {
      Path path = ref.path();
      FileSystem ns = context.getVolumeManager().getVolumeByPath(path).getFileSystem();
      FileSKVIterator reader = FileOperations.getInstance().newReaderBuilder()
          .forFile(path.toString(), ns, ns.getConf(), context.getCryptoService())
          .withTableConfiguration(context.getConfiguration()).seekToBeginning().build();

      try {
        if (!reader.hasTop())
          // file is empty, so there is no last key
          continue;

        Key key = reader.getLastKey();

        if (lastKey == null || key.compareTo(lastKey) > 0)
          lastKey = key;
      } finally {
        try {
          if (reader != null)
            reader.close();
        } catch (IOException e) {
          log.error("{}", e.getMessage(), e);
        }
      }
    }

    return lastKey;

  }

  public static Map<KeyExtent,Long> estimateSizes(ServerContext context, Path mapFile,
      long fileSize, List<KeyExtent> extents) throws IOException {

    FileSystem ns = context.getVolumeManager().getVolumeByPath(mapFile).getFileSystem();
    return BulkImport.estimateSizes(context.getConfiguration(), mapFile, fileSize, extents, ns,
        null, context.getCryptoService());
  }

  public static Collection<String> toPathStrings(Collection<FileRef> refs) {
    ArrayList<String> ret = new ArrayList<>();
    for (FileRef fileRef : refs) {
      ret.add(fileRef.path().toString());
    }

    return ret;
  }

}<|MERGE_RESOLUTION|>--- conflicted
+++ resolved
@@ -56,12 +56,8 @@
 import org.slf4j.Logger;
 import org.slf4j.LoggerFactory;
 
-<<<<<<< HEAD
-=======
-import com.google.common.base.Optional;
 import com.google.common.collect.ImmutableSortedMap;
 
->>>>>>> 59e056cb
 public class FileUtil {
 
   public static class FileInfo {
