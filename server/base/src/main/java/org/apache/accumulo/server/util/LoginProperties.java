--- conflicted
+++ resolved
@@ -47,15 +47,10 @@
 
   @Override
   public void execute(String[] args) throws Exception {
-<<<<<<< HEAD
-    AccumuloConfiguration config = new ServerConfigurationFactory(HdfsZooInstance.getInstance()).getSystemConfiguration();
-    Authenticator authenticator = AccumuloVFSClassLoader.getClassLoader().loadClass(config.get(Property.INSTANCE_SECURITY_AUTHENTICATOR))
-=======
     AccumuloConfiguration config = new ServerConfigurationFactory(HdfsZooInstance.getInstance())
-        .getConfiguration();
+        .getSystemConfiguration();
     Authenticator authenticator = AccumuloVFSClassLoader.getClassLoader()
         .loadClass(config.get(Property.INSTANCE_SECURITY_AUTHENTICATOR))
->>>>>>> f4f43feb
         .asSubclass(Authenticator.class).newInstance();
 
     List<Set<TokenProperty>> tokenProps = new ArrayList<>();
