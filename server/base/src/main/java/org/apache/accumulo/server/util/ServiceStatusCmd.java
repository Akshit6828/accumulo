--- conflicted
+++ resolved
@@ -298,13 +298,8 @@
    * @return Pair with error count, the data from each node as a String.
    */
   @VisibleForTesting
-<<<<<<< HEAD
-  Result<Integer,Set<String>> readAllNodesData(final ZooReader zooReader, final String path) {
+  Result<Set<String>> readAllNodesData(final ZooReader zooReader, final String path) {
     Set<String> data = new TreeSet<>();
-=======
-  Result<Set<String>> readAllNodesData(final ZooReader zooReader, final String path) {
-    Set<String> hosts = new TreeSet<>();
->>>>>>> a7167daa
     final AtomicInteger errorCount = new AtomicInteger(0);
     try {
       var locks = zooReader.getChildren(path);
