<?xml version="1.0" encoding="UTF-8"?>
<!--
  Licensed to the Apache Software Foundation (ASF) under one or more
  contributor license agreements.  See the NOTICE file distributed with
  this work for additional information regarding copyright ownership.
  The ASF licenses this file to You under the Apache License, Version 2.0
  (the "License"); you may not use this file except in compliance with
  the License.  You may obtain a copy of the License at

      http://www.apache.org/licenses/LICENSE-2.0

  Unless required by applicable law or agreed to in writing, software
  distributed under the License is distributed on an "AS IS" BASIS,
  WITHOUT WARRANTIES OR CONDITIONS OF ANY KIND, either express or implied.
  See the License for the specific language governing permissions and
  limitations under the License.
-->
<project xmlns="http://maven.apache.org/POM/4.0.0" xmlns:xsi="http://www.w3.org/2001/XMLSchema-instance" xsi:schemaLocation="http://maven.apache.org/POM/4.0.0 http://maven.apache.org/maven-v4_0_0.xsd">
  <modelVersion>4.0.0</modelVersion>
  <parent>
    <groupId>org.apache.accumulo</groupId>
    <artifactId>accumulo-project</artifactId>
    <version>1.7.0-SNAPSHOT</version>
    <relativePath>../../pom.xml</relativePath>
  </parent>
  <artifactId>accumulo-server-base</artifactId>
  <name>Server Base</name>
  <description>A common base library for Apache Accumulo servers.</description>
  <dependencies>
    <dependency>
      <groupId>com.beust</groupId>
      <artifactId>jcommander</artifactId>
    </dependency>
    <dependency>
      <groupId>com.google.guava</groupId>
      <artifactId>guava</artifactId>
    </dependency>
    <dependency>
      <groupId>commons-codec</groupId>
      <artifactId>commons-codec</artifactId>
    </dependency>
    <dependency>
      <groupId>commons-collections</groupId>
      <artifactId>commons-collections</artifactId>
    </dependency>
    <dependency>
      <groupId>commons-configuration</groupId>
      <artifactId>commons-configuration</artifactId>
    </dependency>
    <dependency>
      <groupId>commons-io</groupId>
      <artifactId>commons-io</artifactId>
    </dependency>
    <dependency>
      <groupId>commons-lang</groupId>
      <artifactId>commons-lang</artifactId>
    </dependency>
    <dependency>
      <groupId>jline</groupId>
      <artifactId>jline</artifactId>
    </dependency>
    <dependency>
      <groupId>log4j</groupId>
      <artifactId>log4j</artifactId>
    </dependency>
    <dependency>
      <groupId>org.apache.accumulo</groupId>
      <artifactId>accumulo-core</artifactId>
    </dependency>
    <dependency>
      <groupId>org.apache.accumulo</groupId>
      <artifactId>accumulo-fate</artifactId>
    </dependency>
    <dependency>
      <groupId>org.apache.accumulo</groupId>
      <artifactId>accumulo-start</artifactId>
    </dependency>
    <dependency>
      <groupId>org.apache.accumulo</groupId>
      <artifactId>accumulo-trace</artifactId>
    </dependency>
    <dependency>
      <groupId>org.apache.hadoop</groupId>
      <artifactId>hadoop-client</artifactId>
    </dependency>
    <dependency>
      <groupId>org.apache.thrift</groupId>
      <artifactId>libthrift</artifactId>
    </dependency>
    <dependency>
      <groupId>org.apache.zookeeper</groupId>
      <artifactId>zookeeper</artifactId>
    </dependency>
    <dependency>
      <groupId>org.slf4j</groupId>
      <artifactId>slf4j-api</artifactId>
    </dependency>
    <dependency>
      <groupId>org.slf4j</groupId>
      <artifactId>slf4j-log4j12</artifactId>
<<<<<<< HEAD
=======
      <scope>runtime</scope>
>>>>>>> 8bc8d4e4
    </dependency>
    <dependency>
      <groupId>junit</groupId>
      <artifactId>junit</artifactId>
      <scope>test</scope>
    </dependency>
    <dependency>
      <groupId>org.easymock</groupId>
      <artifactId>easymock</artifactId>
      <scope>test</scope>
    </dependency>
  </dependencies>
  <build>
    <testResources>
      <testResource>
        <filtering>true</filtering>
        <directory>src/test/resources</directory>
      </testResource>
    </testResources>
  </build>
</project><|MERGE_RESOLUTION|>--- conflicted
+++ resolved
@@ -98,10 +98,7 @@
     <dependency>
       <groupId>org.slf4j</groupId>
       <artifactId>slf4j-log4j12</artifactId>
-<<<<<<< HEAD
-=======
       <scope>runtime</scope>
->>>>>>> 8bc8d4e4
     </dependency>
     <dependency>
       <groupId>junit</groupId>
