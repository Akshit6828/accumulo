/*
 * Licensed to the Apache Software Foundation (ASF) under one
 * or more contributor license agreements.  See the NOTICE file
 * distributed with this work for additional information
 * regarding copyright ownership.  The ASF licenses this file
 * to you under the Apache License, Version 2.0 (the
 * "License"); you may not use this file except in compliance
 * with the License.  You may obtain a copy of the License at
 *
 *   https://www.apache.org/licenses/LICENSE-2.0
 *
 * Unless required by applicable law or agreed to in writing,
 * software distributed under the License is distributed on an
 * "AS IS" BASIS, WITHOUT WARRANTIES OR CONDITIONS OF ANY
 * KIND, either express or implied.  See the License for the
 * specific language governing permissions and limitations
 * under the License.
 */
package org.apache.accumulo.tserver;

import java.time.Duration;
import java.util.concurrent.atomic.AtomicLong;

import org.apache.accumulo.core.dataImpl.KeyExtent;
import org.apache.accumulo.core.metadata.schema.TabletMetadata;
import org.apache.accumulo.core.metrics.MetricsProducer;
import org.apache.accumulo.server.metrics.NoopMetrics;

import com.github.benmanes.caffeine.cache.LoadingCache;
import com.google.common.base.Preconditions;

import io.micrometer.core.instrument.FunctionCounter;
import io.micrometer.core.instrument.MeterRegistry;
import io.micrometer.core.instrument.Timer;
import io.micrometer.core.instrument.binder.cache.CaffeineCacheMetrics;

public class ScanServerMetrics implements MetricsProducer {

<<<<<<< HEAD
  private Timer totalReservationTimer;
  private Timer writeOutReservationTimer;
  private final AtomicLong busyTimeoutCount = new AtomicLong(0);
=======
  private Timer totalReservationTimer = NoopMetrics.useNoopTimer();
  private Timer writeOutReservationTimer = NoopMetrics.useNoopTimer();
  private Counter busyTimeoutCount = NoopMetrics.useNoopCounter();
>>>>>>> 38d9da71
  private final AtomicLong reservationConflictCount = new AtomicLong(0);

  private final LoadingCache<KeyExtent,TabletMetadata> tabletMetadataCache;

  public ScanServerMetrics(final LoadingCache<KeyExtent,TabletMetadata> tabletMetadataCache) {
    this.tabletMetadataCache = tabletMetadataCache;
  }

  @Override
  public void registerMetrics(MeterRegistry registry) {
    totalReservationTimer = Timer.builder(MetricsProducer.METRICS_SCAN_RESERVATION_TOTAL_TIMER)
        .description("Time to reserve a tablets files for scan").register(registry);
    writeOutReservationTimer = Timer
        .builder(MetricsProducer.METRICS_SCAN_RESERVATION_WRITEOUT_TIMER)
        .description("Time to write out a tablets file reservations for scan").register(registry);
    FunctionCounter.builder(METRICS_SCAN_BUSY_TIMEOUT_COUNTER, busyTimeoutCount, AtomicLong::get)
        .description("The number of scans where a busy timeout happened").register(registry);
    FunctionCounter
        .builder(METRICS_SCAN_RESERVATION_CONFLICT_COUNTER, reservationConflictCount,
            AtomicLong::get)
        .description(
            "Counts instances where file reservation attempts for scans encountered conflicts")
        .register(registry);

    if (tabletMetadataCache != null) {
      Preconditions.checkState(tabletMetadataCache.policy().isRecordingStats(),
          "Attempted to instrument cache that is not recording stats.");
      CaffeineCacheMetrics.monitor(registry, tabletMetadataCache,
          METRICS_SCAN_TABLET_METADATA_CACHE);
    }
  }

  public void recordTotalReservationTime(Duration time) {
    totalReservationTimer.record(time);
  }

  public void recordWriteOutReservationTime(Runnable time) {
    writeOutReservationTimer.record(time);
  }

  public void incrementBusy() {
    busyTimeoutCount.incrementAndGet();
  }

  public void incrementReservationConflictCount() {
    reservationConflictCount.getAndIncrement();
  }
}<|MERGE_RESOLUTION|>--- conflicted
+++ resolved
@@ -36,15 +36,9 @@
 
 public class ScanServerMetrics implements MetricsProducer {
 
-<<<<<<< HEAD
-  private Timer totalReservationTimer;
-  private Timer writeOutReservationTimer;
-  private final AtomicLong busyTimeoutCount = new AtomicLong(0);
-=======
   private Timer totalReservationTimer = NoopMetrics.useNoopTimer();
   private Timer writeOutReservationTimer = NoopMetrics.useNoopTimer();
-  private Counter busyTimeoutCount = NoopMetrics.useNoopCounter();
->>>>>>> 38d9da71
+  private final AtomicLong busyTimeoutCount = new AtomicLong(0);
   private final AtomicLong reservationConflictCount = new AtomicLong(0);
 
   private final LoadingCache<KeyExtent,TabletMetadata> tabletMetadataCache;
