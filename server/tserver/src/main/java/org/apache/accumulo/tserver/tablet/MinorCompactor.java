/*
 * Licensed to the Apache Software Foundation (ASF) under one or more
 * contributor license agreements.  See the NOTICE file distributed with
 * this work for additional information regarding copyright ownership.
 * The ASF licenses this file to You under the Apache License, Version 2.0
 * (the "License"); you may not use this file except in compliance with
 * the License.  You may obtain a copy of the License at
 *
 *     http://www.apache.org/licenses/LICENSE-2.0
 *
 * Unless required by applicable law or agreed to in writing, software
 * distributed under the License is distributed on an "AS IS" BASIS,
 * WITHOUT WARRANTIES OR CONDITIONS OF ANY KIND, either express or implied.
 * See the License for the specific language governing permissions and
 * limitations under the License.
 */
package org.apache.accumulo.tserver.tablet;

import static org.apache.accumulo.fate.util.UtilWaitThread.sleepUninterruptibly;

import java.io.IOException;
import java.security.SecureRandom;
import java.util.Collections;
import java.util.Map;
import java.util.Random;
import java.util.Set;
import java.util.concurrent.TimeUnit;

import org.apache.accumulo.core.clientImpl.Tables;
import org.apache.accumulo.core.conf.AccumuloConfiguration;
import org.apache.accumulo.core.data.ByteSequence;
import org.apache.accumulo.core.iterators.IteratorUtil.IteratorScope;
import org.apache.accumulo.core.master.state.tables.TableState;
import org.apache.accumulo.core.metadata.schema.DataFileValue;
import org.apache.accumulo.core.util.LocalityGroupUtil;
import org.apache.accumulo.core.util.ratelimit.RateLimiter;
import org.apache.accumulo.server.conf.TableConfiguration;
import org.apache.accumulo.server.fs.FileRef;
import org.apache.accumulo.server.problems.ProblemReport;
import org.apache.accumulo.server.problems.ProblemReports;
import org.apache.accumulo.server.problems.ProblemType;
import org.apache.accumulo.tserver.InMemoryMap;
import org.apache.accumulo.tserver.MinorCompactionReason;
import org.apache.accumulo.tserver.TabletServer;
import org.apache.hadoop.fs.Path;
import org.slf4j.Logger;
import org.slf4j.LoggerFactory;

public class MinorCompactor extends Compactor {

  private static final Logger log = LoggerFactory.getLogger(MinorCompactor.class);

  private static final Map<FileRef,DataFileValue> EMPTY_MAP = Collections.emptyMap();

  private static Map<FileRef,DataFileValue> toFileMap(FileRef mergeFile, DataFileValue dfv) {
    if (mergeFile == null)
      return EMPTY_MAP;

    return Collections.singletonMap(mergeFile, dfv);
  }

  private final TabletServer tabletServer;

  public MinorCompactor(TabletServer tabletServer, Tablet tablet, InMemoryMap imm,
      FileRef mergeFile, DataFileValue dfv, FileRef outputFile, MinorCompactionReason mincReason,
      TableConfiguration tableConfig) {
    super(tabletServer.getContext(), tablet, toFileMap(mergeFile, dfv), imm, outputFile, true,
        new CompactionEnv() {

          @Override
          public boolean isCompactionEnabled() {
            return true;
          }

          @Override
          public IteratorScope getIteratorScope() {
            return IteratorScope.minc;
          }

          @Override
          public RateLimiter getReadLimiter() {
            return null;
          }

          @Override
          public RateLimiter getWriteLimiter() {
            return null;
          }
<<<<<<< HEAD
        }, Collections.emptyList(), mincReason.ordinal(), tableConfig);
=======
        }, Collections.<IteratorSetting>emptyList(), mincReason.ordinal(), tableConfig);
>>>>>>> 0a9837f3
    this.tabletServer = tabletServer;
  }

  private boolean isTableDeleting() {
    try {
<<<<<<< HEAD
      return Tables.getTableState(tabletServer.getContext(),
          extent.getTableId()) == TableState.DELETING;
=======
      return Tables.getTableState(tabletServer.getInstance(), extent.getTableId())
          == TableState.DELETING;
>>>>>>> 0a9837f3
    } catch (Exception e) {
      log.warn("Failed to determine if table " + extent.getTableId() + " was deleting ", e);
      return false; // can not get positive confirmation that its deleting.
    }
  }

  @Override
  protected Map<String,Set<ByteSequence>> getLocalityGroups(AccumuloConfiguration acuTableConf)
      throws IOException {
    return LocalityGroupUtil.getLocalityGroupsIgnoringErrors(acuTableConf, extent.getTableId());
  }

  @Override
  public CompactionStats call() {
    final String outputFileName = getOutputFile();
    log.debug("Begin minor compaction {} {}", outputFileName, getExtent());

    // output to new MapFile with a temporary name
    int sleepTime = 100;
    double growthFactor = 4;
    int maxSleepTime = 1000 * 60 * 3; // 3 minutes
    boolean reportedProblem = false;

    runningCompactions.add(this);
    try {
      do {
        try {
          CompactionStats ret = super.call();

          // log.debug(String.format("MinC %,d recs in | %,d recs out | %,d recs/sec | %6.3f secs |
          // %,d bytes ",map.size(), entriesCompacted,
          // (int)(map.size()/((t2 - t1)/1000.0)), (t2 - t1)/1000.0, estimatedSizeInBytes()));

          if (reportedProblem) {
            ProblemReports.getInstance(tabletServer.getContext()).deleteProblemReport(
                getExtent().getTableId(), ProblemType.FILE_WRITE, outputFileName);
          }

          return ret;
        } catch (IOException | UnsatisfiedLinkError e) {
          log.warn("MinC failed ({}) to create {} retrying ...", e.getMessage(), outputFileName);
          ProblemReports.getInstance(tabletServer.getContext()).report(new ProblemReport(
              getExtent().getTableId(), ProblemType.FILE_WRITE, outputFileName, e));
          reportedProblem = true;
        } catch (RuntimeException e) {
          // if this is coming from a user iterator, it is possible that the user could change the
          // iterator config and that the
          // minor compaction would succeed
          log.warn("MinC failed ({}) to create {} retrying ...", e.getMessage(), outputFileName, e);
          ProblemReports.getInstance(tabletServer.getContext()).report(new ProblemReport(
              getExtent().getTableId(), ProblemType.FILE_WRITE, outputFileName, e));
          reportedProblem = true;
        } catch (CompactionCanceledException e) {
          throw new IllegalStateException(e);
        }

        Random random = new SecureRandom();

        int sleep = sleepTime + random.nextInt(sleepTime);
        log.debug("MinC failed sleeping {} ms before retrying", sleep);
        sleepUninterruptibly(sleep, TimeUnit.MILLISECONDS);
        sleepTime = (int) Math.round(Math.min(maxSleepTime, sleepTime * growthFactor));

        // clean up
        try {
          if (getFileSystem().exists(new Path(outputFileName))) {
            getFileSystem().deleteRecursively(new Path(outputFileName));
          }
        } catch (IOException e) {
          log.warn("Failed to delete failed MinC file {} {}", outputFileName, e.getMessage());
        }

        if (isTableDeleting())
          return new CompactionStats(0, 0);

      } while (true);
    } finally {
      thread = null;
      runningCompactions.remove(this);
    }
  }

}<|MERGE_RESOLUTION|>--- conflicted
+++ resolved
@@ -86,23 +86,14 @@
           public RateLimiter getWriteLimiter() {
             return null;
           }
-<<<<<<< HEAD
         }, Collections.emptyList(), mincReason.ordinal(), tableConfig);
-=======
-        }, Collections.<IteratorSetting>emptyList(), mincReason.ordinal(), tableConfig);
->>>>>>> 0a9837f3
     this.tabletServer = tabletServer;
   }
 
   private boolean isTableDeleting() {
     try {
-<<<<<<< HEAD
-      return Tables.getTableState(tabletServer.getContext(),
-          extent.getTableId()) == TableState.DELETING;
-=======
-      return Tables.getTableState(tabletServer.getInstance(), extent.getTableId())
+      return Tables.getTableState(tabletServer.getContext(), extent.getTableId())
           == TableState.DELETING;
->>>>>>> 0a9837f3
     } catch (Exception e) {
       log.warn("Failed to determine if table " + extent.getTableId() + " was deleting ", e);
       return false; // can not get positive confirmation that its deleting.
