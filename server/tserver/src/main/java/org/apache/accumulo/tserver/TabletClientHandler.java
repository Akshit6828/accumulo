--- conflicted
+++ resolved
@@ -398,15 +398,11 @@
         us.flushTime += (t2 - pt1);
         us.commitTimes.addStat(t2 - t1);
 
-<<<<<<< HEAD
         updateAvgCommitTime(t2 - t1, sendableMutations);
-=======
-        updateAvgCommitTime(t2 - t1, sendables.size());
       } catch (Exception e) {
         TraceUtil.setException(span3, e, true);
         log.error("Error committing mutations sent from {}", TServerUtils.clientAddress.get(), e);
         throw e;
->>>>>>> a47e4b86
       } finally {
         span3.end();
       }
