--- conflicted
+++ resolved
@@ -273,30 +273,12 @@
           DfsLogger alog = null;
 
           try {
-<<<<<<< HEAD
-            log.debug("Creating next WAL");
             alog = new DfsLogger(tserver.getContext(), conf, syncCounter, flushCounter);
-            alog.open(tserver.getClientAddressString());
-            String fileName = alog.getFileName();
-            log.debug("Created next WAL {}", fileName);
-            tserver.addNewLogMarker(alog);
-            while (!nextLog.offer(alog, 12, TimeUnit.HOURS)) {
-              log.info("Our WAL was not used for 12 hours: {}", fileName);
-            }
-          } catch (Exception t) {
-            log.error("Failed to open WAL", t);
-            if (alog != null) {
-              // It's possible that the sync of the header and OPEN record to the WAL failed
-              // We want to make sure that clean up the resources/thread inside the DfsLogger
-              // object before trying to create a new one.
-=======
-            alog = new DfsLogger(conf, syncCounter, flushCounter);
             alog.open(tserver.getClientAddressString());
           } catch (Exception t) {
             log.error("Failed to open WAL", t);
             // the log is not advertised in ZK yet, so we can just delete it if it exists
             if (alog != null) {
->>>>>>> fae5fb29
               try {
                 alog.close();
               } catch (Exception e) {
@@ -317,7 +299,7 @@
           }
 
           String fileName = alog.getFileName();
-          log.debug("Created next WAL " + fileName);
+          log.debug("Created next WAL {}", fileName);
 
           try {
             tserver.addNewLogMarker(alog);
@@ -348,7 +330,7 @@
 
           try {
             while (!nextLog.offer(alog, 12, TimeUnit.HOURS)) {
-              log.info("Our WAL was not used for 12 hours: " + fileName);
+              log.info("Our WAL was not used for 12 hours: {}", fileName);
             }
           } catch (InterruptedException e) {
             // ignore - server is shutting down
