/*
 * Licensed to the Apache Software Foundation (ASF) under one or more
 * contributor license agreements.  See the NOTICE file distributed with
 * this work for additional information regarding copyright ownership.
 * The ASF licenses this file to You under the Apache License, Version 2.0
 * (the "License"); you may not use this file except in compliance with
 * the License.  You may obtain a copy of the License at
 *
 *     http://www.apache.org/licenses/LICENSE-2.0
 *
 * Unless required by applicable law or agreed to in writing, software
 * distributed under the License is distributed on an "AS IS" BASIS,
 * WITHOUT WARRANTIES OR CONDITIONS OF ANY KIND, either express or implied.
 * See the License for the specific language governing permissions and
 * limitations under the License.
 */
package org.apache.accumulo.tserver.log;

import static org.apache.accumulo.fate.util.UtilWaitThread.sleepUninterruptibly;

import java.io.IOException;
import java.util.ArrayList;
import java.util.Collection;
import java.util.Collections;
import java.util.HashMap;
import java.util.List;
import java.util.Map;
import java.util.Map.Entry;
import java.util.Set;
import java.util.concurrent.SynchronousQueue;
import java.util.concurrent.ThreadPoolExecutor;
import java.util.concurrent.TimeUnit;
import java.util.concurrent.atomic.AtomicInteger;
import java.util.concurrent.atomic.AtomicLong;
import java.util.concurrent.atomic.AtomicReference;
import java.util.concurrent.locks.ReadWriteLock;
import java.util.concurrent.locks.ReentrantReadWriteLock;

import org.apache.accumulo.core.client.Durability;
import org.apache.accumulo.core.data.Mutation;
import org.apache.accumulo.core.data.impl.KeyExtent;
import org.apache.accumulo.core.protobuf.ProtobufUtil;
import org.apache.accumulo.core.replication.ReplicationConfigurationUtil;
<<<<<<< HEAD
import org.apache.accumulo.core.util.SimpleThreadPool;
import org.apache.accumulo.fate.util.LoggingRunnable;
=======
>>>>>>> 79e127f2
import org.apache.accumulo.fate.zookeeper.Retry;
import org.apache.accumulo.fate.zookeeper.RetryFactory;
import org.apache.accumulo.server.conf.TableConfiguration;
import org.apache.accumulo.server.fs.VolumeManager;
import org.apache.accumulo.server.replication.StatusUtil;
import org.apache.accumulo.server.replication.proto.Replication.Status;
import org.apache.accumulo.server.util.Halt;
import org.apache.accumulo.server.util.ReplicationTableUtil;
import org.apache.accumulo.tserver.Mutations;
import org.apache.accumulo.tserver.TabletMutations;
import org.apache.accumulo.tserver.TabletServer;
import org.apache.accumulo.tserver.log.DfsLogger.LoggerOperation;
import org.apache.accumulo.tserver.log.DfsLogger.ServerResources;
import org.apache.accumulo.tserver.tablet.CommitSession;
import org.apache.hadoop.fs.Path;
import org.slf4j.Logger;
import org.slf4j.LoggerFactory;

/**
 * Central logging facility for the TServerInfo.
 *
 * Forwards in-memory updates to remote logs, carefully writing the same data to every log, while maintaining the maximum thread parallelism for greater
 * performance. As new logs are used and minor compactions are performed, the metadata table is kept up-to-date.
 *
 */
public class TabletServerLogger {

  private static final Logger log = LoggerFactory.getLogger(TabletServerLogger.class);

  private final AtomicLong logSizeEstimate = new AtomicLong();
  private final long maxSize;
  private final long maxAge;

  private final TabletServer tserver;

  // The current logger
  private DfsLogger currentLog = null;
  private final SynchronousQueue<Object> nextLog = new SynchronousQueue<>();
  private ThreadPoolExecutor nextLogMaker;

  // The current generation of logs.
  // Because multiple threads can be using a log at one time, a log
  // failure is likely to affect multiple threads, who will all attempt to
  // create a new log. This will cause many unnecessary updates to the
  // metadata table.
  // We'll use this generational counter to determine if another thread has
  // already fetched a new log.
  private final AtomicInteger logId = new AtomicInteger();

  // Use a ReadWriteLock to allow multiple threads to use the log set, but obtain a write lock to change them
  private final ReentrantReadWriteLock logIdLock = new ReentrantReadWriteLock();

  private final AtomicLong syncCounter;
  private final AtomicLong flushCounter;

  private long createTime = 0;

  private final RetryFactory createRetryFactory;
  private Retry createRetry = null;

  private final RetryFactory writeRetryFactory;

  static private abstract class TestCallWithWriteLock {
    abstract boolean test();

    abstract void withWriteLock() throws IOException;
  }

  /**
   * Pattern taken from the documentation for ReentrantReadWriteLock
   *
   * @param rwlock
   *          lock to use
   * @param code
   *          a test/work pair
   */
  private static void testLockAndRun(final ReadWriteLock rwlock, TestCallWithWriteLock code) throws IOException {
    // Get a read lock
    rwlock.readLock().lock();
    try {
      // does some condition exist that needs the write lock?
      if (code.test()) {
        // Yes, let go of the readlock
        rwlock.readLock().unlock();
        // Grab the write lock
        rwlock.writeLock().lock();
        try {
          // double-check the condition, since we let go of the lock
          if (code.test()) {
            // perform the work with with write lock held
            code.withWriteLock();
          }
        } finally {
          // regain the readlock
          rwlock.readLock().lock();
          // unlock the write lock
          rwlock.writeLock().unlock();
        }
      }
    } finally {
      // always let go of the lock
      rwlock.readLock().unlock();
    }
  }

  public TabletServerLogger(TabletServer tserver, long maxSize, AtomicLong syncCounter, AtomicLong flushCounter, RetryFactory createRetryFactory,
      RetryFactory writeRetryFactory, long maxAge) {
    this.tserver = tserver;
    this.maxSize = maxSize;
    this.syncCounter = syncCounter;
    this.flushCounter = flushCounter;
    this.createRetryFactory = createRetryFactory;
    this.createRetry = null;
    this.writeRetryFactory = writeRetryFactory;
    this.maxAge = maxAge;
  }

  private DfsLogger initializeLoggers(final AtomicInteger logIdOut) throws IOException {
    final AtomicReference<DfsLogger> result = new AtomicReference<>();
    testLockAndRun(logIdLock, new TestCallWithWriteLock() {
      @Override
      boolean test() {
        result.set(currentLog);
        if (currentLog != null)
          logIdOut.set(logId.get());
        return currentLog == null;
      }

      @Override
      void withWriteLock() throws IOException {
        try {
          createLogger();
          result.set(currentLog);
          if (currentLog != null)
            logIdOut.set(logId.get());
          else
            logIdOut.set(-1);
        } catch (IOException e) {
          log.error("Unable to create loggers", e);
        }
      }
    });
    return result.get();
  }

  /**
   * Get the current WAL file
   *
   * @return The name of the current log, or null if there is no current log.
   */
  public String getLogFile() {
    logIdLock.readLock().lock();
    try {
      if (null == currentLog) {
        return null;
      }
      return currentLog.getFileName();
    } finally {
      logIdLock.readLock().unlock();
    }
  }

  synchronized private void createLogger() throws IOException {
    if (!logIdLock.isWriteLockedByCurrentThread()) {
      throw new IllegalStateException("createLoggers should be called with write lock held!");
    }

    if (currentLog != null) {
      throw new IllegalStateException("createLoggers should not be called when current log is set");
    }

    try {
<<<<<<< HEAD
      startLogMaker();
      Object next = nextLog.take();
      if (next instanceof Exception) {
        throw (Exception) next;
=======
      DfsLogger alog = new DfsLogger(tserver.getServerConfig(), syncCounter, flushCounter);
      alog.open(tserver.getClientAddressString());
      loggers.add(alog);
      logSetId.incrementAndGet();

      // When we successfully create a WAL, make sure to reset the Retry.
      if (null != createRetry) {
        createRetry = null;
>>>>>>> 79e127f2
      }
      if (next instanceof DfsLogger) {
        currentLog = (DfsLogger) next;
        logId.incrementAndGet();
        log.info("Using next log " + currentLog.getFileName());

        // When we successfully create a WAL, make sure to reset the Retry.
        if (null != retry) {
          retry = null;
        }

        this.createTime = System.currentTimeMillis();
        return;
      } else {
        throw new RuntimeException("Error: unexpected type seen: " + next);
      }
    } catch (Exception t) {
      if (null == createRetry) {
        createRetry = createRetryFactory.create();
      }

      // We have more retries or we exceeded the maximum number of accepted failures
      if (createRetry.canRetry()) {
        // Use the createRetry and record the time in which we did so
        createRetry.useRetry();

        try {
          // Backoff
          createRetry.waitForNextAttempt();
        } catch (InterruptedException e) {
          Thread.currentThread().interrupt();
          throw new RuntimeException(e);
        }
      } else {
        log.error("Repeatedly failed to create WAL. Going to exit tabletserver.", t);
        // We didn't have retries or we failed too many times.
        Halt.halt("Experienced too many errors creating WALs, giving up", 1);
      }

      // The exception will trigger the log creation to be re-attempted.
      throw new RuntimeException(t);
    }
  }

  private synchronized void startLogMaker() {
    if (nextLogMaker != null) {
      return;
    }
    nextLogMaker = new SimpleThreadPool(1, "WALog creator");
    nextLogMaker.submit(new LoggingRunnable(log, new Runnable() {
      @Override
      public void run() {
        final ServerResources conf = tserver.getServerConfig();
        final VolumeManager fs = conf.getFileSystem();
        while (!nextLogMaker.isShutdown()) {
          DfsLogger alog = null;
          try {
            log.debug("Creating next WAL");
            alog = new DfsLogger(conf, syncCounter, flushCounter);
            alog.open(tserver.getClientAddressString());
            String fileName = alog.getFileName();
            log.debug("Created next WAL " + fileName);
            tserver.addNewLogMarker(alog);
            while (!nextLog.offer(alog, 12, TimeUnit.HOURS)) {
              log.info("Our WAL was not used for 12 hours: " + fileName);
            }
          } catch (Exception t) {
            log.error("Failed to open WAL", t);
            if (null != alog) {
              // It's possible that the sync of the header and OPEN record to the WAL failed
              // We want to make sure that clean up the resources/thread inside the DfsLogger
              // object before trying to create a new one.
              try {
                alog.close();
              } catch (Exception e) {
                log.error("Failed to close WAL after it failed to open", e);
              }
              // Try to avoid leaving a bunch of empty WALs lying around
              try {
                Path path = alog.getPath();
                if (fs.exists(path)) {
                  fs.delete(path);
                }
              } catch (Exception e) {
                log.warn("Failed to delete a WAL that failed to open", e);
              }
            }
            try {
              nextLog.offer(t, 12, TimeUnit.HOURS);
            } catch (InterruptedException ex) {
              // ignore
            }
          }
        }
      }
    }));
  }

  public void resetLoggers() throws IOException {
    logIdLock.writeLock().lock();
    try {
      close();
    } finally {
      logIdLock.writeLock().unlock();
    }
  }

  synchronized private void close() throws IOException {
    if (!logIdLock.isWriteLockedByCurrentThread()) {
      throw new IllegalStateException("close should be called with write lock held!");
    }
    try {
      if (null != currentLog) {
        try {
          currentLog.close();
        } catch (DfsLogger.LogClosedException ex) {
          // ignore
        } catch (Throwable ex) {
          log.error("Unable to cleanly close log " + currentLog.getFileName() + ": " + ex, ex);
        } finally {
          this.tserver.walogClosed(currentLog);
        }
        currentLog = null;
        logSizeEstimate.set(0);
      }
    } catch (Throwable t) {
      throw new IOException(t);
    }
  }

  interface Writer {
    LoggerOperation write(DfsLogger logger) throws Exception;
  }

  private void write(CommitSession commitSession, boolean mincFinish, Writer writer) throws IOException {
    write(commitSession, mincFinish, writer, writeRetryFactory.create());
  }

  private void write(CommitSession commitSession, boolean mincFinish, Writer writer, Retry writeRetry) throws IOException {
    List<CommitSession> sessions = Collections.singletonList(commitSession);
    write(sessions, mincFinish, writer, writeRetry);
  }

  private void write(final Collection<CommitSession> sessions, boolean mincFinish, Writer writer) throws IOException {
    write(sessions, mincFinish, writer, writeRetryFactory.create());
  }

  private void write(final Collection<CommitSession> sessions, boolean mincFinish, Writer writer, Retry writeRetry) throws IOException {
    // Work very hard not to lock this during calls to the outside world
    int currentLogId = logId.get();

    boolean success = false;
    while (!success) {
      try {
        // get a reference to the loggers that no other thread can touch
        DfsLogger copy = null;
        AtomicInteger currentId = new AtomicInteger(-1);
        copy = initializeLoggers(currentId);
        currentLogId = currentId.get();

        // add the logger to the log set for the memory in the tablet,
        // update the metadata table if we've never used this tablet

        if (currentLogId == logId.get()) {
          for (CommitSession commitSession : sessions) {
            if (commitSession.beginUpdatingLogsUsed(copy, mincFinish)) {
              try {
                // Scribble out a tablet definition and then write to the metadata table
<<<<<<< HEAD
                defineTablet(commitSession);
=======
                defineTablet(commitSession, writeRetry);
                if (currentLogSet == logSetId.get())
                  tserver.addLoggersToMetadata(copy, commitSession.getExtent(), commitSession.getLogId());
>>>>>>> 79e127f2
              } finally {
                commitSession.finishUpdatingLogsUsed();
              }

              // Need to release
              KeyExtent extent = commitSession.getExtent();
              if (ReplicationConfigurationUtil.isEnabled(extent, tserver.getTableConfiguration(extent))) {
                Status status = StatusUtil.openWithUnknownLength(System.currentTimeMillis());
                log.debug("Writing " + ProtobufUtil.toString(status) + " to metadata table for " + copy.getFileName());
                // Got some new WALs, note this in the metadata table
                ReplicationTableUtil.updateFiles(tserver, commitSession.getExtent(), copy.getFileName(), status);
              }
            }
          }
        }

        // Make sure that the logs haven't changed out from underneath our copy
        if (currentLogId == logId.get()) {

          // write the mutation to the logs
<<<<<<< HEAD
          seq = seqGen.incrementAndGet();
          if (seq < 0)
            throw new RuntimeException("Logger sequence generator wrapped!  Onos!!!11!eleven");
          LoggerOperation lop = writer.write(copy, seq);
          lop.await();
=======
          ArrayList<LoggerOperation> queuedOperations = new ArrayList<>(copy.size());
          for (DfsLogger wal : copy) {
            queuedOperations.add(writer.write(wal));
          }

          for (LoggerOperation lop : queuedOperations) {
            lop.await();
          }
>>>>>>> 79e127f2

          // double-check: did the log set change?
          success = (currentLogId == logId.get());
        }
      } catch (DfsLogger.LogClosedException ex) {
        log.debug("Logs closed while writing, retrying attempt " + writeRetry.retriesCompleted());
      } catch (Exception t) {
        log.warn("Failed to write to WAL, retrying attempt " + writeRetry.retriesCompleted(), t);

        try {
          // Backoff
          writeRetry.waitForNextAttempt();
        } catch (InterruptedException e) {
          Thread.currentThread().interrupt();
          throw new RuntimeException(e);
        }
<<<<<<< HEAD
        sleepUninterruptibly(100, TimeUnit.MILLISECONDS);
=======
>>>>>>> 79e127f2
      } finally {
        writeRetry.useRetry();
      }
      // Some sort of write failure occurred. Grab the write lock and reset the logs.
      // But since multiple threads will attempt it, only attempt the reset when
      // the logs haven't changed.
      final int finalCurrent = currentLogId;
      if (!success) {
        testLockAndRun(logIdLock, new TestCallWithWriteLock() {

          @Override
          boolean test() {
            return finalCurrent == logId.get();
          }

          @Override
          void withWriteLock() throws IOException {
            close();
            closeForReplication(sessions);
          }
        });
      }
    }
    // if the log gets too big or too old, reset it .. grab the write lock first
    logSizeEstimate.addAndGet(4 * 3); // event, tid, seq overhead
    testLockAndRun(logIdLock, new TestCallWithWriteLock() {
      @Override
      boolean test() {
        return (logSizeEstimate.get() > maxSize) || ((System.currentTimeMillis() - createTime) > maxAge);
      }

      @Override
      void withWriteLock() throws IOException {
        close();
        closeForReplication(sessions);
      }
    });
  }

  protected void closeForReplication(Collection<CommitSession> sessions) {
    // TODO We can close the WAL here for replication purposes
  }

  public void defineTablet(final CommitSession commitSession, final Retry writeRetry) throws IOException {
    // scribble this into the metadata tablet, too.
    write(commitSession, false, new Writer() {
      @Override
      public LoggerOperation write(DfsLogger logger) throws Exception {
        logger.defineTablet(commitSession.getWALogSeq(), commitSession.getLogId(), commitSession.getExtent());
        return DfsLogger.NO_WAIT_LOGGER_OP;
      }
    }, writeRetry);
  }

  public void log(final CommitSession commitSession, final long tabletSeq, final Mutation m, final Durability durability) throws IOException {
    if (durability == Durability.NONE) {
      return;
    }
    if (durability == Durability.DEFAULT) {
      throw new IllegalArgumentException("Unexpected durability " + durability);
    }
    write(commitSession, false, new Writer() {
      @Override
      public LoggerOperation write(DfsLogger logger) throws Exception {
        return logger.log(tabletSeq, commitSession.getLogId(), m, durability);
      }
    });
    logSizeEstimate.addAndGet(m.numBytes());
  }

  public void logManyTablets(Map<CommitSession,Mutations> mutations) throws IOException {

    final Map<CommitSession,Mutations> loggables = new HashMap<>(mutations);
    for (Entry<CommitSession,Mutations> entry : mutations.entrySet()) {
      if (entry.getValue().getDurability() == Durability.NONE) {
        loggables.remove(entry.getKey());
      }
    }
    if (loggables.size() == 0)
      return;

    write(loggables.keySet(), false, new Writer() {
      @Override
      public LoggerOperation write(DfsLogger logger) throws Exception {
        List<TabletMutations> copy = new ArrayList<>(loggables.size());
        for (Entry<CommitSession,Mutations> entry : loggables.entrySet()) {
          CommitSession cs = entry.getKey();
          Durability durability = entry.getValue().getDurability();
          copy.add(new TabletMutations(cs.getLogId(), cs.getWALogSeq(), entry.getValue().getMutations(), durability));
        }
        return logger.logManyTablets(copy);
      }
    });
    for (Mutations entry : loggables.values()) {
      if (entry.getMutations().size() < 1) {
        throw new IllegalArgumentException("logManyTablets: logging empty mutation list");
      }
      for (Mutation m : entry.getMutations()) {
        logSizeEstimate.addAndGet(m.numBytes());
      }
    }
  }

  public void minorCompactionFinished(final CommitSession commitSession, final String fullyQualifiedFileName, final long walogSeq, final Durability durability)
      throws IOException {

    long t1 = System.currentTimeMillis();

    write(commitSession, true, new Writer() {
      @Override
<<<<<<< HEAD
      public LoggerOperation write(DfsLogger logger, int ignored) throws Exception {
        return logger.minorCompactionFinished(walogSeq, commitSession.getLogId(), fullyQualifiedFileName, durability);
=======
      public LoggerOperation write(DfsLogger logger) throws Exception {
        logger.minorCompactionFinished(walogSeq, commitSession.getLogId(), fullyQualifiedFileName, durability).await();
        return DfsLogger.NO_WAIT_LOGGER_OP;
>>>>>>> 79e127f2
      }
    });

    long t2 = System.currentTimeMillis();

    log.debug(" wrote MinC finish: writeTime:{}ms  durability:{}", (t2 - t1), durability);
  }

  public long minorCompactionStarted(final CommitSession commitSession, final long seq, final String fullyQualifiedFileName, final Durability durability)
      throws IOException {
    write(commitSession, false, new Writer() {
      @Override
<<<<<<< HEAD
      public LoggerOperation write(DfsLogger logger, int ignored) throws Exception {
        return logger.minorCompactionStarted(seq, commitSession.getLogId(), fullyQualifiedFileName, durability);
=======
      public LoggerOperation write(DfsLogger logger) throws Exception {
        logger.minorCompactionStarted(seq, commitSession.getLogId(), fullyQualifiedFileName, durability).await();
        return DfsLogger.NO_WAIT_LOGGER_OP;
>>>>>>> 79e127f2
      }
    });
    return seq;
  }

  public void recover(VolumeManager fs, KeyExtent extent, TableConfiguration tconf, List<Path> logs, Set<String> tabletFiles, MutationReceiver mr)
      throws IOException {
    try {
      SortedLogRecovery recovery = new SortedLogRecovery(fs);
      recovery.recover(extent, logs, tabletFiles, mr);
    } catch (Exception e) {
      throw new IOException(e);
    }
  }

}<|MERGE_RESOLUTION|>--- conflicted
+++ resolved
@@ -16,8 +16,6 @@
  */
 package org.apache.accumulo.tserver.log;
 
-import static org.apache.accumulo.fate.util.UtilWaitThread.sleepUninterruptibly;
-
 import java.io.IOException;
 import java.util.ArrayList;
 import java.util.Collection;
@@ -41,11 +39,8 @@
 import org.apache.accumulo.core.data.impl.KeyExtent;
 import org.apache.accumulo.core.protobuf.ProtobufUtil;
 import org.apache.accumulo.core.replication.ReplicationConfigurationUtil;
-<<<<<<< HEAD
 import org.apache.accumulo.core.util.SimpleThreadPool;
 import org.apache.accumulo.fate.util.LoggingRunnable;
-=======
->>>>>>> 79e127f2
 import org.apache.accumulo.fate.zookeeper.Retry;
 import org.apache.accumulo.fate.zookeeper.RetryFactory;
 import org.apache.accumulo.server.conf.TableConfiguration;
@@ -218,21 +213,10 @@
     }
 
     try {
-<<<<<<< HEAD
       startLogMaker();
       Object next = nextLog.take();
       if (next instanceof Exception) {
         throw (Exception) next;
-=======
-      DfsLogger alog = new DfsLogger(tserver.getServerConfig(), syncCounter, flushCounter);
-      alog.open(tserver.getClientAddressString());
-      loggers.add(alog);
-      logSetId.incrementAndGet();
-
-      // When we successfully create a WAL, make sure to reset the Retry.
-      if (null != createRetry) {
-        createRetry = null;
->>>>>>> 79e127f2
       }
       if (next instanceof DfsLogger) {
         currentLog = (DfsLogger) next;
@@ -240,8 +224,8 @@
         log.info("Using next log " + currentLog.getFileName());
 
         // When we successfully create a WAL, make sure to reset the Retry.
-        if (null != retry) {
-          retry = null;
+        if (null != createRetry) {
+          createRetry = null;
         }
 
         this.createTime = System.currentTimeMillis();
@@ -401,13 +385,7 @@
             if (commitSession.beginUpdatingLogsUsed(copy, mincFinish)) {
               try {
                 // Scribble out a tablet definition and then write to the metadata table
-<<<<<<< HEAD
-                defineTablet(commitSession);
-=======
                 defineTablet(commitSession, writeRetry);
-                if (currentLogSet == logSetId.get())
-                  tserver.addLoggersToMetadata(copy, commitSession.getExtent(), commitSession.getLogId());
->>>>>>> 79e127f2
               } finally {
                 commitSession.finishUpdatingLogsUsed();
               }
@@ -428,22 +406,8 @@
         if (currentLogId == logId.get()) {
 
           // write the mutation to the logs
-<<<<<<< HEAD
-          seq = seqGen.incrementAndGet();
-          if (seq < 0)
-            throw new RuntimeException("Logger sequence generator wrapped!  Onos!!!11!eleven");
-          LoggerOperation lop = writer.write(copy, seq);
+          LoggerOperation lop = writer.write(copy);
           lop.await();
-=======
-          ArrayList<LoggerOperation> queuedOperations = new ArrayList<>(copy.size());
-          for (DfsLogger wal : copy) {
-            queuedOperations.add(writer.write(wal));
-          }
-
-          for (LoggerOperation lop : queuedOperations) {
-            lop.await();
-          }
->>>>>>> 79e127f2
 
           // double-check: did the log set change?
           success = (currentLogId == logId.get());
@@ -460,10 +424,6 @@
           Thread.currentThread().interrupt();
           throw new RuntimeException(e);
         }
-<<<<<<< HEAD
-        sleepUninterruptibly(100, TimeUnit.MILLISECONDS);
-=======
->>>>>>> 79e127f2
       } finally {
         writeRetry.useRetry();
       }
@@ -574,14 +534,8 @@
 
     write(commitSession, true, new Writer() {
       @Override
-<<<<<<< HEAD
-      public LoggerOperation write(DfsLogger logger, int ignored) throws Exception {
+      public LoggerOperation write(DfsLogger logger) throws Exception {
         return logger.minorCompactionFinished(walogSeq, commitSession.getLogId(), fullyQualifiedFileName, durability);
-=======
-      public LoggerOperation write(DfsLogger logger) throws Exception {
-        logger.minorCompactionFinished(walogSeq, commitSession.getLogId(), fullyQualifiedFileName, durability).await();
-        return DfsLogger.NO_WAIT_LOGGER_OP;
->>>>>>> 79e127f2
       }
     });
 
@@ -594,14 +548,8 @@
       throws IOException {
     write(commitSession, false, new Writer() {
       @Override
-<<<<<<< HEAD
-      public LoggerOperation write(DfsLogger logger, int ignored) throws Exception {
+      public LoggerOperation write(DfsLogger logger) throws Exception {
         return logger.minorCompactionStarted(seq, commitSession.getLogId(), fullyQualifiedFileName, durability);
-=======
-      public LoggerOperation write(DfsLogger logger) throws Exception {
-        logger.minorCompactionStarted(seq, commitSession.getLogId(), fullyQualifiedFileName, durability).await();
-        return DfsLogger.NO_WAIT_LOGGER_OP;
->>>>>>> 79e127f2
       }
     });
     return seq;
