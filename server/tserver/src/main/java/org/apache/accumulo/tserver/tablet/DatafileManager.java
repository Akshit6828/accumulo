/*
 * Licensed to the Apache Software Foundation (ASF) under one
 * or more contributor license agreements.  See the NOTICE file
 * distributed with this work for additional information
 * regarding copyright ownership.  The ASF licenses this file
 * to you under the Apache License, Version 2.0 (the
 * "License"); you may not use this file except in compliance
 * with the License.  You may obtain a copy of the License at
 *
 *   https://www.apache.org/licenses/LICENSE-2.0
 *
 * Unless required by applicable law or agreed to in writing,
 * software distributed under the License is distributed on an
 * "AS IS" BASIS, WITHOUT WARRANTIES OR CONDITIONS OF ANY
 * KIND, either express or implied.  See the License for the
 * specific language governing permissions and limitations
 * under the License.
 */
package org.apache.accumulo.tserver.tablet;

import static com.google.common.util.concurrent.Uninterruptibles.sleepUninterruptibly;

import java.io.IOException;
import java.util.Collection;
import java.util.Collections;
import java.util.HashMap;
import java.util.HashSet;
import java.util.Map;
import java.util.Map.Entry;
import java.util.Optional;
import java.util.Set;
import java.util.SortedMap;
import java.util.TreeMap;
import java.util.TreeSet;
import java.util.concurrent.TimeUnit;
import java.util.concurrent.atomic.AtomicReference;

import org.apache.accumulo.core.conf.Property;
import org.apache.accumulo.core.dataImpl.KeyExtent;
import org.apache.accumulo.core.logging.TabletLogger;
import org.apache.accumulo.core.metadata.ReferencedTabletFile;
import org.apache.accumulo.core.metadata.StoredTabletFile;
import org.apache.accumulo.core.metadata.schema.DataFileValue;
import org.apache.accumulo.core.metadata.schema.ExternalCompactionId;
import org.apache.accumulo.core.metadata.schema.TabletMetadata.Location;
import org.apache.accumulo.core.trace.TraceUtil;
import org.apache.accumulo.core.util.MapCounter;
import org.apache.accumulo.core.util.Pair;
import org.apache.accumulo.server.fs.VolumeManager;
import org.apache.accumulo.server.util.ManagerMetadataUtil;
import org.apache.accumulo.server.util.MetadataTableUtil;
import org.apache.hadoop.fs.Path;
import org.slf4j.Logger;
import org.slf4j.LoggerFactory;

import com.google.common.base.Preconditions;

import io.opentelemetry.api.trace.Span;
import io.opentelemetry.context.Scope;

class DatafileManager {
  private final Logger log = LoggerFactory.getLogger(DatafileManager.class);
  // access to datafilesizes needs to be synchronized: see CompactionRunner#getNumFiles
  private final Map<StoredTabletFile,DataFileValue> datafileSizes =
      Collections.synchronizedMap(new TreeMap<>());
  private final Tablet tablet;

  // ensure we only have one reader/writer of our bulk file notes at a time
  private final Object bulkFileImportLock = new Object();

  // This must be incremented before and after datafileSizes and metadata table updates. These
  // counts allow detection of overlapping operations w/o placing a lock around metadata table
  // updates and datafileSizes updates. There is a periodic metadata consistency check that runs in
  // the tablet server against all tablets. This check compares what a tablet object has in memory
  // to what is in the metadata table to ensure they are in agreement. Inorder to avoid false
  // positives, when this consistency check runs its needs to know if it overlaps in time with any
  // metadata updates made by the tablet. The consistency check uses these counts to know that.
  private final AtomicReference<MetadataUpdateCount> metadataUpdateCount;

  DatafileManager(Tablet tablet, SortedMap<StoredTabletFile,DataFileValue> datafileSizes) {
    this.datafileSizes.putAll(datafileSizes);
    this.tablet = tablet;
    this.metadataUpdateCount =
        new AtomicReference<>(new MetadataUpdateCount(tablet.getExtent(), 0L, 0L));
  }

  private final Set<StoredTabletFile> filesToDeleteAfterScan = new HashSet<>();
  private final Map<Long,Set<StoredTabletFile>> scanFileReservations = new HashMap<>();
  private final MapCounter<StoredTabletFile> fileScanReferenceCounts = new MapCounter<>();
  private long nextScanReservationId = 0;

  static void rename(VolumeManager fs, Path src, Path dst) throws IOException {
    if (!fs.rename(src, dst)) {
      throw new IOException("Rename " + src + " to " + dst + " returned false ");
    }
  }

  Pair<Long,Map<StoredTabletFile,DataFileValue>> reserveFilesForScan() {
    synchronized (tablet) {

      Set<StoredTabletFile> absFilePaths = new HashSet<>(datafileSizes.keySet());

      long rid = nextScanReservationId++;

      scanFileReservations.put(rid, absFilePaths);

      Map<StoredTabletFile,DataFileValue> ret = new HashMap<>();

      for (StoredTabletFile path : absFilePaths) {
        fileScanReferenceCounts.increment(path, 1);
        ret.put(path, datafileSizes.get(path));
      }

      return new Pair<>(rid, ret);
    }
  }

  void returnFilesForScan(Long reservationId) {

    final Set<StoredTabletFile> filesToDelete = new HashSet<>();

    synchronized (tablet) {
      Set<StoredTabletFile> absFilePaths = scanFileReservations.remove(reservationId);

      if (absFilePaths == null) {
        throw new IllegalArgumentException("Unknown scan reservation id " + reservationId);
      }

      boolean notify = false;
      for (StoredTabletFile path : absFilePaths) {
        long refCount = fileScanReferenceCounts.decrement(path, 1);
        if (refCount == 0) {
          if (filesToDeleteAfterScan.remove(path)) {
            filesToDelete.add(path);
          }
          notify = true;
        } else if (refCount < 0) {
          throw new IllegalStateException("Scan ref count for " + path + " is " + refCount);
        }
      }

      if (notify) {
        tablet.notifyAll();
      }
    }

    if (!filesToDelete.isEmpty()) {
      log.debug("Removing scan refs from metadata {} {}", tablet.getExtent(), filesToDelete);
      MetadataTableUtil.removeScanFiles(tablet.getExtent(), filesToDelete, tablet.getContext(),
          tablet.getTabletServer().getLock());
    }
  }

  void removeFilesAfterScan(Set<StoredTabletFile> scanFiles) {
    if (scanFiles.isEmpty()) {
      return;
    }

    Set<StoredTabletFile> filesToDelete = new HashSet<>();

    synchronized (tablet) {
      for (StoredTabletFile path : scanFiles) {
        if (fileScanReferenceCounts.get(path) == 0) {
          filesToDelete.add(path);
        } else {
          filesToDeleteAfterScan.add(path);
        }
      }
    }

    if (!filesToDelete.isEmpty()) {
      log.debug("Removing scan refs from metadata {} {}", tablet.getExtent(), filesToDelete);
      MetadataTableUtil.removeScanFiles(tablet.getExtent(), filesToDelete, tablet.getContext(),
          tablet.getTabletServer().getLock());
    }
  }

  private TreeSet<StoredTabletFile> waitForScansToFinish(Set<StoredTabletFile> pathsToWaitFor) {
    long maxWait = 10000L;
    long startTime = System.currentTimeMillis();
    TreeSet<StoredTabletFile> inUse = new TreeSet<>();

    Span span = TraceUtil.startSpan(this.getClass(), "waitForScans");
    try (Scope scope = span.makeCurrent()) {
      synchronized (tablet) {
        for (StoredTabletFile path : pathsToWaitFor) {
          while (fileScanReferenceCounts.get(path) > 0
              && System.currentTimeMillis() - startTime < maxWait) {
            try {
              tablet.wait(100);
            } catch (InterruptedException e) {
              log.warn("{}", e.getMessage(), e);
            }
          }
        }

        for (StoredTabletFile path : pathsToWaitFor) {
          if (fileScanReferenceCounts.get(path) > 0) {
            inUse.add(path);
          }
        }
      }
    } catch (Exception e) {
      TraceUtil.setException(span, e, true);
      throw e;
    } finally {
      span.end();
    }
    return inUse;
  }

  public Collection<StoredTabletFile> importDataFiles(long tid,
      Map<ReferencedTabletFile,DataFileValue> paths, boolean setTime) throws IOException {

    String bulkDir = null;
    // once tablet files are inserted into the metadata they will become StoredTabletFiles
    Map<StoredTabletFile,DataFileValue> newFiles = new HashMap<>(paths.size());

    for (ReferencedTabletFile tpath : paths.keySet()) {
      boolean inTheRightDirectory = false;
      Path parent = tpath.getPath().getParent().getParent();
      for (String tablesDir : tablet.getContext().getTablesDirs()) {
        if (parent.equals(new Path(tablesDir, tablet.getExtent().tableId().canonical()))) {
          inTheRightDirectory = true;
          break;
        }
      }
      if (!inTheRightDirectory) {
        throw new IOException("Data file " + tpath + " not in table dirs");
      }

      if (bulkDir == null) {
        bulkDir = tpath.getTabletDir();
      } else if (!bulkDir.equals(tpath.getTabletDir())) {
        throw new IllegalArgumentException("bulk files in different dirs " + bulkDir + " " + tpath);
      }

    }

    if (tablet.getExtent().isMeta()) {
      throw new IllegalArgumentException("Can not import files to a metadata tablet");
    }
    // increment start count before metadata update AND updating in memory map of files
    metadataUpdateCount.updateAndGet(MetadataUpdateCount::incrementStart);
    // do not place any code here between above stmt and try{}finally
    try {
      synchronized (bulkFileImportLock) {

        if (!paths.isEmpty()) {
          long bulkTime = Long.MIN_VALUE;
          if (setTime) {
            for (DataFileValue dfv : paths.values()) {
              long nextTime = tablet.getAndUpdateTime();
              if (nextTime < bulkTime) {
                throw new IllegalStateException(
                    "Time went backwards unexpectedly " + nextTime + " " + bulkTime);
              }
              bulkTime = nextTime;
              dfv.setTime(bulkTime);
            }
          }

          newFiles = tablet.updatePersistedTime(bulkTime, paths, tid);
        }
      }

      synchronized (tablet) {
        for (Entry<StoredTabletFile,DataFileValue> tpath : newFiles.entrySet()) {
          if (datafileSizes.containsKey(tpath.getKey())) {
            log.error("Adding file that is already in set {}", tpath.getKey());
          }
          datafileSizes.put(tpath.getKey(), tpath.getValue());
        }

        tablet.getTabletResources().importedDataFiles();

        tablet.computeNumEntries();
      }

      for (Entry<StoredTabletFile,DataFileValue> entry : newFiles.entrySet()) {
        TabletLogger.bulkImported(tablet.getExtent(), entry.getKey());
      }
    } catch (Exception e) {
      // Any exception in this code is prone to leaving the persisted tablet metadata and the
      // tablets in memory data structs out of sync. Log the extent and exact files involved as this
      // may be useful for debugging.
      log.error("Failure adding bulk import files {} {}", tablet.getExtent(), paths.keySet(), e);
      throw e;
    } finally {
      // increment finish count after metadata update AND updating in memory map of files
      metadataUpdateCount.updateAndGet(MetadataUpdateCount::incrementFinish);
    }

    return newFiles.keySet();
  }

  /**
   * Returns Optional of the new file created. It is possible that the file was just flushed with no
   * entries so was not inserted into the metadata. In this case empty is returned. If the file was
   * stored in the metadata table, then StoredTableFile will be returned.
   */
  Optional<StoredTabletFile> bringMinorCompactionOnline(ReferencedTabletFile tmpDatafile,
      ReferencedTabletFile newDatafile, DataFileValue dfv, CommitSession commitSession,
      long flushId) {
    Optional<StoredTabletFile> newFile;
    // rename before putting in metadata table, so files in metadata table should
    // always exist
    boolean attemptedRename = false;
    VolumeManager vm = tablet.getTabletServer().getContext().getVolumeManager();
    do {
      try {
        if (dfv.getNumEntries() == 0) {
          log.debug("No data entries so delete temporary file {}", tmpDatafile);
          vm.deleteRecursively(tmpDatafile.getPath());
        } else {
          if (!attemptedRename && vm.exists(newDatafile.getPath())) {
            log.warn("Target data file already exist {}", newDatafile);
            throw new RuntimeException("File unexpectedly exists " + newDatafile.getPath());
          }
          // the following checks for spurious rename failures that succeeded but gave an IoE
          if (attemptedRename && vm.exists(newDatafile.getPath())
              && !vm.exists(tmpDatafile.getPath())) {
            // seems like previous rename succeeded, so break
            break;
          }
          attemptedRename = true;
          rename(vm, tmpDatafile.getPath(), newDatafile.getPath());
        }
        break;
      } catch (IOException ioe) {
        log.warn("Tablet " + tablet.getExtent() + " failed to rename " + newDatafile
            + " after MinC, will retry in 60 secs...", ioe);
        sleepUninterruptibly(1, TimeUnit.MINUTES);
      }
    } while (true);

    long t1, t2;

    // increment start count before metadata update AND updating in memory map of files
    metadataUpdateCount.updateAndGet(MetadataUpdateCount::incrementStart);
    // do not place any code here between above stmt and following try{}finally
    try {
<<<<<<< HEAD
      Set<String> unusedWalLogs = tablet.beginClearingUnusedLogs();
=======
      // Can not hold tablet lock while acquiring the log lock. The following check is there to
      // prevent deadlock.
      Preconditions.checkState(!Thread.holdsLock(this));
      tablet.getLogLock().lock();
      // do not place any code here between lock and try
>>>>>>> de0cf9f7
      try {
        // The following call pairs with tablet.finishClearingUnusedLogs() later in this block. If
        // moving where the following method is called, examine it and finishClearingUnusedLogs()
        // before moving.
        Set<String> unusedWalLogs = tablet.beginClearingUnusedLogs();

        // the order of writing to metadata and walog is important in the face of machine/process
        // failures need to write to metadata before writing to walog, when things are done in the
        // reverse order data could be lost... the minor compaction start even should be written
        // before the following metadata write is made
        newFile = tablet.updateTabletDataFile(commitSession.getMaxCommittedTime(), newDatafile, dfv,
            unusedWalLogs, flushId);
<<<<<<< HEAD
      } finally {
=======

        // Mark that we have data we want to replicate
        // This WAL could still be in use by other Tablets *from the same table*, so we can only
        // mark
        // that there is data to replicate,
        // but it is *not* closed. We know it is not closed by the fact that this MinC triggered. A
        // MinC cannot happen unless the
        // tablet is online and thus these WALs are referenced by that tablet. Therefore, the WAL
        // replication status cannot be 'closed'.
        @SuppressWarnings("deprecation")
        boolean replicate = org.apache.accumulo.core.replication.ReplicationConfigurationUtil
            .isEnabled(tablet.getExtent(), tablet.getTableConfiguration());
        if (replicate) {
          // unusedWalLogs is of the form host/fileURI, need to strip off the host portion
          Set<String> logFileOnly = new HashSet<>();
          for (String unusedWalLog : unusedWalLogs) {
            int index = unusedWalLog.indexOf('/');
            if (index == -1) {
              log.warn(
                  "Could not find host component to strip from DFSLogger representation of WAL");
            } else {
              unusedWalLog = unusedWalLog.substring(index + 1);
            }
            logFileOnly.add(unusedWalLog);
          }

          if (log.isDebugEnabled()) {
            log.debug("Recording that data has been ingested into {} using {}", tablet.getExtent(),
                logFileOnly);
          }
          for (String logFile : logFileOnly) {
            @SuppressWarnings("deprecation")
            Status status =
                org.apache.accumulo.server.replication.StatusUtil.openWithUnknownLength();
            ReplicationTableUtil.updateFiles(tablet.getContext(), tablet.getExtent(), logFile,
                status);
          }
        }

>>>>>>> de0cf9f7
        tablet.finishClearingUnusedLogs();
      } finally {
        tablet.getLogLock().unlock();
      }

      do {
        try {
          // the purpose of making this update use the new commit session, instead of the old one
          // passed in, is because the new one will reference the logs used by current memory...

          tablet.getTabletServer().minorCompactionFinished(
              tablet.getTabletMemory().getCommitSession(), commitSession.getWALogSeq() + 2);
          break;
        } catch (IOException e) {
          log.error("Failed to write to write-ahead log " + e.getMessage() + " will retry", e);
          sleepUninterruptibly(1, TimeUnit.SECONDS);
        }
      } while (true);

      synchronized (tablet) {
        t1 = System.currentTimeMillis();

        if (newFile.isPresent()) {
          StoredTabletFile newFileStored = newFile.orElseThrow();
          if (datafileSizes.containsKey(newFileStored)) {
            log.error("Adding file that is already in set {}", newFileStored);
          }
          datafileSizes.put(newFileStored, dfv);
        }

        tablet.flushComplete(flushId);

        t2 = System.currentTimeMillis();
      }
    } catch (Exception e) {
      // Any exception in this code is prone to leaving the persisted tablet metadata and the
      // tablets in memory data structs out of sync. Log the extent and exact file involved as this
      // may be useful for debugging.
      log.error("Failure adding minor compacted file {} {}", tablet.getExtent(), newDatafile, e);
      throw e;
    } finally {
      // increment finish count after metadata update AND updating in memory map of files
      metadataUpdateCount.updateAndGet(MetadataUpdateCount::incrementFinish);
    }

    TabletLogger.flushed(tablet.getExtent(), newFile);

    if (log.isTraceEnabled()) {
      log.trace(String.format("MinC finish lock %.2f secs %s", (t2 - t1) / 1000.0,
          tablet.getExtent().toString()));
    }
    long splitSize = tablet.getTableConfiguration().getAsBytes(Property.TABLE_SPLIT_THRESHOLD);
    if (dfv.getSize() > splitSize) {
      log.debug(String.format("Minor Compaction wrote out file larger than split threshold."
          + " split threshold = %,d  file size = %,d", splitSize, dfv.getSize()));
    }

    return newFile;
  }

  Optional<StoredTabletFile> bringMajorCompactionOnline(Set<StoredTabletFile> oldDatafiles,
      ReferencedTabletFile tmpDatafile, Long compactionId, Set<StoredTabletFile> selectedFiles,
      DataFileValue dfv, Optional<ExternalCompactionId> ecid) throws IOException {
    final KeyExtent extent = tablet.getExtent();
    VolumeManager vm = tablet.getTabletServer().getContext().getVolumeManager();
    long t1, t2;

    ReferencedTabletFile newDatafile = CompactableUtils.computeCompactionFileDest(tmpDatafile);

    if (vm.exists(newDatafile.getPath())) {
      log.error("Target data file already exist " + newDatafile, new Exception());
      throw new IllegalStateException("Target data file already exist " + newDatafile);
    }

    if (dfv.getNumEntries() == 0) {
      vm.deleteRecursively(tmpDatafile.getPath());
    } else {
      // rename before putting in metadata table, so files in metadata table should
      // always exist
      rename(vm, tmpDatafile.getPath(), newDatafile.getPath());
    }

    Location lastLocation = null;
    Optional<StoredTabletFile> newFile;

    if (dfv.getNumEntries() > 0) {
      // calling insert to get the new file before inserting into the metadata
      newFile = Optional.of(newDatafile.insert());
    } else {
      newFile = Optional.empty();
    }
    Long compactionIdToWrite = null;

    // increment start count before metadata update AND updating in memory map of files
    metadataUpdateCount.updateAndGet(MetadataUpdateCount::incrementStart);
    // do not place any code here between above stmt and try{}finally
    try {

      synchronized (tablet) {
        t1 = System.currentTimeMillis();

        Preconditions.checkState(datafileSizes.keySet().containsAll(oldDatafiles),
            "Compacted files %s are not a subset of tablet files %s", oldDatafiles,
            datafileSizes.keySet());
        if (newFile.isPresent()) {
          Preconditions.checkState(!datafileSizes.containsKey(newFile.orElseThrow()),
              "New compaction file %s already exist in tablet files %s", newFile,
              datafileSizes.keySet());
        }

        tablet.incrementDataSourceDeletions();

        datafileSizes.keySet().removeAll(oldDatafiles);

        if (newFile.isPresent()) {
          datafileSizes.put(newFile.orElseThrow(), dfv);
          // could be used by a follow on compaction in a multipass compaction
        }

        tablet.computeNumEntries();

        lastLocation = tablet.resetLastLocation();

        if (compactionId != null && Collections.disjoint(selectedFiles, datafileSizes.keySet())) {
          compactionIdToWrite = compactionId;
        }

        t2 = System.currentTimeMillis();
      }

      // known consistency issue between minor and major compactions - see ACCUMULO-18
      Set<StoredTabletFile> filesInUseByScans = waitForScansToFinish(oldDatafiles);
      if (!filesInUseByScans.isEmpty()) {
        log.debug("Adding scan refs to metadata {} {}", extent, filesInUseByScans);
      }
      ManagerMetadataUtil.replaceDatafiles(tablet.getContext(), extent, oldDatafiles,
          filesInUseByScans, newFile, compactionIdToWrite, dfv,
          tablet.getTabletServer().getTabletSession(), lastLocation,
          tablet.getTabletServer().getLock(), ecid);
      tablet.setLastCompactionID(compactionIdToWrite);
      removeFilesAfterScan(filesInUseByScans);

    } catch (Exception e) {
      // Any exception in this code is prone to leaving the persisted tablet metadata and the
      // tablets in memory data structs out of sync. Log the extent and exact files involved as this
      // may be useful for debugging.
      log.error("Failure updating files after major compaction {} {} {}", tablet.getExtent(),
          newFile, oldDatafiles, e);
      throw e;
    } finally {
      // increment finish count after metadata update AND updating in memory map of files
      metadataUpdateCount.updateAndGet(MetadataUpdateCount::incrementFinish);
    }

    if (log.isTraceEnabled()) {
      log.trace(String.format("MajC finish lock %.2f secs", (t2 - t1) / 1000.0));
    }

    return newFile;
  }

  public SortedMap<StoredTabletFile,DataFileValue> getDatafileSizes() {
    synchronized (tablet) {
      TreeMap<StoredTabletFile,DataFileValue> copy = new TreeMap<>(datafileSizes);
      return Collections.unmodifiableSortedMap(copy);
    }
  }

  public Set<StoredTabletFile> getFiles() {
    synchronized (tablet) {
      HashSet<StoredTabletFile> files = new HashSet<>(datafileSizes.keySet());
      return Collections.unmodifiableSet(files);
    }
  }

  public int getNumFiles() {
    return datafileSizes.size();
  }

  public MetadataUpdateCount getUpdateCount() {
    return metadataUpdateCount.get();
  }

}<|MERGE_RESOLUTION|>--- conflicted
+++ resolved
@@ -340,15 +340,11 @@
     metadataUpdateCount.updateAndGet(MetadataUpdateCount::incrementStart);
     // do not place any code here between above stmt and following try{}finally
     try {
-<<<<<<< HEAD
-      Set<String> unusedWalLogs = tablet.beginClearingUnusedLogs();
-=======
       // Can not hold tablet lock while acquiring the log lock. The following check is there to
       // prevent deadlock.
       Preconditions.checkState(!Thread.holdsLock(this));
       tablet.getLogLock().lock();
       // do not place any code here between lock and try
->>>>>>> de0cf9f7
       try {
         // The following call pairs with tablet.finishClearingUnusedLogs() later in this block. If
         // moving where the following method is called, examine it and finishClearingUnusedLogs()
@@ -361,50 +357,6 @@
         // before the following metadata write is made
         newFile = tablet.updateTabletDataFile(commitSession.getMaxCommittedTime(), newDatafile, dfv,
             unusedWalLogs, flushId);
-<<<<<<< HEAD
-      } finally {
-=======
-
-        // Mark that we have data we want to replicate
-        // This WAL could still be in use by other Tablets *from the same table*, so we can only
-        // mark
-        // that there is data to replicate,
-        // but it is *not* closed. We know it is not closed by the fact that this MinC triggered. A
-        // MinC cannot happen unless the
-        // tablet is online and thus these WALs are referenced by that tablet. Therefore, the WAL
-        // replication status cannot be 'closed'.
-        @SuppressWarnings("deprecation")
-        boolean replicate = org.apache.accumulo.core.replication.ReplicationConfigurationUtil
-            .isEnabled(tablet.getExtent(), tablet.getTableConfiguration());
-        if (replicate) {
-          // unusedWalLogs is of the form host/fileURI, need to strip off the host portion
-          Set<String> logFileOnly = new HashSet<>();
-          for (String unusedWalLog : unusedWalLogs) {
-            int index = unusedWalLog.indexOf('/');
-            if (index == -1) {
-              log.warn(
-                  "Could not find host component to strip from DFSLogger representation of WAL");
-            } else {
-              unusedWalLog = unusedWalLog.substring(index + 1);
-            }
-            logFileOnly.add(unusedWalLog);
-          }
-
-          if (log.isDebugEnabled()) {
-            log.debug("Recording that data has been ingested into {} using {}", tablet.getExtent(),
-                logFileOnly);
-          }
-          for (String logFile : logFileOnly) {
-            @SuppressWarnings("deprecation")
-            Status status =
-                org.apache.accumulo.server.replication.StatusUtil.openWithUnknownLength();
-            ReplicationTableUtil.updateFiles(tablet.getContext(), tablet.getExtent(), logFile,
-                status);
-          }
-        }
-
->>>>>>> de0cf9f7
-        tablet.finishClearingUnusedLogs();
       } finally {
         tablet.getLogLock().unlock();
       }
