--- conflicted
+++ resolved
@@ -129,8 +129,6 @@
 import com.google.common.collect.Sets;
 import com.google.common.net.HostAndPort;
 
-import io.micrometer.core.instrument.Tag;
-
 public class ScanServer extends AbstractServer
     implements TabletScanClientService.Iface, TabletHostingServer {
 
@@ -242,14 +240,9 @@
             "Tablet metadata caching less than one minute, may cause excessive scans on metadata table.");
       }
       tabletMetadataCache =
-<<<<<<< HEAD
           context.getCaches().createNewBuilder(CacheName.SCAN_SERVER_TABLET_METADATA, true)
               .expireAfterWrite(cacheExpiration, TimeUnit.MILLISECONDS)
-              .scheduler(Scheduler.systemScheduler()).build(tabletMetadataLoader);
-=======
-          Caffeine.newBuilder().expireAfterWrite(cacheExpiration, TimeUnit.MILLISECONDS)
               .scheduler(Scheduler.systemScheduler()).recordStats().build(tabletMetadataLoader);
->>>>>>> 7f58fc03
     }
 
     delegate = newThriftScanClientHandler(new WriteTracker());
@@ -385,13 +378,8 @@
     }
 
     MetricsInfo metricsInfo = getContext().getMetricsInfo();
-<<<<<<< HEAD
     metricsInfo.addServiceTags(getApplicationName(), clientAddress, getResourceGroup());
-=======
-    metricsInfo.addServiceTags(getApplicationName(), clientAddress);
-    metricsInfo.addCommonTags(List.of(Tag.of("resource.group", groupName)));
-
->>>>>>> 7f58fc03
+
     scanMetrics = new TabletServerScanMetrics();
     scanServerMetrics = new ScanServerMetrics(tabletMetadataCache);
 
