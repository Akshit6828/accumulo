/*
 * Licensed to the Apache Software Foundation (ASF) under one
 * or more contributor license agreements.  See the NOTICE file
 * distributed with this work for additional information
 * regarding copyright ownership.  The ASF licenses this file
 * to you under the Apache License, Version 2.0 (the
 * "License"); you may not use this file except in compliance
 * with the License.  You may obtain a copy of the License at
 *
 *   https://www.apache.org/licenses/LICENSE-2.0
 *
 * Unless required by applicable law or agreed to in writing,
 * software distributed under the License is distributed on an
 * "AS IS" BASIS, WITHOUT WARRANTIES OR CONDITIONS OF ANY
 * KIND, either express or implied.  See the License for the
 * specific language governing permissions and limitations
 * under the License.
 */
package org.apache.accumulo.tserver.metrics;

import java.time.Duration;
import java.util.concurrent.atomic.AtomicInteger;
import java.util.concurrent.atomic.LongAdder;

import org.apache.accumulo.core.metrics.MetricsProducer;

import io.micrometer.core.instrument.Counter;
import io.micrometer.core.instrument.DistributionSummary;
import io.micrometer.core.instrument.Gauge;
import io.micrometer.core.instrument.MeterRegistry;
import io.micrometer.core.instrument.Timer;

public class TabletServerScanMetrics implements MetricsProducer {

  private final AtomicInteger openFiles = new AtomicInteger(0);
  private Timer scans;
  private DistributionSummary resultsPerScan;
  private DistributionSummary yields;
  private Counter startScanCalls;
  private Counter continueScanCalls;
  private Counter closeScanCalls;
<<<<<<< HEAD
  private Counter busyTimeoutReturned;
  private Counter pausedForMemory;
  private Counter earlyReturnForMemory;
=======
  private Counter busyTimeoutCount;
>>>>>>> 96b86a5f

  private final LongAdder lookupCount = new LongAdder();
  private final LongAdder queryResultCount = new LongAdder();
  private final LongAdder queryResultBytes = new LongAdder();
  private final LongAdder scannedCount = new LongAdder();

  public void incrementLookupCount(long amount) {
    this.lookupCount.add(amount);
  }

  public long getLookupCount() {
    return this.lookupCount.sum();
  }

  public void incrementQueryResultCount(long amount) {
    this.queryResultCount.add(amount);
  }

  public long getQueryResultCount() {
    return this.queryResultCount.sum();
  }

  public void incrementQueryResultBytes(long amount) {
    this.queryResultBytes.add(amount);
  }

  public long getQueryByteCount() {
    return this.queryResultBytes.sum();
  }

  public void incrementScannedCount(long amount) {
    this.scannedCount.add(amount);
  }

  public LongAdder getScannedCounter() {
    return this.scannedCount;
  }

  public long getScannedCount() {
    return this.scannedCount.sum();
  }

  public void addScan(long value) {
    scans.record(Duration.ofMillis(value));
  }

  public void addResult(long value) {
    resultsPerScan.record(value);
  }

  public void addYield(long value) {
    yields.record(value);
  }

  public void incrementOpenFiles(int delta) {
    openFiles.addAndGet(Math.max(0, delta));
  }

  public void decrementOpenFiles(int delta) {
    openFiles.addAndGet(delta < 0 ? delta : delta * -1);
  }

  public void incrementStartScan(double value) {
    startScanCalls.increment(value);
  }

  public void incrementContinueScan(double value) {
    continueScanCalls.increment(value);
  }

  public void incrementCloseScan(double value) {
    closeScanCalls.increment(value);
  }

  public void incrementBusy(double value) {
    busyTimeoutCount.increment(value);
  }

  public void incrementScanPausedForLowMemory() {
    pausedForMemory.increment();
  }

  public void incrementEarlyReturnForLowMemory() {
    earlyReturnForMemory.increment();
  }

  @Override
  public void registerMetrics(MeterRegistry registry) {
    Gauge.builder(METRICS_SCAN_OPEN_FILES, openFiles::get)
        .description("Number of files open for scans").register(registry);
    scans = Timer.builder(METRICS_SCAN_TIMES).description("Scans").register(registry);
    resultsPerScan = DistributionSummary.builder(METRICS_SCAN_RESULTS)
        .description("Results per scan").register(registry);
    yields =
        DistributionSummary.builder(METRICS_SCAN_YIELDS).description("yields").register(registry);
    startScanCalls = Counter.builder(METRICS_SCAN_START)
        .description("calls to start a scan / multiscan").register(registry);
    continueScanCalls = Counter.builder(METRICS_SCAN_CONTINUE)
        .description("calls to continue a scan / multiscan").register(registry);
    closeScanCalls = Counter.builder(METRICS_SCAN_CLOSE)
        .description("calls to close a scan / multiscan").register(registry);
    busyTimeoutCount = Counter.builder(METRICS_SCAN_BUSY_TIMEOUT_COUNTER)
        .description("The number of scans where a busy timeout happened").register(registry);
    Gauge.builder(METRICS_SCAN_QUERIES, this, TabletServerScanMetrics::getLookupCount)
        .description("Number of queries").register(registry);
    Gauge
        .builder(METRICS_SCAN_QUERY_SCAN_RESULTS, this,
            TabletServerScanMetrics::getQueryResultCount)
        .description("Query rate (entries/sec)").register(registry);
    Gauge
        .builder(METRICS_SCAN_QUERY_SCAN_RESULTS_BYTES, this,
            TabletServerScanMetrics::getQueryByteCount)
        .description("Query rate (bytes/sec)").register(registry);
    Gauge.builder(METRICS_SCAN_SCANNED_ENTRIES, this, TabletServerScanMetrics::getScannedCount)
        .description("Scanned rate").register(registry);
    pausedForMemory = Counter.builder(METRICS_SCAN_PAUSED_FOR_MEM)
        .description("scan paused due to server being low on memory").register(registry);
    earlyReturnForMemory = Counter.builder(METRICS_SCAN_RETURN_FOR_MEM)
        .description("scan returned results early due to server being low on memory")
        .register(registry);
  }

}<|MERGE_RESOLUTION|>--- conflicted
+++ resolved
@@ -39,13 +39,9 @@
   private Counter startScanCalls;
   private Counter continueScanCalls;
   private Counter closeScanCalls;
-<<<<<<< HEAD
-  private Counter busyTimeoutReturned;
+  private Counter busyTimeoutCount;
   private Counter pausedForMemory;
   private Counter earlyReturnForMemory;
-=======
-  private Counter busyTimeoutCount;
->>>>>>> 96b86a5f
 
   private final LongAdder lookupCount = new LongAdder();
   private final LongAdder queryResultCount = new LongAdder();
@@ -74,10 +70,6 @@
 
   public long getQueryByteCount() {
     return this.queryResultBytes.sum();
-  }
-
-  public void incrementScannedCount(long amount) {
-    this.scannedCount.add(amount);
   }
 
   public LongAdder getScannedCounter() {
