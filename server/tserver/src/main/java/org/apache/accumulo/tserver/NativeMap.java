/*
 * Licensed to the Apache Software Foundation (ASF) under one or more
 * contributor license agreements.  See the NOTICE file distributed with
 * this work for additional information regarding copyright ownership.
 * The ASF licenses this file to You under the Apache License, Version 2.0
 * (the "License"); you may not use this file except in compliance with
 * the License.  You may obtain a copy of the License at
 *
 *     http://www.apache.org/licenses/LICENSE-2.0
 *
 * Unless required by applicable law or agreed to in writing, software
 * distributed under the License is distributed on an "AS IS" BASIS,
 * WITHOUT WARRANTIES OR CONDITIONS OF ANY KIND, either express or implied.
 * See the License for the specific language governing permissions and
 * limitations under the License.
 */
package org.apache.accumulo.tserver;

import java.io.File;
import java.io.IOException;
import java.util.AbstractMap.SimpleImmutableEntry;
import java.util.ArrayList;
import java.util.Collection;
import java.util.Collections;
import java.util.ConcurrentModificationException;
import java.util.HashSet;
import java.util.Iterator;
import java.util.List;
import java.util.Map;
import java.util.Map.Entry;
import java.util.NoSuchElementException;
import java.util.concurrent.atomic.AtomicBoolean;
import java.util.concurrent.locks.Lock;
import java.util.concurrent.locks.ReadWriteLock;
import java.util.concurrent.locks.ReentrantReadWriteLock;

import org.apache.accumulo.core.client.SampleNotPresentException;
import org.apache.accumulo.core.conf.Property;
import org.apache.accumulo.core.data.ByteSequence;
import org.apache.accumulo.core.data.ColumnUpdate;
import org.apache.accumulo.core.data.Key;
import org.apache.accumulo.core.data.Mutation;
import org.apache.accumulo.core.data.Range;
import org.apache.accumulo.core.data.Value;
import org.apache.accumulo.core.iterators.IterationInterruptedException;
import org.apache.accumulo.core.iterators.IteratorEnvironment;
import org.apache.accumulo.core.iterators.SortedKeyValueIterator;
import org.apache.accumulo.core.iterators.system.InterruptibleIterator;
import org.apache.accumulo.core.util.PreAllocatedArray;
import org.slf4j.Logger;
import org.slf4j.LoggerFactory;

import com.google.common.annotations.VisibleForTesting;

/**
 * This class stores data in a C++ map. Doing this allows us to store more in memory and avoid
 * pauses caused by Java GC.
 *
 * The strategy for dealing with native memory allocated for the native map is that java code using
 * the native map should call delete() as soon as it is finished using the native map. When the
 * NativeMap object is garbage collected its native resources will be released if needed. However
 * waiting for java GC would be a mistake for long lived NativeMaps. Long lived objects are not
 * garbage collected quickly, therefore a process could easily use too much memory.
 *
 */
public class NativeMap implements Iterable<Map.Entry<Key,Value>> {

  private static final Logger log = LoggerFactory.getLogger(NativeMap.class);
  private static AtomicBoolean loadedNativeLibraries = new AtomicBoolean(false);

  // Load native library
  static {
<<<<<<< HEAD
    // Check in directories set by JVM system property
    List<File> directories = new ArrayList<>();
    String accumuloNativeLibDirs = System.getProperty("accumulo.native.lib.path");
    if (accumuloNativeLibDirs != null) {
      for (String libDir : accumuloNativeLibDirs.split(":")) {
        directories.add(new File(libDir));
      }
=======
    // Check standard directories
    List<File> directories = new ArrayList<>(
        Arrays.asList(new File[] {new File("/usr/lib64"), new File("/usr/lib")}));
    // Check in ACCUMULO_HOME location, too
    String envAccumuloHome = System.getenv("ACCUMULO_HOME");
    if (envAccumuloHome != null) {
      directories.add(new File(envAccumuloHome + "/lib/native"));
      directories.add(new File(envAccumuloHome + "/lib/native/map")); // old location, just in case
                                                                      // somebody puts it here
>>>>>>> f4f43feb
    }
    // Attempt to load from these directories, using standard names
    loadNativeLib(directories);

    // Check LD_LIBRARY_PATH (DYLD_LIBRARY_PATH on Mac)
    if (!isLoaded()) {
      log.error("Tried and failed to load Accumulo native library from {}", accumuloNativeLibDirs);
      String ldLibraryPath = System.getProperty("java.library.path");
      try {
        System.loadLibrary("accumulo");
        loadedNativeLibraries.set(true);
        log.info("Loaded native map shared library from {}", ldLibraryPath);
      } catch (Exception | UnsatisfiedLinkError e) {
        log.error("Tried and failed to load Accumulo native library from {}", ldLibraryPath, e);
      }
    }

    // Exit if native libraries could not be loaded
    if (!isLoaded()) {
      log.error("FATAL! Accumulo native libraries were requested but could not be be loaded. Either set '{}' to false in accumulo-site.xml "
          + " or make sure native libraries are created in directories set by the JVM system property 'accumulo.native.lib.path' in accumulo-env.sh!",
          Property.TSERV_NATIVEMAP_ENABLED);
      System.exit(1);
    }
  }

  /**
   * If native libraries are not loaded, the specified search path will be used to attempt to load
   * them. Directories will be searched by using the system-specific library naming conventions. A
   * path directly to a file can also be provided. Loading will continue until the search path is
   * exhausted, or until the native libraries are found and successfully loaded, whichever occurs
   * first.
   *
   * @param searchPath
   *          a list of files and directories to search
   */
  public static void loadNativeLib(List<File> searchPath) {
    if (!isLoaded()) {
      List<String> names = getValidLibraryNames();
      List<File> tryList = new ArrayList<>(searchPath.size() * names.size());

      for (File p : searchPath)
        if (p.exists() && p.isDirectory())
          for (String name : names)
            tryList.add(new File(p, name));
        else
          tryList.add(p);

      for (File f : tryList)
        if (loadNativeLib(f))
          break;
    }
  }

  /**
   * Check if native libraries are loaded.
   *
   * @return true if they are loaded; false otherwise
   */
  public static boolean isLoaded() {
    return loadedNativeLibraries.get();
  }

  private static List<String> getValidLibraryNames() {
    ArrayList<String> names = new ArrayList<>(3);

    String libname = System.mapLibraryName("accumulo");
    names.add(libname);

    int dot = libname.lastIndexOf(".");
    String prefix = dot < 0 ? libname : libname.substring(0, dot);

    // additional supported Mac extensions
    if ("Mac OS X".equals(System.getProperty("os.name")))
      for (String ext : new String[] {".dylib", ".jnilib"})
        if (!libname.endsWith(ext))
          names.add(prefix + ext);

    return names;
  }

  private static boolean loadNativeLib(File libFile) {
    log.debug("Trying to load native map library {}", libFile);
    if (libFile.exists() && libFile.isFile()) {
      try {
        System.load(libFile.getAbsolutePath());
        loadedNativeLibraries.set(true);
        log.info("Loaded native map shared library {}", libFile);
        return true;
      } catch (Exception | UnsatisfiedLinkError e) {
        log.error("Tried and failed to load native map library " + libFile, e);
      }
    } else {
      log.debug("Native map library {} not found or is not a file.", libFile);
    }
    return false;
  }

  private long nmPointer;

  private final ReadWriteLock rwLock;
  private final Lock rlock;
  private final Lock wlock;

  private int modCount = 0;

  private static native long createNM();

  // private static native void putNM(long nmPointer, byte[] kd, int cfo, int cqo, int cvo, int tl,
  // long ts, boolean del, byte[] value);

  private static native void singleUpdate(long nmPointer, byte[] row, byte cf[], byte cq[],
      byte cv[], long ts, boolean del, byte[] value, int mutationCount);

  private static native long startUpdate(long nmPointer, byte[] row);

  private static native void update(long nmPointer, long updateID, byte cf[], byte cq[], byte cv[],
      long ts, boolean del, byte[] value, int mutationCount);

  private static native int sizeNM(long nmPointer);

  private static native long memoryUsedNM(long nmPointer);

  private static native long deleteNM(long nmPointer);

  private static boolean init = false;
  private static long totalAllocations;
  private static HashSet<Long> allocatedNativeMaps;

  private static synchronized long createNativeMap() {

    if (!init) {
      allocatedNativeMaps = new HashSet<>();

      Runtime.getRuntime().addShutdownHook(new Thread(() -> {
        if (allocatedNativeMaps.size() > 0) {
          log.info("There are {} allocated native maps", allocatedNativeMaps.size());
        }
        log.debug("{} native maps were allocated", totalAllocations);
      }));

      init = true;
    }

    long nmPtr = createNM();

    if (allocatedNativeMaps.contains(nmPtr)) {
      // something is really screwy, this should not happen
      throw new RuntimeException(String.format("Duplicate native map pointer 0x%016x ", nmPtr));
    }

    totalAllocations++;
    allocatedNativeMaps.add(nmPtr);

    return nmPtr;
  }

  private static synchronized void deleteNativeMap(long nmPtr) {
    if (allocatedNativeMaps.contains(nmPtr)) {
      deleteNM(nmPtr);
      allocatedNativeMaps.remove(nmPtr);
    } else {
      throw new RuntimeException(
          String.format("Attempt to delete native map that is not allocated 0x%016x ", nmPtr));
    }
  }

  private static native long createNMI(long nmp, int fieldLens[]);

  private static native long createNMI(long nmp, byte[] row, byte cf[], byte cq[], byte cv[],
      long ts, boolean del, int fieldLens[]);

  private static native boolean nmiNext(long nmiPointer, int fieldLens[]);

  private static native void nmiGetData(long nmiPointer, byte[] row, byte cf[], byte cq[],
      byte cv[], byte[] valData);

  private static native long nmiGetTS(long nmiPointer);

  private static native void deleteNMI(long nmiPointer);

  private class ConcurrentIterator implements Iterator<Map.Entry<Key,Value>> {

    // in order to get good performance when there are multiple threads reading, need to read a lot
    // while the
    // the read lock is held..... lots of threads trying to get the read lock very often causes
    // serious slow
    // downs.... also reading a lot of entries at once lessens the impact of concurrent writes... if
    // only
    // one entry were read at a time and there were concurrent writes, then iteration could be
    // n*log(n)

    // increasing this number has a positive effect on concurrent read performance, but negatively
    // effects
    // concurrent writers
    private static final int MAX_READ_AHEAD_ENTRIES = 16;
    private static final int READ_AHEAD_BYTES = 4096;

    private NMIterator source;

    private PreAllocatedArray<Entry<Key,Value>> nextEntries;
    private int index;
    private int end;

    ConcurrentIterator() {
      this(new MemKey());
    }

    ConcurrentIterator(Key key) {
      // start off with a small read ahead
      nextEntries = new PreAllocatedArray<>(1);

      rlock.lock();
      try {
        source = new NMIterator(key);
        fill();
      } finally {
        rlock.unlock();
      }
    }

    // it is assumed the read lock is held when this method is called
    private void fill() {
      end = 0;
      index = 0;

      if (source.hasNext())
        source.doNextPreCheck();

      int amountRead = 0;

      // as we keep filling, increase the read ahead buffer
      if (nextEntries.length < MAX_READ_AHEAD_ENTRIES)
        nextEntries = new PreAllocatedArray<>(
            Math.min(nextEntries.length * 2, MAX_READ_AHEAD_ENTRIES));

      while (source.hasNext() && end < nextEntries.length) {
        Entry<Key,Value> ne = source.next();
        nextEntries.set(end++, ne);
        amountRead += ne.getKey().getSize() + ne.getValue().getSize();

        if (amountRead > READ_AHEAD_BYTES)
          break;
      }
    }

    @Override
    public boolean hasNext() {
      return end != 0;
    }

    @Override
    public Entry<Key,Value> next() {
      if (end == 0) {
        throw new NoSuchElementException();
      }

      Entry<Key,Value> ret = nextEntries.get(index++);

      if (index == end) {
        rlock.lock();
        try {
          fill();
        } catch (ConcurrentModificationException cme) {
          source.delete();
          source = new NMIterator(ret.getKey());
          fill();
          if (0 < end && nextEntries.get(0).getKey().equals(ret.getKey())) {
            index++;
            if (index == end) {
              fill();
            }
          }
        } finally {
          rlock.unlock();
        }

      }

      return ret;
    }

    @Override
    public void remove() {
      throw new UnsupportedOperationException();
    }

    public void delete() {
      source.delete();
    }
  }

  private class NMIterator implements Iterator<Map.Entry<Key,Value>> {

    /**
     * The strategy for dealing with native memory allocated for iterators is to simply delete that
     * memory when this Java Object is garbage collected.
     *
     * These iterators are likely short lived object and therefore will be quickly garbage
     * collected. Even if the objects are long lived and therefore more slowly garbage collected
     * they only hold a small amount of native memory.
     *
     */

    private long nmiPointer;
    private boolean hasNext;
    private int expectedModCount;
    private int[] fieldsLens = new int[7];
    private byte lastRow[];

    // it is assumed the read lock is held when this method is called
    NMIterator(Key key) {

      if (nmPointer == 0) {
        throw new IllegalStateException();
      }

      expectedModCount = modCount;

      nmiPointer = createNMI(nmPointer, key.getRowData().toArray(),
          key.getColumnFamilyData().toArray(), key.getColumnQualifierData().toArray(),
          key.getColumnVisibilityData().toArray(), key.getTimestamp(), key.isDeleted(), fieldsLens);

      hasNext = nmiPointer != 0;
    }

    // delete is synchronized on a per iterator basis want to ensure only one
    // thread deletes an iterator w/o acquiring the global write lock...
    // there is no contention among concurrent readers for deleting their iterators
    public synchronized void delete() {
      if (nmiPointer == 0) {
        return;
      }

      // log.debug("Deleting native map iterator pointer");

      deleteNMI(nmiPointer);
      nmiPointer = 0;
    }

    @Override
    public boolean hasNext() {
      return hasNext;
    }

    // it is assumed the read lock is held when this method is called
    // this method only needs to be called once per read lock acquisition
    private void doNextPreCheck() {
      if (nmPointer == 0) {
        throw new IllegalStateException();
      }

      if (modCount != expectedModCount) {
        throw new ConcurrentModificationException();
      }
    }

    @Override
    // It is assumed that this method is called w/ the read lock held and
    // that doNextPreCheck() is called prior to calling this method
    // also this method is synchronized to ensure that a deleted iterator
    // is not used
    public synchronized Entry<Key,Value> next() {
      if (!hasNext) {
        throw new NoSuchElementException();
      }

      if (nmiPointer == 0) {
        throw new IllegalStateException("Native Map Iterator Deleted");
      }

      byte[] row = null;
      if (fieldsLens[0] >= 0) {
        row = new byte[fieldsLens[0]];
        lastRow = row;
      }

      byte cf[] = new byte[fieldsLens[1]];
      byte cq[] = new byte[fieldsLens[2]];
      byte cv[] = new byte[fieldsLens[3]];
      boolean deleted = fieldsLens[4] != 0;
      byte val[] = new byte[fieldsLens[5]];

      nmiGetData(nmiPointer, row, cf, cq, cv, val);
      long ts = nmiGetTS(nmiPointer);

      Key k = new MemKey(lastRow, cf, cq, cv, ts, deleted, false, fieldsLens[6]);
      Value v = new Value(val, false);

      hasNext = nmiNext(nmiPointer, fieldsLens);

      return new SimpleImmutableEntry<>(k, v);
    }

    @Override
    public void remove() {
      throw new UnsupportedOperationException();
    }

    @Override
    protected void finalize() throws Throwable {
      super.finalize();
      if (nmiPointer != 0) {
        // log.debug("Deleting native map iterator pointer in finalize");
        deleteNMI(nmiPointer);
      }
    }

  }

  public NativeMap() {
    nmPointer = createNativeMap();
    rwLock = new ReentrantReadWriteLock();
    rlock = rwLock.readLock();
    wlock = rwLock.writeLock();
    log.debug(String.format("Allocated native map 0x%016x", nmPointer));
  }

  @Override
  protected void finalize() throws Throwable {
    super.finalize();
    if (nmPointer != 0) {
      log.warn(String.format("Deallocating native map 0x%016x in finalize", nmPointer));
      deleteNativeMap(nmPointer);
    }
  }

  private int _mutate(Mutation mutation, int mutationCount) {

    List<ColumnUpdate> updates = mutation.getUpdates();
    if (updates.size() == 1) {
      ColumnUpdate update = updates.get(0);
      singleUpdate(nmPointer, mutation.getRow(), update.getColumnFamily(),
          update.getColumnQualifier(), update.getColumnVisibility(), update.getTimestamp(),
          update.isDeleted(), update.getValue(), mutationCount++);
    } else if (updates.size() > 1) {
      long uid = startUpdate(nmPointer, mutation.getRow());
      for (ColumnUpdate update : updates) {
        update(nmPointer, uid, update.getColumnFamily(), update.getColumnQualifier(),
            update.getColumnVisibility(), update.getTimestamp(), update.isDeleted(),
            update.getValue(), mutationCount++);
      }
    }
    return mutationCount;
  }

  @VisibleForTesting
  public void mutate(Mutation mutation, int mutationCount) {
    mutate(Collections.singletonList(mutation), mutationCount);
  }

  void mutate(List<Mutation> mutations, int mutationCount) {
    Iterator<Mutation> iter = mutations.iterator();

    while (iter.hasNext()) {

      wlock.lock();
      try {
        if (nmPointer == 0) {
          throw new IllegalStateException("Native Map Deleted");
        }

        modCount++;

        int count = 0;
        while (iter.hasNext() && count < 10) {
          Mutation mutation = iter.next();
          mutationCount = _mutate(mutation, mutationCount);
          count += mutation.size();
        }
      } finally {
        wlock.unlock();
      }
    }
  }

  @VisibleForTesting
  public void put(Key key, Value value) {
    wlock.lock();
    try {
      if (nmPointer == 0) {
        throw new IllegalStateException("Native Map Deleted");
      }

      modCount++;

      singleUpdate(nmPointer, key.getRowData().toArray(), key.getColumnFamilyData().toArray(),
          key.getColumnQualifierData().toArray(), key.getColumnVisibilityData().toArray(),
          key.getTimestamp(), key.isDeleted(), value.get(), 0);
    } finally {
      wlock.unlock();
    }
  }

  public Value get(Key key) {
    rlock.lock();
    try {
      Value ret = null;
      NMIterator nmi = new NMIterator(key);
      if (nmi.hasNext()) {
        Entry<Key,Value> entry = nmi.next();
        if (entry.getKey().equals(key)) {
          ret = entry.getValue();
        }
      }

      nmi.delete();

      return ret;
    } finally {
      rlock.unlock();
    }
  }

  public int size() {
    rlock.lock();
    try {
      if (nmPointer == 0) {
        throw new IllegalStateException("Native Map Deleted");
      }

      return sizeNM(nmPointer);
    } finally {
      rlock.unlock();
    }
  }

  public long getMemoryUsed() {
    rlock.lock();
    try {
      if (nmPointer == 0) {
        throw new IllegalStateException("Native Map Deleted");
      }

      return memoryUsedNM(nmPointer);
    } finally {
      rlock.unlock();
    }
  }

  @Override
  public Iterator<Map.Entry<Key,Value>> iterator() {
    rlock.lock();
    try {
      if (nmPointer == 0) {
        throw new IllegalStateException("Native Map Deleted");
      }

      return new ConcurrentIterator();
    } finally {
      rlock.unlock();
    }
  }

  public Iterator<Map.Entry<Key,Value>> iterator(Key startKey) {
    rlock.lock();
    try {

      if (nmPointer == 0) {
        throw new IllegalStateException("Native Map Deleted");
      }

      return new ConcurrentIterator(startKey);
    } finally {
      rlock.unlock();
    }
  }

  public void delete() {
    wlock.lock();
    try {
      if (nmPointer == 0) {
        throw new IllegalStateException("Native Map Deleted");
      }

      log.debug(String.format("Deallocating native map 0x%016x", nmPointer));
      deleteNativeMap(nmPointer);
      nmPointer = 0;
    } finally {
      wlock.unlock();
    }
  }

  private static class NMSKVIter implements InterruptibleIterator {

    private ConcurrentIterator iter;
    private Entry<Key,Value> entry;

    private NativeMap map;
    private Range range;
    private AtomicBoolean interruptFlag;
    private int interruptCheckCount = 0;

    private NMSKVIter(NativeMap map, AtomicBoolean interruptFlag) {
      this.map = map;
      this.range = new Range();
      iter = map.new ConcurrentIterator();
      if (iter.hasNext())
        entry = iter.next();
      else
        entry = null;

      this.interruptFlag = interruptFlag;
    }

    public NMSKVIter(NativeMap map) {
      this(map, null);
    }

    @Override
    public Key getTopKey() {
      return entry.getKey();
    }

    @Override
    public Value getTopValue() {
      return entry.getValue();
    }

    @Override
    public boolean hasTop() {
      return entry != null;
    }

    @Override
    public void next() throws IOException {

      if (entry == null)
        throw new IllegalStateException();

      // checking the interrupt flag for every call to next had bad a bad performance impact
      // so check it every 100th time
      if (interruptFlag != null && interruptCheckCount++ % 100 == 0 && interruptFlag.get())
        throw new IterationInterruptedException();

      if (iter.hasNext()) {
        entry = iter.next();
        if (range.afterEndKey(entry.getKey())) {
          entry = null;
        }
      } else
        entry = null;

    }

    @Override
    public void seek(Range range, Collection<ByteSequence> columnFamilies, boolean inclusive)
        throws IOException {

      if (interruptFlag != null && interruptFlag.get())
        throw new IterationInterruptedException();

      iter.delete();

      this.range = range;

      Key key = range.getStartKey();
      if (key == null) {
        key = new MemKey();
      }

      iter = map.new ConcurrentIterator(key);
      if (iter.hasNext()) {
        entry = iter.next();
        if (range.afterEndKey(entry.getKey())) {
          entry = null;
        }
      } else
        entry = null;

      while (hasTop() && range.beforeStartKey(getTopKey())) {
        next();
      }
    }

    @Override
    public void init(SortedKeyValueIterator<Key,Value> source, Map<String,String> options,
        IteratorEnvironment env) throws IOException {
      throw new UnsupportedOperationException();
    }

    @Override
    public SortedKeyValueIterator<Key,Value> deepCopy(IteratorEnvironment env) {
      if (env != null && env.isSamplingEnabled()) {
        throw new SampleNotPresentException();
      }
      return new NMSKVIter(map, interruptFlag);
    }

    @Override
    public void setInterruptFlag(AtomicBoolean flag) {
      this.interruptFlag = flag;
    }
  }

  public SortedKeyValueIterator<Key,Value> skvIterator() {
    return new NMSKVIter(this);
  }
}<|MERGE_RESOLUTION|>--- conflicted
+++ resolved
@@ -70,7 +70,6 @@
 
   // Load native library
   static {
-<<<<<<< HEAD
     // Check in directories set by JVM system property
     List<File> directories = new ArrayList<>();
     String accumuloNativeLibDirs = System.getProperty("accumulo.native.lib.path");
@@ -78,17 +77,6 @@
       for (String libDir : accumuloNativeLibDirs.split(":")) {
         directories.add(new File(libDir));
       }
-=======
-    // Check standard directories
-    List<File> directories = new ArrayList<>(
-        Arrays.asList(new File[] {new File("/usr/lib64"), new File("/usr/lib")}));
-    // Check in ACCUMULO_HOME location, too
-    String envAccumuloHome = System.getenv("ACCUMULO_HOME");
-    if (envAccumuloHome != null) {
-      directories.add(new File(envAccumuloHome + "/lib/native"));
-      directories.add(new File(envAccumuloHome + "/lib/native/map")); // old location, just in case
-                                                                      // somebody puts it here
->>>>>>> f4f43feb
     }
     // Attempt to load from these directories, using standard names
     loadNativeLib(directories);
@@ -108,8 +96,9 @@
 
     // Exit if native libraries could not be loaded
     if (!isLoaded()) {
-      log.error("FATAL! Accumulo native libraries were requested but could not be be loaded. Either set '{}' to false in accumulo-site.xml "
-          + " or make sure native libraries are created in directories set by the JVM system property 'accumulo.native.lib.path' in accumulo-env.sh!",
+      log.error(
+          "FATAL! Accumulo native libraries were requested but could not be be loaded. Either set '{}' to false in accumulo-site.xml "
+              + " or make sure native libraries are created in directories set by the JVM system property 'accumulo.native.lib.path' in accumulo-env.sh!",
           Property.TSERV_NATIVEMAP_ENABLED);
       System.exit(1);
     }
