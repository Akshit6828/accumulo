--- conflicted
+++ resolved
@@ -221,12 +221,7 @@
       FileSKVWriter mfwTmp = mfw;
       mfw = null; // set this to null so we do not try to close it again in finally if the close fails
       try {
-<<<<<<< HEAD
         mfwTmp.close(); // if the close fails it will cause the compaction to fail
-=======
-        FileSKVIterator openReader = fileFactory.openReader(outputFilePathName, false, ns, ns.getConf(), acuTableConf);
-        openReader.close();
->>>>>>> 01cdd020
       } catch (IOException ex) {
         if (!fs.deleteRecursively(outputFile.path())) {
           if (fs.exists(outputFile.path())) {
@@ -240,11 +235,7 @@
           majCStats.getEntriesRead(), majCStats.getEntriesWritten(), (int) (majCStats.getEntriesRead() / ((t2 - t1) / 1000.0)), (t2 - t1) / 1000.0,
           mfwTmp.getLength(), mfwTmp.getLength() / ((t2 - t1) / 1000.0)));
 
-<<<<<<< HEAD
       majCStats.setFileSize(mfwTmp.getLength());
-=======
-      majCStats.setFileSize(fileFactory.getFileSize(outputFilePathName, ns, ns.getConf(), acuTableConf));
->>>>>>> 01cdd020
       return majCStats;
     } catch (IOException e) {
       log.error("{}", e.getMessage(), e);
