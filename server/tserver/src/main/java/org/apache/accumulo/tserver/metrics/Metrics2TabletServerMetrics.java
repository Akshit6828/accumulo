/*
 * Licensed to the Apache Software Foundation (ASF) under one or more
 * contributor license agreements.  See the NOTICE file distributed with
 * this work for additional information regarding copyright ownership.
 * The ASF licenses this file to You under the Apache License, Version 2.0
 * (the "License"); you may not use this file except in compliance with
 * the License.  You may obtain a copy of the License at
 *
 *     http://www.apache.org/licenses/LICENSE-2.0
 *
 * Unless required by applicable law or agreed to in writing, software
 * distributed under the License is distributed on an "AS IS" BASIS,
 * WITHOUT WARRANTIES OR CONDITIONS OF ANY KIND, either express or implied.
 * See the License for the specific language governing permissions and
 * limitations under the License.
 */
package org.apache.accumulo.tserver.metrics;

import org.apache.accumulo.server.metrics.Metrics;
import org.apache.accumulo.server.metrics.MetricsSystemHelper;
import org.apache.accumulo.tserver.TabletServer;
import org.apache.hadoop.metrics2.MetricsCollector;
import org.apache.hadoop.metrics2.MetricsRecordBuilder;
import org.apache.hadoop.metrics2.MetricsSource;
import org.apache.hadoop.metrics2.MetricsSystem;
import org.apache.hadoop.metrics2.impl.MsInfo;
import org.apache.hadoop.metrics2.lib.Interns;
import org.apache.hadoop.metrics2.lib.MetricsRegistry;
import org.apache.hadoop.metrics2.lib.MutableGaugeLong;

public class Metrics2TabletServerMetrics
    implements Metrics, MetricsSource, TabletServerMetricsKeys {
  public static final String NAME = TSERVER_NAME + ",sub=General",
      DESCRIPTION = "General TabletServer Metrics", CONTEXT = "tserver", RECORD = "general";

  private final TabletServerMetricsUtil util;
  private final MetricsSystem system;
  private final MetricsRegistry registry;

  private final MutableGaugeLong entries, entriesInMemory, activeMajcs, queuedMajcs, activeMincs,
      queuedMincs, onlineTablets, openingTablets, unopenedTablets, queries, totalMincs;

  // Use TabletServerMetricsFactory
  Metrics2TabletServerMetrics(TabletServer tserver, MetricsSystem system) {
    util = new TabletServerMetricsUtil(tserver);
    this.system = system;
    this.registry = new MetricsRegistry(Interns.info(NAME, DESCRIPTION));
    this.registry.tag(MsInfo.ProcessName, MetricsSystemHelper.getProcessName());

<<<<<<< HEAD
    entries = registry.newGauge(Interns.info(ENTRIES, "Number of entries"), 0L);
    entriesInMemory = registry.newGauge(Interns.info(ENTRIES_IN_MEM, "Number of entries in memory"),
        0L);
    activeMajcs = registry
        .newGauge(Interns.info(ACTIVE_MAJCS, "Number of active major compactions"), 0L);
    queuedMajcs = registry
        .newGauge(Interns.info(QUEUED_MAJCS, "Number of queued major compactions"), 0L);
    activeMincs = registry
        .newGauge(Interns.info(ACTIVE_MINCS, "Number of active minor compactions"), 0L);
    queuedMincs = registry
        .newGauge(Interns.info(QUEUED_MINCS, "Number of queued minor compactions"), 0L);
    onlineTablets = registry.newGauge(Interns.info(ONLINE_TABLETS, "Number of online tablets"), 0L);
    openingTablets = registry.newGauge(Interns.info(OPENING_TABLETS, "Number of opening tablets"),
        0L);
    unopenedTablets = registry
        .newGauge(Interns.info(UNOPENED_TABLETS, "Number of unopened tablets"), 0L);
    queries = registry.newGauge(Interns.info(QUERIES, "Number of queries"), 0L);
=======
    entries = registry.newGauge(Interns.info(ENTRIES, "Number of entries"), 0l);
    entriesInMemory =
        registry.newGauge(Interns.info(ENTRIES_IN_MEM, "Number of entries in memory"), 0l);
    activeMajcs =
        registry.newGauge(Interns.info(ACTIVE_MAJCS, "Number of active major compactions"), 0l);
    queuedMajcs =
        registry.newGauge(Interns.info(QUEUED_MAJCS, "Number of queued major compactions"), 0l);
    activeMincs =
        registry.newGauge(Interns.info(ACTIVE_MINCS, "Number of active minor compactions"), 0l);
    queuedMincs =
        registry.newGauge(Interns.info(QUEUED_MINCS, "Number of queued minor compactions"), 0l);
    onlineTablets = registry.newGauge(Interns.info(ONLINE_TABLETS, "Number of online tablets"), 0l);
    openingTablets =
        registry.newGauge(Interns.info(OPENING_TABLETS, "Number of opening tablets"), 0l);
    unopenedTablets =
        registry.newGauge(Interns.info(UNOPENED_TABLETS, "Number of unopened tablets"), 0l);
    queries = registry.newGauge(Interns.info(QUERIES, "Number of queries"), 0l);
>>>>>>> 0a9837f3
    totalMincs = registry
        .newGauge(Interns.info(TOTAL_MINCS, "Total number of minor compactions performed"), 0L);
  }

  @Override
  public void add(String name, long time) {
    throw new UnsupportedOperationException("add() is not implemented");
  }

  @Override
  public void register() {
    system.register(NAME, DESCRIPTION, this);
  }

  @Override
  public boolean isEnabled() {
    return true;
  }

  protected void snapshot() {

    entries.set(util.getEntries());
    entriesInMemory.set(util.getEntriesInMemory());
    activeMajcs.set(util.getMajorCompactions());
    queuedMajcs.set(util.getMajorCompactionsQueued());
    activeMincs.set(util.getMinorCompactions());
    queuedMincs.set(util.getMinorCompactionsQueued());
    onlineTablets.set(util.getOnlineCount());
    openingTablets.set(util.getOpeningCount());
    unopenedTablets.set(util.getUnopenedCount());
    queries.set(util.getQueries());
    totalMincs.set(util.getTotalMinorCompactions());
  }

  @Override
  public void getMetrics(MetricsCollector collector, boolean all) {
    MetricsRecordBuilder builder = collector.addRecord(RECORD).setContext(CONTEXT);

    // Update each MutableMetric with the new value
    snapshot();

    // Add then all to the builder
    registry.snapshot(builder, all);

    // TODO Some day, MetricsRegistry will also support the MetricsGaugeDouble or allow us to
    // instantiate it directly
    builder.addGauge(Interns.info(FILES_PER_TABLET, "Number of files per tablet"),
        util.getAverageFilesPerTablet());
    builder.addGauge(Interns.info(HOLD_TIME, "Time commits held"), util.getHoldTime());
    builder.addGauge(Interns.info(INGEST_RATE, "Ingest rate (entries/sec)"), util.getIngest());
    builder.addGauge(Interns.info(INGEST_BYTE_RATE, "Ingest rate (bytes/sec)"),
        util.getIngestByteRate());
    builder.addGauge(Interns.info(QUERY_RATE, "Query rate (entries/sec)"), util.getQueryRate());
    builder.addGauge(Interns.info(QUERY_BYTE_RATE, "Query rate (bytes/sec)"),
        util.getQueryByteRate());
    builder.addGauge(Interns.info(SCANNED_RATE, "Scanned rate"), util.getScannedRate());
  }
}<|MERGE_RESOLUTION|>--- conflicted
+++ resolved
@@ -47,43 +47,23 @@
     this.registry = new MetricsRegistry(Interns.info(NAME, DESCRIPTION));
     this.registry.tag(MsInfo.ProcessName, MetricsSystemHelper.getProcessName());
 
-<<<<<<< HEAD
     entries = registry.newGauge(Interns.info(ENTRIES, "Number of entries"), 0L);
-    entriesInMemory = registry.newGauge(Interns.info(ENTRIES_IN_MEM, "Number of entries in memory"),
-        0L);
-    activeMajcs = registry
-        .newGauge(Interns.info(ACTIVE_MAJCS, "Number of active major compactions"), 0L);
-    queuedMajcs = registry
-        .newGauge(Interns.info(QUEUED_MAJCS, "Number of queued major compactions"), 0L);
-    activeMincs = registry
-        .newGauge(Interns.info(ACTIVE_MINCS, "Number of active minor compactions"), 0L);
-    queuedMincs = registry
-        .newGauge(Interns.info(QUEUED_MINCS, "Number of queued minor compactions"), 0L);
+    entriesInMemory =
+        registry.newGauge(Interns.info(ENTRIES_IN_MEM, "Number of entries in memory"), 0L);
+    activeMajcs =
+        registry.newGauge(Interns.info(ACTIVE_MAJCS, "Number of active major compactions"), 0L);
+    queuedMajcs =
+        registry.newGauge(Interns.info(QUEUED_MAJCS, "Number of queued major compactions"), 0L);
+    activeMincs =
+        registry.newGauge(Interns.info(ACTIVE_MINCS, "Number of active minor compactions"), 0L);
+    queuedMincs =
+        registry.newGauge(Interns.info(QUEUED_MINCS, "Number of queued minor compactions"), 0L);
     onlineTablets = registry.newGauge(Interns.info(ONLINE_TABLETS, "Number of online tablets"), 0L);
-    openingTablets = registry.newGauge(Interns.info(OPENING_TABLETS, "Number of opening tablets"),
-        0L);
-    unopenedTablets = registry
-        .newGauge(Interns.info(UNOPENED_TABLETS, "Number of unopened tablets"), 0L);
+    openingTablets =
+        registry.newGauge(Interns.info(OPENING_TABLETS, "Number of opening tablets"), 0L);
+    unopenedTablets =
+        registry.newGauge(Interns.info(UNOPENED_TABLETS, "Number of unopened tablets"), 0L);
     queries = registry.newGauge(Interns.info(QUERIES, "Number of queries"), 0L);
-=======
-    entries = registry.newGauge(Interns.info(ENTRIES, "Number of entries"), 0l);
-    entriesInMemory =
-        registry.newGauge(Interns.info(ENTRIES_IN_MEM, "Number of entries in memory"), 0l);
-    activeMajcs =
-        registry.newGauge(Interns.info(ACTIVE_MAJCS, "Number of active major compactions"), 0l);
-    queuedMajcs =
-        registry.newGauge(Interns.info(QUEUED_MAJCS, "Number of queued major compactions"), 0l);
-    activeMincs =
-        registry.newGauge(Interns.info(ACTIVE_MINCS, "Number of active minor compactions"), 0l);
-    queuedMincs =
-        registry.newGauge(Interns.info(QUEUED_MINCS, "Number of queued minor compactions"), 0l);
-    onlineTablets = registry.newGauge(Interns.info(ONLINE_TABLETS, "Number of online tablets"), 0l);
-    openingTablets =
-        registry.newGauge(Interns.info(OPENING_TABLETS, "Number of opening tablets"), 0l);
-    unopenedTablets =
-        registry.newGauge(Interns.info(UNOPENED_TABLETS, "Number of unopened tablets"), 0l);
-    queries = registry.newGauge(Interns.info(QUERIES, "Number of queries"), 0l);
->>>>>>> 0a9837f3
     totalMincs = registry
         .newGauge(Interns.info(TOTAL_MINCS, "Total number of minor compactions performed"), 0L);
   }
