--- conflicted
+++ resolved
@@ -20,20 +20,20 @@
 
 import static org.apache.accumulo.core.metrics.Metric.COMPACTOR_ENTRIES_READ;
 import static org.apache.accumulo.core.metrics.Metric.COMPACTOR_ENTRIES_WRITTEN;
+import static org.apache.accumulo.core.metrics.Metric.COMPACTOR_MAJC_STUCK;
 import static org.apache.accumulo.core.metrics.Metric.TSERVER_ENTRIES;
 import static org.apache.accumulo.core.metrics.Metric.TSERVER_HOLD;
 import static org.apache.accumulo.core.metrics.Metric.TSERVER_INGEST_BYTES;
 import static org.apache.accumulo.core.metrics.Metric.TSERVER_INGEST_MUTATIONS;
-import static org.apache.accumulo.core.metrics.Metric.TSERVER_MAJC_QUEUED;
-import static org.apache.accumulo.core.metrics.Metric.TSERVER_MAJC_RUNNING;
-import static org.apache.accumulo.core.metrics.Metric.TSERVER_MAJC_STUCK;
 import static org.apache.accumulo.core.metrics.Metric.TSERVER_MEM_ENTRIES;
 import static org.apache.accumulo.core.metrics.Metric.TSERVER_MINC_QUEUED;
 import static org.apache.accumulo.core.metrics.Metric.TSERVER_MINC_RUNNING;
 import static org.apache.accumulo.core.metrics.Metric.TSERVER_MINC_TOTAL;
 import static org.apache.accumulo.core.metrics.Metric.TSERVER_TABLETS_FILES;
 import static org.apache.accumulo.core.metrics.Metric.TSERVER_TABLETS_LONG_ASSIGNMENTS;
+import static org.apache.accumulo.core.metrics.Metric.TSERVER_TABLETS_ONDEMAND_UNLOADED_FOR_MEM;
 import static org.apache.accumulo.core.metrics.Metric.TSERVER_TABLETS_ONLINE;
+import static org.apache.accumulo.core.metrics.Metric.TSERVER_TABLETS_ONLINE_ONDEMAND;
 import static org.apache.accumulo.core.metrics.Metric.TSERVER_TABLETS_OPENING;
 import static org.apache.accumulo.core.metrics.Metric.TSERVER_TABLETS_UNOPENED;
 
@@ -74,11 +74,7 @@
             TabletServerMetrics::getTotalEntriesWritten)
         .description("Number of entries written by all compactions that have run on this tserver")
         .register(registry);
-<<<<<<< HEAD
-    LongTaskTimer timer = LongTaskTimer.builder(METRICS_COMPACTOR_MAJC_STUCK)
-=======
-    LongTaskTimer timer = LongTaskTimer.builder(TSERVER_MAJC_STUCK.getName())
->>>>>>> 173a4479
+    LongTaskTimer timer = LongTaskTimer.builder(COMPACTOR_MAJC_STUCK.getName())
         .description("Number and duration of stuck major compactions").register(registry);
     CompactionWatcher.setTimer(timer);
 
@@ -91,38 +87,23 @@
         .description("Number of entries").register(registry);
     Gauge.builder(TSERVER_MEM_ENTRIES.getName(), util, TabletServerMetricsUtil::getEntriesInMemory)
         .description("Number of entries in memory").register(registry);
-<<<<<<< HEAD
-    Gauge.builder(METRICS_TSERVER_MINC_RUNNING, util, TabletServerMetricsUtil::getMinorCompactions)
-=======
-    Gauge
-        .builder(TSERVER_MAJC_RUNNING.getName(), util, TabletServerMetricsUtil::getMajorCompactions)
-        .description("Number of active major compactions").register(registry);
-    Gauge
-        .builder(TSERVER_MAJC_QUEUED.getName(), util,
-            TabletServerMetricsUtil::getMajorCompactionsQueued)
-        .description("Number of queued major compactions").register(registry);
     Gauge
         .builder(TSERVER_MINC_RUNNING.getName(), util, TabletServerMetricsUtil::getMinorCompactions)
->>>>>>> 173a4479
         .description("Number of active minor compactions").register(registry);
     Gauge
         .builder(TSERVER_MINC_QUEUED.getName(), util,
             TabletServerMetricsUtil::getMinorCompactionsQueued)
         .description("Number of queued minor compactions").register(registry);
-<<<<<<< HEAD
     Gauge
-        .builder(METRICS_TSERVER_TABLETS_ONLINE_ONDEMAND, util,
+        .builder(TSERVER_TABLETS_ONLINE_ONDEMAND.getName(), util,
             TabletServerMetricsUtil::getOnDemandOnlineCount)
         .description("Number of online on-demand tablets").register(registry);
     Gauge
-        .builder(METRICS_TSERVER_TABLETS_ONDEMAND_UNLOADED_FOR_MEM, util,
+        .builder(TSERVER_TABLETS_ONDEMAND_UNLOADED_FOR_MEM.getName(), util,
             TabletServerMetricsUtil::getOnDemandUnloadedLowMem)
         .description("Number of online on-demand tablets unloaded due to low memory")
         .register(registry);
-    Gauge.builder(METRICS_TSERVER_TABLETS_ONLINE, util, TabletServerMetricsUtil::getOnlineCount)
-=======
     Gauge.builder(TSERVER_TABLETS_ONLINE.getName(), util, TabletServerMetricsUtil::getOnlineCount)
->>>>>>> 173a4479
         .description("Number of online tablets").register(registry);
     Gauge.builder(TSERVER_TABLETS_OPENING.getName(), util, TabletServerMetricsUtil::getOpeningCount)
         .description("Number of opening tablets").register(registry);
