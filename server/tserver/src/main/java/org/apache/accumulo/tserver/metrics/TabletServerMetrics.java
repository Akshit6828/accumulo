/*
 * Licensed to the Apache Software Foundation (ASF) under one
 * or more contributor license agreements.  See the NOTICE file
 * distributed with this work for additional information
 * regarding copyright ownership.  The ASF licenses this file
 * to you under the Apache License, Version 2.0 (the
 * "License"); you may not use this file except in compliance
 * with the License.  You may obtain a copy of the License at
 *
 *   https://www.apache.org/licenses/LICENSE-2.0
 *
 * Unless required by applicable law or agreed to in writing,
 * software distributed under the License is distributed on an
 * "AS IS" BASIS, WITHOUT WARRANTIES OR CONDITIONS OF ANY
 * KIND, either express or implied.  See the License for the
 * specific language governing permissions and limitations
 * under the License.
 */
package org.apache.accumulo.tserver.metrics;

import static org.apache.accumulo.core.metrics.Metric.COMPACTOR_ENTRIES_READ;
import static org.apache.accumulo.core.metrics.Metric.COMPACTOR_ENTRIES_WRITTEN;
import static org.apache.accumulo.core.metrics.Metric.COMPACTOR_MAJC_STUCK;
import static org.apache.accumulo.core.metrics.Metric.TSERVER_ENTRIES;
import static org.apache.accumulo.core.metrics.Metric.TSERVER_HOLD;
import static org.apache.accumulo.core.metrics.Metric.TSERVER_INGEST_BYTES;
import static org.apache.accumulo.core.metrics.Metric.TSERVER_INGEST_MUTATIONS;
import static org.apache.accumulo.core.metrics.Metric.TSERVER_MEM_ENTRIES;
import static org.apache.accumulo.core.metrics.Metric.TSERVER_MINC_QUEUED;
import static org.apache.accumulo.core.metrics.Metric.TSERVER_MINC_RUNNING;
import static org.apache.accumulo.core.metrics.Metric.TSERVER_MINC_TOTAL;
import static org.apache.accumulo.core.metrics.Metric.TSERVER_TABLETS_FILES;
import static org.apache.accumulo.core.metrics.Metric.TSERVER_TABLETS_LONG_ASSIGNMENTS;
import static org.apache.accumulo.core.metrics.Metric.TSERVER_TABLETS_ONDEMAND_UNLOADED_FOR_MEM;
import static org.apache.accumulo.core.metrics.Metric.TSERVER_TABLETS_ONLINE;
import static org.apache.accumulo.core.metrics.Metric.TSERVER_TABLETS_ONLINE_ONDEMAND;
import static org.apache.accumulo.core.metrics.Metric.TSERVER_TABLETS_OPENING;
import static org.apache.accumulo.core.metrics.Metric.TSERVER_TABLETS_UNOPENED;

import org.apache.accumulo.core.metrics.MetricsProducer;
import org.apache.accumulo.server.compaction.CompactionWatcher;
import org.apache.accumulo.server.compaction.FileCompactor;
import org.apache.accumulo.tserver.TabletServer;

import io.micrometer.core.instrument.FunctionCounter;
import io.micrometer.core.instrument.Gauge;
import io.micrometer.core.instrument.LongTaskTimer;
import io.micrometer.core.instrument.MeterRegistry;

public class TabletServerMetrics implements MetricsProducer {

  private final TabletServerMetricsUtil util;

  public TabletServerMetrics(TabletServer tserver) {
    util = new TabletServerMetricsUtil(tserver);
  }

  private long getTotalEntriesRead() {
    return FileCompactor.getTotalEntriesRead();
  }

  private long getTotalEntriesWritten() {
    return FileCompactor.getTotalEntriesWritten();
  }

  @Override
  public void registerMetrics(MeterRegistry registry) {
    FunctionCounter
        .builder(COMPACTOR_ENTRIES_READ.getName(), this, TabletServerMetrics::getTotalEntriesRead)
        .description(COMPACTOR_ENTRIES_READ.getDescription()).register(registry);
    FunctionCounter
        .builder(COMPACTOR_ENTRIES_WRITTEN.getName(), this,
            TabletServerMetrics::getTotalEntriesWritten)
<<<<<<< HEAD
        .description("Number of entries written by all compactions that have run on this tserver")
        .register(registry);
    LongTaskTimer timer = LongTaskTimer.builder(COMPACTOR_MAJC_STUCK.getName())
        .description("Number and duration of stuck major compactions").register(registry);
=======
        .description(COMPACTOR_ENTRIES_WRITTEN.getDescription()).register(registry);
    LongTaskTimer timer = LongTaskTimer.builder(TSERVER_MAJC_STUCK.getName())
        .description(TSERVER_MAJC_STUCK.getDescription()).register(registry);
>>>>>>> 960cee8d
    CompactionWatcher.setTimer(timer);

    Gauge
        .builder(TSERVER_TABLETS_LONG_ASSIGNMENTS.getName(), util,
            TabletServerMetricsUtil::getLongTabletAssignments)
        .description(TSERVER_TABLETS_LONG_ASSIGNMENTS.getDescription()).register(registry);

    Gauge.builder(TSERVER_ENTRIES.getName(), util, TabletServerMetricsUtil::getEntries)
        .description(TSERVER_ENTRIES.getDescription()).register(registry);
    Gauge.builder(TSERVER_MEM_ENTRIES.getName(), util, TabletServerMetricsUtil::getEntriesInMemory)
        .description(TSERVER_MEM_ENTRIES.getDescription()).register(registry);
    Gauge
<<<<<<< HEAD
=======
        .builder(TSERVER_MAJC_RUNNING.getName(), util, TabletServerMetricsUtil::getMajorCompactions)
        .description(TSERVER_MAJC_RUNNING.getDescription()).register(registry);
    Gauge
        .builder(TSERVER_MAJC_QUEUED.getName(), util,
            TabletServerMetricsUtil::getMajorCompactionsQueued)
        .description(TSERVER_MINC_QUEUED.getDescription()).register(registry);
    Gauge
>>>>>>> 960cee8d
        .builder(TSERVER_MINC_RUNNING.getName(), util, TabletServerMetricsUtil::getMinorCompactions)
        .description(TSERVER_MINC_RUNNING.getDescription()).register(registry);
    Gauge
        .builder(TSERVER_MINC_QUEUED.getName(), util,
            TabletServerMetricsUtil::getMinorCompactionsQueued)
<<<<<<< HEAD
        .description("Number of queued minor compactions").register(registry);
    Gauge
        .builder(TSERVER_TABLETS_ONLINE_ONDEMAND.getName(), util,
            TabletServerMetricsUtil::getOnDemandOnlineCount)
        .description("Number of online on-demand tablets").register(registry);
    Gauge
        .builder(TSERVER_TABLETS_ONDEMAND_UNLOADED_FOR_MEM.getName(), util,
            TabletServerMetricsUtil::getOnDemandUnloadedLowMem)
        .description("Number of online on-demand tablets unloaded due to low memory")
        .register(registry);
=======
        .description(TSERVER_MINC_QUEUED.getDescription()).register(registry);
>>>>>>> 960cee8d
    Gauge.builder(TSERVER_TABLETS_ONLINE.getName(), util, TabletServerMetricsUtil::getOnlineCount)
        .description(TSERVER_TABLETS_ONLINE.getDescription()).register(registry);
    Gauge.builder(TSERVER_TABLETS_OPENING.getName(), util, TabletServerMetricsUtil::getOpeningCount)
        .description(TSERVER_TABLETS_OPENING.getDescription()).register(registry);
    Gauge
        .builder(TSERVER_TABLETS_UNOPENED.getName(), util,
            TabletServerMetricsUtil::getUnopenedCount)
        .description(TSERVER_TABLETS_UNOPENED.getDescription()).register(registry);
    Gauge
        .builder(TSERVER_MINC_TOTAL.getName(), util,
            TabletServerMetricsUtil::getTotalMinorCompactions)
        .description(TSERVER_MINC_TOTAL.getDescription()).register(registry);

    Gauge
        .builder(TSERVER_TABLETS_FILES.getName(), util,
            TabletServerMetricsUtil::getAverageFilesPerTablet)
        .description(TSERVER_TABLETS_FILES.getDescription()).register(registry);
    Gauge.builder(TSERVER_HOLD.getName(), util, TabletServerMetricsUtil::getHoldTime)
        .description(TSERVER_HOLD.getDescription()).register(registry);
    Gauge.builder(TSERVER_INGEST_MUTATIONS.getName(), util, TabletServerMetricsUtil::getIngestCount)
        .description(TSERVER_INGEST_MUTATIONS.getDescription()).register(registry);
    Gauge.builder(TSERVER_INGEST_BYTES.getName(), util, TabletServerMetricsUtil::getIngestByteCount)
        .description(TSERVER_INGEST_BYTES.getDescription()).register(registry);
  }
}<|MERGE_RESOLUTION|>--- conflicted
+++ resolved
@@ -71,16 +71,9 @@
     FunctionCounter
         .builder(COMPACTOR_ENTRIES_WRITTEN.getName(), this,
             TabletServerMetrics::getTotalEntriesWritten)
-<<<<<<< HEAD
-        .description("Number of entries written by all compactions that have run on this tserver")
-        .register(registry);
+        .description(COMPACTOR_ENTRIES_WRITTEN.getDescription()).register(registry);
     LongTaskTimer timer = LongTaskTimer.builder(COMPACTOR_MAJC_STUCK.getName())
-        .description("Number and duration of stuck major compactions").register(registry);
-=======
-        .description(COMPACTOR_ENTRIES_WRITTEN.getDescription()).register(registry);
-    LongTaskTimer timer = LongTaskTimer.builder(TSERVER_MAJC_STUCK.getName())
-        .description(TSERVER_MAJC_STUCK.getDescription()).register(registry);
->>>>>>> 960cee8d
+        .description(COMPACTOR_MAJC_STUCK.getDescription()).register(registry);
     CompactionWatcher.setTimer(timer);
 
     Gauge
@@ -93,35 +86,20 @@
     Gauge.builder(TSERVER_MEM_ENTRIES.getName(), util, TabletServerMetricsUtil::getEntriesInMemory)
         .description(TSERVER_MEM_ENTRIES.getDescription()).register(registry);
     Gauge
-<<<<<<< HEAD
-=======
-        .builder(TSERVER_MAJC_RUNNING.getName(), util, TabletServerMetricsUtil::getMajorCompactions)
-        .description(TSERVER_MAJC_RUNNING.getDescription()).register(registry);
-    Gauge
-        .builder(TSERVER_MAJC_QUEUED.getName(), util,
-            TabletServerMetricsUtil::getMajorCompactionsQueued)
-        .description(TSERVER_MINC_QUEUED.getDescription()).register(registry);
-    Gauge
->>>>>>> 960cee8d
         .builder(TSERVER_MINC_RUNNING.getName(), util, TabletServerMetricsUtil::getMinorCompactions)
         .description(TSERVER_MINC_RUNNING.getDescription()).register(registry);
     Gauge
         .builder(TSERVER_MINC_QUEUED.getName(), util,
             TabletServerMetricsUtil::getMinorCompactionsQueued)
-<<<<<<< HEAD
-        .description("Number of queued minor compactions").register(registry);
+        .description(TSERVER_MINC_QUEUED.getDescription()).register(registry);
     Gauge
         .builder(TSERVER_TABLETS_ONLINE_ONDEMAND.getName(), util,
             TabletServerMetricsUtil::getOnDemandOnlineCount)
-        .description("Number of online on-demand tablets").register(registry);
+        .description(TSERVER_TABLETS_ONLINE_ONDEMAND.getDescription()).register(registry);
     Gauge
         .builder(TSERVER_TABLETS_ONDEMAND_UNLOADED_FOR_MEM.getName(), util,
             TabletServerMetricsUtil::getOnDemandUnloadedLowMem)
-        .description("Number of online on-demand tablets unloaded due to low memory")
-        .register(registry);
-=======
-        .description(TSERVER_MINC_QUEUED.getDescription()).register(registry);
->>>>>>> 960cee8d
+        .description(TSERVER_TABLETS_ONDEMAND_UNLOADED_FOR_MEM.getDescription()).register(registry);
     Gauge.builder(TSERVER_TABLETS_ONLINE.getName(), util, TabletServerMetricsUtil::getOnlineCount)
         .description(TSERVER_TABLETS_ONLINE.getDescription()).register(registry);
     Gauge.builder(TSERVER_TABLETS_OPENING.getName(), util, TabletServerMetricsUtil::getOpeningCount)
