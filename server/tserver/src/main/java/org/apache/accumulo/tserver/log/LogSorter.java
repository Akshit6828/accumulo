--- conflicted
+++ resolved
@@ -88,10 +88,6 @@
       }
 
       try {
-<<<<<<< HEAD
-        log.info("Copying {} to {}", src, dest);
-=======
->>>>>>> 076f1b31
         sort(sortId, new Path(src), dest);
       } finally {
         currentWork.remove(sortId);
@@ -116,7 +112,7 @@
           return;
         }
 
-        log.info("Copying " + srcPath + " to " + destPath);
+        log.info("Copying {} to {}", srcPath, destPath);
         // the following call does not throw an exception if the file/dir does not exist
         fs.deleteRecursively(new Path(destPath));
 
