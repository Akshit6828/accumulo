--- conflicted
+++ resolved
@@ -2418,33 +2418,22 @@
         }
       }
 
-      Iterator<FileRef> fiter = fileMap.keySet().iterator();
-      while (fiter.hasNext()) {
-        FileRef file = fiter.next();
+      fileMap.keySet().removeIf(file -> {
         if (bulkImporting.contains(file)) {
           log.info("Ignoring import of bulk file currently importing: " + file);
-          fiter.remove();
-        }
-      }
+          return true;
+        }
+        return false;
+      });
 
       if (fileMap.isEmpty()) {
         return;
       }
 
-<<<<<<< HEAD
       incrementWritesInProgress();
-=======
-      if (writesInProgress < 0) {
-        throw new IllegalStateException("FATAL: Something really bad went wrong. Attempted to "
-            + "increment a negative number of writes in progress " + writesInProgress + "on tablet "
-            + extent);
-      }
 
       // prevent other threads from processing this file while its added to the metadata table.
       bulkImporting.addAll(fileMap.keySet());
-
-      writesInProgress++;
->>>>>>> f2bf2d8d
     }
     try {
       tabletServer.updateBulkImportState(files, BulkImportState.LOADING);
