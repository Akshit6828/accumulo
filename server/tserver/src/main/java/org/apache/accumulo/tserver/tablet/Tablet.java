--- conflicted
+++ resolved
@@ -165,14 +165,8 @@
 /**
  * Provide access to a single row range in a living TabletServer.
  */
-<<<<<<< HEAD
 public class Tablet {
   private static final Logger log = LoggerFactory.getLogger(Tablet.class);
-=======
-public class Tablet implements TabletCommitter {
-
-  static private final Logger log = Logger.getLogger(Tablet.class);
->>>>>>> 9a5f33fa
 
   private final TabletServer tabletServer;
   private final ServerContext context;
