/*
 * Licensed to the Apache Software Foundation (ASF) under one
 * or more contributor license agreements.  See the NOTICE file
 * distributed with this work for additional information
 * regarding copyright ownership.  The ASF licenses this file
 * to you under the Apache License, Version 2.0 (the
 * "License"); you may not use this file except in compliance
 * with the License.  You may obtain a copy of the License at
 *
 *   https://www.apache.org/licenses/LICENSE-2.0
 *
 * Unless required by applicable law or agreed to in writing,
 * software distributed under the License is distributed on an
 * "AS IS" BASIS, WITHOUT WARRANTIES OR CONDITIONS OF ANY
 * KIND, either express or implied.  See the License for the
 * specific language governing permissions and limitations
 * under the License.
 */
package org.apache.accumulo.tserver.tablet;

import static java.util.Objects.requireNonNull;

import java.io.IOException;
import java.util.ArrayList;
import java.util.Collections;
import java.util.HashSet;
import java.util.List;
import java.util.Map;
import java.util.Set;
import java.util.SortedMap;
import java.util.concurrent.TimeUnit;
import java.util.concurrent.atomic.AtomicBoolean;
import java.util.concurrent.atomic.AtomicLong;

import org.apache.accumulo.core.conf.AccumuloConfiguration;
import org.apache.accumulo.core.conf.Property;
import org.apache.accumulo.core.data.ByteSequence;
import org.apache.accumulo.core.data.Key;
import org.apache.accumulo.core.data.Range;
import org.apache.accumulo.core.data.Value;
import org.apache.accumulo.core.dataImpl.KeyExtent;
import org.apache.accumulo.core.iterators.SortedKeyValueIterator;
import org.apache.accumulo.core.iterators.YieldCallback;
import org.apache.accumulo.core.iteratorsImpl.system.IterationInterruptedException;
import org.apache.accumulo.core.iteratorsImpl.system.SourceSwitchingIterator;
import org.apache.accumulo.core.metadata.StoredTabletFile;
import org.apache.accumulo.core.metadata.schema.DataFileValue;
import org.apache.accumulo.core.sample.impl.SamplerConfigurationImpl;
import org.apache.accumulo.core.security.ColumnVisibility;
import org.apache.accumulo.core.util.LocalityGroupUtil;
import org.apache.accumulo.core.util.Pair;
import org.apache.accumulo.core.util.ShutdownUtil;
import org.apache.accumulo.server.ServerContext;
import org.apache.accumulo.server.conf.TableConfiguration;
import org.apache.accumulo.server.fs.TooManyFilesException;
import org.apache.accumulo.server.mem.LowMemoryDetector.DetectionScope;
import org.apache.accumulo.tserver.InMemoryMap;
import org.apache.accumulo.tserver.TabletHostingServer;
import org.apache.accumulo.tserver.TabletServerResourceManager;
import org.apache.accumulo.tserver.metrics.TabletServerScanMetrics;
import org.apache.accumulo.tserver.scan.ScanParameters;
import org.slf4j.Logger;
import org.slf4j.LoggerFactory;

/**
 * This class exists to share code for scanning a tablet between {@link Tablet} and
 * {@link SnapshotTablet}
 */
public abstract class TabletBase {

  private static final Logger log = LoggerFactory.getLogger(TabletBase.class);

  private static final byte[] EMPTY_BYTES = new byte[0];

  protected final KeyExtent extent;
  protected final ServerContext context;
  private final TabletHostingServer server;

  protected AtomicLong lookupCount = new AtomicLong(0);
  protected AtomicLong queryResultCount = new AtomicLong(0);
  protected AtomicLong queryResultBytes = new AtomicLong(0);
  protected final AtomicLong scannedCount = new AtomicLong(0);

  protected final Set<ScanDataSource> activeScans = new HashSet<>();

  private final AccumuloConfiguration.Deriver<byte[]> defaultSecurityLabel;

  protected final TableConfiguration tableConfiguration;

  private final boolean isUserTable;

  public TabletBase(TabletHostingServer server, KeyExtent extent) {
    this.context = server.getContext();
    this.server = server;
    this.extent = extent;
    this.isUserTable = !extent.isMeta();

    TableConfiguration tblConf = context.getTableConfiguration(extent.tableId());
    if (tblConf == null) {
      context.clearTableListCache();
      tblConf = context.getTableConfiguration(extent.tableId());
      requireNonNull(tblConf, "Could not get table configuration for " + extent.tableId());
    }

    this.tableConfiguration = tblConf;

    if (extent.isMeta()) {
      defaultSecurityLabel = () -> EMPTY_BYTES;
    } else {
      defaultSecurityLabel = tableConfiguration.newDeriver(
          conf -> new ColumnVisibility(conf.get(Property.TABLE_DEFAULT_SCANTIME_VISIBILITY))
              .getExpression());
    }
  }

  public abstract boolean isClosed();

  public abstract SortedMap<StoredTabletFile,DataFileValue> getDatafiles();

  public abstract void addToYieldMetric(int i);

  public abstract long getDataSourceDeletions();

  abstract TabletServerResourceManager.TabletResourceManager getTabletResources();

  public abstract List<InMemoryMap.MemoryIterator>
      getMemIterators(SamplerConfigurationImpl samplerConfig);

  public abstract void returnMemIterators(List<InMemoryMap.MemoryIterator> iters);

  public abstract Pair<Long,Map<StoredTabletFile,DataFileValue>> reserveFilesForScan();

  public abstract void returnFilesForScan(long scanId);

  public abstract TabletServerScanMetrics getScanMetrics();

  protected ScanDataSource createDataSource(ScanParameters scanParams, boolean loadIters,
      AtomicBoolean interruptFlag) {
    return new ScanDataSource(this, scanParams, loadIters, interruptFlag);
  }

  public Scanner createScanner(Range range, ScanParameters scanParams,
      AtomicBoolean interruptFlag) {
    // do a test to see if this range falls within the tablet, if it does not
    // then clip will throw an exception
    extent.toDataRange().clip(range);

    return new Scanner(this, range, scanParams, interruptFlag);
  }

  public AtomicLong getScannedCounter() {
    return this.scannedCount;
  }

  public ServerContext getContext() {
    return context;
  }

  public TableConfiguration getTableConfiguration() {
    return tableConfiguration;
  }

  public KeyExtent getExtent() {
    return extent;
  }

  public byte[] getDefaultSecurityLabels() {
    return defaultSecurityLabel.derive();
  }

  public synchronized void addActiveScans(ScanDataSource scanDataSource) {
    activeScans.add(scanDataSource);
  }

  public int removeScan(ScanDataSource scanDataSource) {
    activeScans.remove(scanDataSource);
    return activeScans.size();
  }

  public abstract void close(boolean b) throws IOException;

  public Tablet.LookupResult lookup(List<Range> ranges, List<KVEntry> results,
      ScanParameters scanParams, long maxResultSize, AtomicBoolean interruptFlag)
      throws IOException {

    if (ranges.isEmpty()) {
      return new Tablet.LookupResult();
    }

    ranges = Range.mergeOverlapping(ranges);
    if (ranges.size() > 1) {
      Collections.sort(ranges);
    }

    Range tabletRange = getExtent().toDataRange();
    for (Range range : ranges) {
      // do a test to see if this range falls within the tablet, if it does not
      // then clip will throw an exception
      tabletRange.clip(range);
    }

    SourceSwitchingIterator.DataSource dataSource =
        createDataSource(scanParams, true, interruptFlag);

    Tablet.LookupResult result = null;

    boolean sawException = false;
    try {
      SortedKeyValueIterator<Key,Value> iter = new SourceSwitchingIterator(dataSource);
      this.lookupCount.incrementAndGet();
      this.server.getScanMetrics().incrementLookupCount(1);
      result = lookup(iter, ranges, results, scanParams, maxResultSize);
      return result;
    } catch (IOException | RuntimeException e) {
      sawException = true;
      throw e;
    } finally {
      // code in finally block because always want
<<<<<<< HEAD
      // to return data files, even when exception is thrown
      dataSource.close(false);
=======
      // to return mapfiles, even when exception is thrown
      dataSource.close(sawException);
>>>>>>> c679b043

      synchronized (this) {
        queryResultCount.addAndGet(results.size());
        this.server.getScanMetrics().incrementQueryResultCount(results.size());
        if (result != null) {
          this.queryResultBytes.addAndGet(result.dataSize);
          this.server.getScanMetrics().incrementQueryResultBytes(result.dataSize);
        }
      }
    }
  }

  Batch nextBatch(SortedKeyValueIterator<Key,Value> iter, Range range, ScanParameters scanParams)
      throws IOException {

    while (context.getLowMemoryDetector().isRunningLowOnMemory(context, DetectionScope.SCAN, () -> {
      return isUserTable;
    }, () -> {
      log.info("Not starting next batch because low on memory, extent: {}", extent);
      server.getScanMetrics().incrementScanPausedForLowMemory();
      try {
        Thread.sleep(500);
      } catch (InterruptedException e) {
        Thread.currentThread().interrupt();
        throw new IllegalStateException(
            "Interrupted while waiting for low memory condition to resolve", e);
      }
    })) {}

    long batchTimeOut = scanParams.getBatchTimeOut();

    long timeToRun = TimeUnit.MILLISECONDS.toNanos(batchTimeOut);
    long startNanos = System.nanoTime();

    if (batchTimeOut == Long.MAX_VALUE || batchTimeOut <= 0) {
      batchTimeOut = 0;
    }
    List<KVEntry> results = new ArrayList<>();
    Key key = null;

    Value value;
    long resultSize = 0L;
    long resultBytes = 0L;

    long maxResultsSize = getTableConfiguration().getAsBytes(Property.TABLE_SCAN_MAXMEM);

    Key continueKey = null;
    boolean skipContinueKey = false;

    YieldCallback<Key> yield = new YieldCallback<>();

    // we cannot yield if we are in isolation mode
    if (!scanParams.isIsolated()) {
      iter.enableYielding(yield);
    }

    if (scanParams.getColumnSet().isEmpty()) {
      iter.seek(range, Set.of(), false);
    } else {
      iter.seek(range, LocalityGroupUtil.families(scanParams.getColumnSet()), true);
    }

    while (iter.hasTop()) {
      if (yield.hasYielded()) {
        throw new IOException(
            "Coding error: hasTop returned true but has yielded at " + yield.getPositionAndReset());
      }
      value = iter.getTopValue();
      key = iter.getTopKey();

      KVEntry kvEntry = new KVEntry(key, value); // copies key and value
      results.add(kvEntry);
      resultSize += kvEntry.estimateMemoryUsed();
      resultBytes += kvEntry.numBytes();

      boolean timesUp = batchTimeOut > 0 && (System.nanoTime() - startNanos) >= timeToRun;

      boolean runningLowOnMemory =
          context.getLowMemoryDetector().isRunningLowOnMemory(context, DetectionScope.SCAN, () -> {
            return isUserTable;
          }, () -> {
            log.info("Not continuing next batch because low on memory, extent: {}", extent);
            server.getScanMetrics().incrementEarlyReturnForLowMemory();
          });
      if (runningLowOnMemory || resultSize >= maxResultsSize
          || results.size() >= scanParams.getMaxEntries() || timesUp) {
        continueKey = new Key(key);
        skipContinueKey = true;
        break;
      }

      iter.next();
    }

    if (yield.hasYielded()) {
      continueKey = new Key(yield.getPositionAndReset());
      skipContinueKey = true;
      if (!range.contains(continueKey)) {
        throw new IOException("Underlying iterator yielded to a position outside of its range: "
            + continueKey + " not in " + range);
      }
      if (!results.isEmpty()
          && continueKey.compareTo(results.get(results.size() - 1).getKey()) <= 0) {
        throw new IOException(
            "Underlying iterator yielded to a position that does not follow the last key returned: "
                + continueKey + " <= " + results.get(results.size() - 1).getKey());
      }

      log.debug("Scan yield detected at position " + continueKey);
      addToYieldMetric(1);
    } else if (!iter.hasTop()) {
      // end of tablet has been reached
      continueKey = null;
      if (results.isEmpty()) {
        results = null;
      }
    }

    return new Batch(skipContinueKey, results, continueKey, resultBytes);
  }

  private Tablet.LookupResult lookup(SortedKeyValueIterator<Key,Value> mmfi, List<Range> ranges,
      List<KVEntry> results, ScanParameters scanParams, long maxResultsSize) throws IOException {

    while (context.getLowMemoryDetector().isRunningLowOnMemory(context, DetectionScope.SCAN, () -> {
      return isUserTable;
    }, () -> {
      log.info("Not starting lookup because low on memory, extent: {}", extent);
      server.getScanMetrics().incrementScanPausedForLowMemory();
      try {
        Thread.sleep(500);
      } catch (InterruptedException e) {
        Thread.currentThread().interrupt();
        throw new IllegalStateException(
            "Interrupted while waiting for low memory condition to resolve", e);
      }
    })) {}

    Tablet.LookupResult lookupResult = new Tablet.LookupResult();

    boolean exceededMemoryUsage = false;
    boolean tabletClosed = false;

    Set<ByteSequence> cfset = null;
    if (!scanParams.getColumnSet().isEmpty()) {
      cfset = LocalityGroupUtil.families(scanParams.getColumnSet());
    }

    long batchTimeOut = scanParams.getBatchTimeOut();

    long timeToRun = TimeUnit.MILLISECONDS.toNanos(batchTimeOut);
    long startNanos = System.nanoTime();

    if (batchTimeOut <= 0 || batchTimeOut == Long.MAX_VALUE) {
      batchTimeOut = 0;
    }

    // determine if the iterator supported yielding
    YieldCallback<Key> yield = new YieldCallback<>();
    mmfi.enableYielding(yield);
    boolean yielded = false;

    for (Range range : ranges) {

      boolean timesUp = batchTimeOut > 0 && (System.nanoTime() - startNanos) > timeToRun;

      boolean runningLowOnMemory =
          context.getLowMemoryDetector().isRunningLowOnMemory(context, DetectionScope.SCAN, () -> {
            return isUserTable;
          }, () -> {
            log.info("Not continuing lookup because low on memory, extent: {}", extent);
            server.getScanMetrics().incrementEarlyReturnForLowMemory();
          });
      if (runningLowOnMemory || exceededMemoryUsage || tabletClosed || timesUp || yielded) {
        lookupResult.unfinishedRanges.add(range);
        continue;
      }

      int entriesAdded = 0;

      try {
        if (cfset != null) {
          mmfi.seek(range, cfset, true);
        } else {
          mmfi.seek(range, Set.of(), false);
        }

        while (mmfi.hasTop()) {
          if (yield.hasYielded()) {
            throw new IOException("Coding error: hasTop returned true but has yielded at "
                + yield.getPositionAndReset());
          }
          Key key = mmfi.getTopKey();

          KVEntry kve = new KVEntry(key, mmfi.getTopValue());
          results.add(kve);
          entriesAdded++;
          lookupResult.bytesAdded += kve.estimateMemoryUsed();
          lookupResult.dataSize += kve.numBytes();

          exceededMemoryUsage = lookupResult.bytesAdded > maxResultsSize;

          timesUp = batchTimeOut > 0 && (System.nanoTime() - startNanos) > timeToRun;

          runningLowOnMemory = context.getLowMemoryDetector().isRunningLowOnMemory(context,
              DetectionScope.SCAN, () -> {
                return isUserTable;
              }, () -> {
                log.info("Not continuing lookup because low on memory, extent: {}", extent);
                server.getScanMetrics().incrementEarlyReturnForLowMemory();
              });
          if (runningLowOnMemory || exceededMemoryUsage || timesUp) {
            addUnfinishedRange(lookupResult, range, key);
            break;
          }

          mmfi.next();
        }

        if (yield.hasYielded()) {
          yielded = true;
          Key yieldPosition = yield.getPositionAndReset();
          if (!range.contains(yieldPosition)) {
            throw new IOException("Underlying iterator yielded to a position outside of its range: "
                + yieldPosition + " not in " + range);
          }
          if (!results.isEmpty()
              && yieldPosition.compareTo(results.get(results.size() - 1).getKey()) <= 0) {
            throw new IOException("Underlying iterator yielded to a position"
                + " that does not follow the last key returned: " + yieldPosition + " <= "
                + results.get(results.size() - 1).getKey());
          }
          addUnfinishedRange(lookupResult, range, yieldPosition);

          log.debug("Scan yield detected at position " + yieldPosition);
          addToYieldMetric(1);
        }
      } catch (TooManyFilesException tmfe) {
        // treat this as a closed tablet, and let the client retry
        log.warn("Tablet {} has too many files, batch lookup can not run", getExtent());
        handleTabletClosedDuringScan(results, lookupResult, exceededMemoryUsage, range,
            entriesAdded);
        tabletClosed = true;
      } catch (IOException ioe) {
        if (ShutdownUtil.wasCausedByHadoopShutdown(ioe)) {
          // assume HDFS shutdown hook caused this exception
          log.debug("IOException while shutdown in progress", ioe);
          handleTabletClosedDuringScan(results, lookupResult, exceededMemoryUsage, range,
              entriesAdded);
          tabletClosed = true;
        } else {
          throw ioe;
        }
      } catch (IterationInterruptedException iie) {
        if (isClosed()) {
          handleTabletClosedDuringScan(results, lookupResult, exceededMemoryUsage, range,
              entriesAdded);
          tabletClosed = true;
        } else {
          throw iie;
        }
      } catch (TabletClosedException tce) {
        handleTabletClosedDuringScan(results, lookupResult, exceededMemoryUsage, range,
            entriesAdded);
        tabletClosed = true;
      } catch (RuntimeException re) {
        if (ShutdownUtil.wasCausedByHadoopShutdown(re)) {
          log.debug("RuntimeException while shutdown in progress", re);
          handleTabletClosedDuringScan(results, lookupResult, exceededMemoryUsage, range,
              entriesAdded);
          tabletClosed = true;
        } else {
          throw re;
        }
      }

    }

    return lookupResult;
  }

  private void handleTabletClosedDuringScan(List<KVEntry> results, Tablet.LookupResult lookupResult,
      boolean exceededMemoryUsage, Range range, int entriesAdded) {
    if (exceededMemoryUsage) {
      throw new IllegalStateException(
          "Tablet " + getExtent() + "should not exceed memory usage or close, not both");
    }

    if (entriesAdded > 0) {
      addUnfinishedRange(lookupResult, range, results.get(results.size() - 1).getKey());
    } else {
      lookupResult.unfinishedRanges.add(range);
    }

    lookupResult.closed = true;
  }

  private void addUnfinishedRange(Tablet.LookupResult lookupResult, Range range, Key key) {
    if (range.getEndKey() == null || key.compareTo(range.getEndKey()) < 0) {
      Range nlur = new Range(new Key(key), false, range.getEndKey(), range.isEndKeyInclusive());
      lookupResult.unfinishedRanges.add(nlur);
    }
  }

  public synchronized void updateQueryStats(int size, long numBytes) {
    this.queryResultCount.addAndGet(size);
    this.server.getScanMetrics().incrementQueryResultCount(size);
    this.queryResultBytes.addAndGet(numBytes);
    this.server.getScanMetrics().incrementQueryResultBytes(numBytes);
  }
}<|MERGE_RESOLUTION|>--- conflicted
+++ resolved
@@ -216,13 +216,8 @@
       throw e;
     } finally {
       // code in finally block because always want
-<<<<<<< HEAD
       // to return data files, even when exception is thrown
-      dataSource.close(false);
-=======
-      // to return mapfiles, even when exception is thrown
       dataSource.close(sawException);
->>>>>>> c679b043
 
       synchronized (this) {
         queryResultCount.addAndGet(results.size());
