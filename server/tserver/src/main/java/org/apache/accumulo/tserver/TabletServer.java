--- conflicted
+++ resolved
@@ -61,11 +61,8 @@
 import org.apache.accumulo.core.client.AccumuloSecurityException;
 import org.apache.accumulo.core.client.Durability;
 import org.apache.accumulo.core.client.Instance;
-<<<<<<< HEAD
 import org.apache.accumulo.core.client.SampleNotPresentException;
-=======
 import org.apache.accumulo.core.client.TableNotFoundException;
->>>>>>> 78176e59
 import org.apache.accumulo.core.client.impl.CompressedIterators;
 import org.apache.accumulo.core.client.impl.DurabilityImpl;
 import org.apache.accumulo.core.client.impl.ScannerImpl;
@@ -778,11 +775,7 @@
         // if user has no permission to write to this table, add it to
         // the failures list
         boolean sameTable = us.currentTablet != null && (us.currentTablet.getExtent().getTableId().equals(keyExtent.getTableId()));
-<<<<<<< HEAD
-        String tableId = keyExtent.getTableId();
-=======
         tableId = keyExtent.getTableId().toString();
->>>>>>> 78176e59
         if (sameTable || security.canWrite(us.getCredentials(), tableId, Tables.getNamespaceId(getInstance(), tableId))) {
           long t2 = System.currentTimeMillis();
           us.authTimes.addStat(t2 - t1);
