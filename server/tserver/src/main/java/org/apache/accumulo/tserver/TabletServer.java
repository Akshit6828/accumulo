--- conflicted
+++ resolved
@@ -235,12 +235,8 @@
 import org.apache.accumulo.tserver.tablet.CompactionInfo;
 import org.apache.accumulo.tserver.tablet.CompactionWatcher;
 import org.apache.accumulo.tserver.tablet.Compactor;
+import org.apache.accumulo.tserver.tablet.KVEntry;
 import org.apache.accumulo.tserver.tablet.ScanBatch;
-<<<<<<< HEAD
-import org.apache.accumulo.tserver.tablet.Scanner;
-=======
-import org.apache.accumulo.tserver.tablet.SplitInfo;
->>>>>>> d4882a15
 import org.apache.accumulo.tserver.tablet.Tablet;
 import org.apache.accumulo.tserver.tablet.TabletClosedException;
 import org.apache.accumulo.tserver.tablet.TabletData;
@@ -1120,43 +1116,9 @@
           final List<ServerConditionalMutation> okMutations = new ArrayList<ServerConditionalMutation>(entry.getValue().size());
           final List<TCMResult> resultsSubList = results.subList(results.size(), results.size());
 
-<<<<<<< HEAD
-          for (ServerConditionalMutation scm : entry.getValue()) {
-            if (checkCondition(results, cs, compressedIters, tablet, scm))
-              okMutations.add(scm);
-          }
-
-          entry.setValue(okMutations);
-        }
-
-      }
-    }
-
-    private boolean checkCondition(ArrayList<TCMResult> results, ConditionalSession cs, CompressedIterators compressedIters, Tablet tablet,
-        ServerConditionalMutation scm) throws IOException {
-      boolean add = true;
-
-      for (TCondition tc : scm.getConditions()) {
-
-        Range range;
-        if (tc.hasTimestamp)
-          range = Range.exact(new Text(scm.getRow()), new Text(tc.getCf()), new Text(tc.getCq()), new Text(tc.getCv()), tc.getTs());
-        else
-          range = Range.exact(new Text(scm.getRow()), new Text(tc.getCf()), new Text(tc.getCq()), new Text(tc.getCv()));
-
-        IterConfig ic = compressedIters.decompress(tc.iterators);
-
-        Scanner scanner = tablet.createScanner(range, 1, EMPTY_COLUMNS, cs.auths, ic.ssiList, ic.ssio, false, cs.interruptFlag, null, 0, cs.classLoaderContext);
-
-        try {
-          ScanBatch batch = scanner.read();
-
-          Value val = null;
-=======
           ConditionChecker checker = checkerContext.newChecker(entry.getValue(), okMutations, resultsSubList);
           try {
             tablet.checkConditions(checker, cs.auths, cs.interruptFlag);
->>>>>>> d4882a15
 
             if (okMutations.size() > 0) {
               entry.setValue(okMutations);
