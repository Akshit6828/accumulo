/*
 * Licensed to the Apache Software Foundation (ASF) under one
 * or more contributor license agreements.  See the NOTICE file
 * distributed with this work for additional information
 * regarding copyright ownership.  The ASF licenses this file
 * to you under the Apache License, Version 2.0 (the
 * "License"); you may not use this file except in compliance
 * with the License.  You may obtain a copy of the License at
 *
 *   https://www.apache.org/licenses/LICENSE-2.0
 *
 * Unless required by applicable law or agreed to in writing,
 * software distributed under the License is distributed on an
 * "AS IS" BASIS, WITHOUT WARRANTIES OR CONDITIONS OF ANY
 * KIND, either express or implied.  See the License for the
 * specific language governing permissions and limitations
 * under the License.
 */
package org.apache.accumulo.tserver;

import static com.google.common.util.concurrent.Uninterruptibles.sleepUninterruptibly;
import static org.apache.accumulo.core.metadata.schema.TabletMetadata.ColumnType.ECOMP;
import static org.apache.accumulo.core.metadata.schema.TabletMetadata.ColumnType.FILES;
import static org.apache.accumulo.core.metadata.schema.TabletMetadata.ColumnType.LOGS;
import static org.apache.accumulo.core.metadata.schema.TabletMetadata.ColumnType.PREV_ROW;
import static org.apache.accumulo.core.util.LazySingletons.RANDOM;
import static org.apache.accumulo.core.util.threads.ThreadPools.watchCriticalFixedDelay;
import static org.apache.accumulo.core.util.threads.ThreadPools.watchCriticalScheduledTask;
import static org.apache.accumulo.core.util.threads.ThreadPools.watchNonCriticalScheduledTask;

import java.io.IOException;
import java.lang.management.ManagementFactory;
import java.lang.reflect.InvocationTargetException;
import java.net.UnknownHostException;
import java.time.Duration;
import java.time.Instant;
import java.util.ArrayList;
import java.util.Arrays;
import java.util.Collection;
import java.util.Collections;
import java.util.EnumSet;
import java.util.HashMap;
import java.util.HashSet;
import java.util.Iterator;
import java.util.LinkedHashSet;
import java.util.List;
import java.util.Map;
import java.util.Map.Entry;
import java.util.Optional;
import java.util.Set;
import java.util.SortedMap;
import java.util.SortedSet;
import java.util.TreeMap;
import java.util.TreeSet;
import java.util.UUID;
import java.util.concurrent.BlockingDeque;
import java.util.concurrent.ConcurrentHashMap;
import java.util.concurrent.LinkedBlockingDeque;
import java.util.concurrent.ScheduledFuture;
import java.util.concurrent.ThreadPoolExecutor;
import java.util.concurrent.TimeUnit;
import java.util.concurrent.atomic.AtomicInteger;
import java.util.concurrent.atomic.AtomicLong;
import java.util.concurrent.locks.ReentrantLock;
import java.util.function.Consumer;

import org.apache.accumulo.core.Constants;
import org.apache.accumulo.core.cli.ConfigOpts;
import org.apache.accumulo.core.client.Durability;
import org.apache.accumulo.core.clientImpl.DurabilityImpl;
import org.apache.accumulo.core.clientImpl.TabletLocator;
import org.apache.accumulo.core.conf.AccumuloConfiguration;
import org.apache.accumulo.core.conf.Property;
import org.apache.accumulo.core.data.InstanceId;
import org.apache.accumulo.core.data.TableId;
import org.apache.accumulo.core.dataImpl.KeyExtent;
import org.apache.accumulo.core.fate.zookeeper.ZooCache;
import org.apache.accumulo.core.fate.zookeeper.ZooReaderWriter;
import org.apache.accumulo.core.fate.zookeeper.ZooUtil.NodeExistsPolicy;
import org.apache.accumulo.core.file.blockfile.cache.impl.BlockCacheConfiguration;
import org.apache.accumulo.core.lock.ServiceLock;
import org.apache.accumulo.core.lock.ServiceLock.LockLossReason;
import org.apache.accumulo.core.lock.ServiceLock.LockWatcher;
import org.apache.accumulo.core.lock.ServiceLockData;
import org.apache.accumulo.core.lock.ServiceLockData.ServiceDescriptor;
import org.apache.accumulo.core.lock.ServiceLockData.ServiceDescriptors;
import org.apache.accumulo.core.lock.ServiceLockData.ThriftService;
import org.apache.accumulo.core.manager.thrift.BulkImportState;
import org.apache.accumulo.core.manager.thrift.Compacting;
import org.apache.accumulo.core.manager.thrift.ManagerClientService;
import org.apache.accumulo.core.manager.thrift.TableInfo;
import org.apache.accumulo.core.manager.thrift.TabletServerStatus;
import org.apache.accumulo.core.metadata.MetadataTable;
import org.apache.accumulo.core.metadata.RootTable;
import org.apache.accumulo.core.metadata.TServerInstance;
import org.apache.accumulo.core.metadata.schema.TabletsMetadata;
import org.apache.accumulo.core.metrics.MetricsUtil;
import org.apache.accumulo.core.rpc.ThriftUtil;
import org.apache.accumulo.core.rpc.clients.ThriftClientTypes;
import org.apache.accumulo.core.spi.fs.VolumeChooserEnvironment;
import org.apache.accumulo.core.tabletserver.log.LogEntry;
import org.apache.accumulo.core.trace.TraceUtil;
import org.apache.accumulo.core.util.ComparablePair;
import org.apache.accumulo.core.util.Halt;
import org.apache.accumulo.core.util.MapCounter;
import org.apache.accumulo.core.util.Pair;
import org.apache.accumulo.core.util.Retry;
import org.apache.accumulo.core.util.Retry.RetryFactory;
import org.apache.accumulo.core.util.UtilWaitThread;
import org.apache.accumulo.core.util.threads.ThreadPools;
import org.apache.accumulo.core.util.threads.Threads;
import org.apache.accumulo.server.AbstractServer;
import org.apache.accumulo.server.ServerContext;
import org.apache.accumulo.server.TabletLevel;
import org.apache.accumulo.server.client.ClientServiceHandler;
import org.apache.accumulo.server.compaction.CompactionWatcher;
import org.apache.accumulo.server.compaction.PausedCompactionMetrics;
import org.apache.accumulo.server.conf.TableConfiguration;
import org.apache.accumulo.server.fs.VolumeChooserEnvironmentImpl;
import org.apache.accumulo.server.fs.VolumeManager;
import org.apache.accumulo.server.log.SortedLogState;
import org.apache.accumulo.server.log.WalStateManager;
import org.apache.accumulo.server.log.WalStateManager.WalMarkerException;
import org.apache.accumulo.server.manager.recovery.RecoveryPath;
import org.apache.accumulo.server.rpc.ServerAddress;
import org.apache.accumulo.server.rpc.TServerUtils;
import org.apache.accumulo.server.rpc.ThriftProcessorTypes;
import org.apache.accumulo.server.security.SecurityOperation;
import org.apache.accumulo.server.security.SecurityUtil;
import org.apache.accumulo.server.security.delegation.ZooAuthenticationKeyWatcher;
import org.apache.accumulo.server.util.ServerBulkImportStatus;
import org.apache.accumulo.server.util.time.RelativeTime;
import org.apache.accumulo.server.zookeeper.DistributedWorkQueue;
import org.apache.accumulo.server.zookeeper.TransactionWatcher;
import org.apache.accumulo.tserver.TabletServerResourceManager.TabletResourceManager;
import org.apache.accumulo.tserver.TabletStatsKeeper.Operation;
import org.apache.accumulo.tserver.compactions.CompactionManager;
import org.apache.accumulo.tserver.log.DfsLogger;
import org.apache.accumulo.tserver.log.LogSorter;
import org.apache.accumulo.tserver.log.MutationReceiver;
import org.apache.accumulo.tserver.log.TabletServerLogger;
import org.apache.accumulo.tserver.managermessage.ManagerMessage;
import org.apache.accumulo.tserver.managermessage.SplitReportMessage;
import org.apache.accumulo.tserver.metrics.CompactionExecutorsMetrics;
import org.apache.accumulo.tserver.metrics.TabletServerMetrics;
import org.apache.accumulo.tserver.metrics.TabletServerMinCMetrics;
import org.apache.accumulo.tserver.metrics.TabletServerScanMetrics;
import org.apache.accumulo.tserver.metrics.TabletServerUpdateMetrics;
import org.apache.accumulo.tserver.scan.ScanRunState;
import org.apache.accumulo.tserver.session.Session;
import org.apache.accumulo.tserver.session.SessionManager;
import org.apache.accumulo.tserver.tablet.BulkImportCacheCleaner;
import org.apache.accumulo.tserver.tablet.CommitSession;
import org.apache.accumulo.tserver.tablet.MetadataUpdateCount;
import org.apache.accumulo.tserver.tablet.Tablet;
import org.apache.accumulo.tserver.tablet.TabletData;
import org.apache.commons.collections4.map.LRUMap;
import org.apache.hadoop.fs.Path;
import org.apache.hadoop.io.Text;
import org.apache.thrift.TException;
import org.apache.thrift.TProcessor;
import org.apache.thrift.TServiceClient;
import org.apache.thrift.server.TServer;
import org.apache.zookeeper.KeeperException;
import org.slf4j.Logger;
import org.slf4j.LoggerFactory;

import com.google.common.annotations.VisibleForTesting;
import com.google.common.collect.Iterators;
import com.google.common.net.HostAndPort;

import io.opentelemetry.api.trace.Span;
import io.opentelemetry.context.Scope;

public class TabletServer extends AbstractServer implements TabletHostingServer {

  private static final Logger log = LoggerFactory.getLogger(TabletServer.class);
  private static final long TIME_BETWEEN_LOCATOR_CACHE_CLEARS = TimeUnit.HOURS.toMillis(1);

  final ZooCache managerLockCache;

  final TabletServerLogger logger;

  private TabletServerMetrics metrics;
  TabletServerUpdateMetrics updateMetrics;
  TabletServerScanMetrics scanMetrics;
  TabletServerMinCMetrics mincMetrics;
  CompactionExecutorsMetrics ceMetrics;
  PausedCompactionMetrics pausedMetrics;

  @Override
  public TabletServerScanMetrics getScanMetrics() {
    return scanMetrics;
  }

  public TabletServerMinCMetrics getMinCMetrics() {
    return mincMetrics;
  }

  @Override
  public PausedCompactionMetrics getPausedCompactionMetrics() {
    return pausedMetrics;
  }

  private final LogSorter logSorter;
  final TabletStatsKeeper statsKeeper;
  private final AtomicInteger logIdGenerator = new AtomicInteger();

  private final AtomicLong flushCounter = new AtomicLong(0);
  private final AtomicLong syncCounter = new AtomicLong(0);

  final OnlineTablets onlineTablets = new OnlineTablets();
  final SortedSet<KeyExtent> unopenedTablets = Collections.synchronizedSortedSet(new TreeSet<>());
  final SortedSet<KeyExtent> openingTablets = Collections.synchronizedSortedSet(new TreeSet<>());
  final Map<KeyExtent,Long> recentlyUnloadedCache = Collections.synchronizedMap(new LRUMap<>(1000));

  final TabletServerResourceManager resourceManager;
  private final SecurityOperation security;

  private final BlockingDeque<ManagerMessage> managerMessages = new LinkedBlockingDeque<>();

  volatile HostAndPort clientAddress;

  private volatile boolean serverStopRequested = false;
  private volatile boolean shutdownComplete = false;

  private ServiceLock tabletServerLock;

  private TServer server;

  private DistributedWorkQueue bulkFailedCopyQ;

  private String lockID;
  private volatile long lockSessionId = -1;

  public static final AtomicLong seekCount = new AtomicLong(0);

  private final AtomicLong totalMinorCompactions = new AtomicLong(0);

  private final ZooAuthenticationKeyWatcher authKeyWatcher;
  private final WalStateManager walMarker;
  private final ServerContext context;

  public static void main(String[] args) throws Exception {
    try (TabletServer tserver = new TabletServer(new ConfigOpts(), args)) {
      tserver.runServer();
    }
  }

  protected TabletServer(ConfigOpts opts, String[] args) {
    super("tserver", opts, args);
    context = super.getContext();
    this.managerLockCache = new ZooCache(context.getZooReader(), null);
    final AccumuloConfiguration aconf = getConfiguration();
    log.info("Version " + Constants.VERSION);
    log.info("Instance " + getInstanceID());
    this.sessionManager = new SessionManager(context);
    this.logSorter = new LogSorter(context, aconf);
    this.statsKeeper = new TabletStatsKeeper();
    final int numBusyTabletsToLog = aconf.getCount(Property.TSERV_LOG_BUSY_TABLETS_COUNT);
    final long logBusyTabletsDelay =
        aconf.getTimeInMillis(Property.TSERV_LOG_BUSY_TABLETS_INTERVAL);

    // check early whether the WAL directory supports sync. issue warning if
    // it doesn't
    checkWalCanSync(context);

    // This thread will calculate and log out the busiest tablets based on ingest count and
    // query count every #{logBusiestTabletsDelay}
    if (numBusyTabletsToLog > 0) {
      ScheduledFuture<?> future = context.getScheduledExecutor()
          .scheduleWithFixedDelay(Threads.createNamedRunnable("BusyTabletLogger", new Runnable() {
            private BusiestTracker ingestTracker =
                BusiestTracker.newBusiestIngestTracker(numBusyTabletsToLog);
            private BusiestTracker queryTracker =
                BusiestTracker.newBusiestQueryTracker(numBusyTabletsToLog);

            @Override
            public void run() {
              Collection<Tablet> tablets = onlineTablets.snapshot().values();
              logBusyTablets(ingestTracker.computeBusiest(tablets), "ingest count");
              logBusyTablets(queryTracker.computeBusiest(tablets), "query count");
            }

            private void logBusyTablets(List<ComparablePair<Long,KeyExtent>> busyTablets,
                String label) {

              int i = 1;
              for (Pair<Long,KeyExtent> pair : busyTablets) {
                log.debug("{} busiest tablet by {}: {} -- extent: {} ", i, label.toLowerCase(),
                    pair.getFirst(), pair.getSecond());
                i++;
              }
            }
          }), logBusyTabletsDelay, logBusyTabletsDelay, TimeUnit.MILLISECONDS);
      watchNonCriticalScheduledTask(future);
    }

    ScheduledFuture<?> future = context.getScheduledExecutor()
        .scheduleWithFixedDelay(Threads.createNamedRunnable("TabletRateUpdater", () -> {
          long now = System.currentTimeMillis();
          for (Tablet tablet : getOnlineTablets().values()) {
            try {
              tablet.updateRates(now);
            } catch (Exception ex) {
              log.error("Error updating rates for {}", tablet.getExtent(), ex);
            }
          }
        }), 5, 5, TimeUnit.SECONDS);
    watchNonCriticalScheduledTask(future);

    final long walMaxSize = aconf.getAsBytes(Property.TSERV_WAL_MAX_SIZE);
    final long walMaxAge = aconf.getTimeInMillis(Property.TSERV_WAL_MAX_AGE);
    final long minBlockSize =
        context.getHadoopConf().getLong("dfs.namenode.fs-limits.min-block-size", 0);
    if (minBlockSize != 0 && minBlockSize > walMaxSize) {
      throw new RuntimeException("Unable to start TabletServer. Logger is set to use blocksize "
          + walMaxSize + " but hdfs minimum block size is " + minBlockSize
          + ". Either increase the " + Property.TSERV_WAL_MAX_SIZE
          + " or decrease dfs.namenode.fs-limits.min-block-size in hdfs-site.xml.");
    }

    final long toleratedWalCreationFailures =
        aconf.getCount(Property.TSERV_WAL_TOLERATED_CREATION_FAILURES);
    final long walFailureRetryIncrement =
        aconf.getTimeInMillis(Property.TSERV_WAL_TOLERATED_WAIT_INCREMENT);
    final long walFailureRetryMax =
        aconf.getTimeInMillis(Property.TSERV_WAL_TOLERATED_MAXIMUM_WAIT_DURATION);
    final RetryFactory walCreationRetryFactory =
        Retry.builder().maxRetries(toleratedWalCreationFailures)
            .retryAfter(walFailureRetryIncrement, TimeUnit.MILLISECONDS)
            .incrementBy(walFailureRetryIncrement, TimeUnit.MILLISECONDS)
            .maxWait(walFailureRetryMax, TimeUnit.MILLISECONDS).backOffFactor(1.5)
            .logInterval(3, TimeUnit.MINUTES).createFactory();
    // Tolerate infinite failures for the write, however backing off the same as for creation
    // failures.
    final RetryFactory walWritingRetryFactory = Retry.builder().infiniteRetries()
        .retryAfter(walFailureRetryIncrement, TimeUnit.MILLISECONDS)
        .incrementBy(walFailureRetryIncrement, TimeUnit.MILLISECONDS)
        .maxWait(walFailureRetryMax, TimeUnit.MILLISECONDS).backOffFactor(1.5)
        .logInterval(3, TimeUnit.MINUTES).createFactory();

    logger = new TabletServerLogger(this, walMaxSize, syncCounter, flushCounter,
        walCreationRetryFactory, walWritingRetryFactory, walMaxAge);
    this.resourceManager = new TabletServerResourceManager(context, this);
    this.security = context.getSecurityOperation();

    watchCriticalScheduledTask(context.getScheduledExecutor().scheduleWithFixedDelay(
        TabletLocator::clearLocators, jitter(), jitter(), TimeUnit.MILLISECONDS));
    walMarker = new WalStateManager(context);

    if (aconf.getBoolean(Property.INSTANCE_RPC_SASL_ENABLED)) {
      log.info("SASL is enabled, creating ZooKeeper watcher for AuthenticationKeys");
      // Watcher to notice new AuthenticationKeys which enable delegation tokens
      authKeyWatcher =
          new ZooAuthenticationKeyWatcher(context.getSecretManager(), context.getZooReaderWriter(),
              context.getZooKeeperRoot() + Constants.ZDELEGATION_TOKEN_KEYS);
    } else {
      authKeyWatcher = null;
    }
    config();
  }

  public InstanceId getInstanceID() {
    return getContext().getInstanceID();
  }

  public String getVersion() {
    return Constants.VERSION;
  }

  private static long jitter() {
    // add a random 10% wait
    return (long) ((1. + (RANDOM.get().nextDouble() / 10))
        * TabletServer.TIME_BETWEEN_LOCATOR_CACHE_CLEARS);
  }

  final SessionManager sessionManager;

  private final AtomicLong totalQueuedMutationSize = new AtomicLong(0);
  private final ReentrantLock recoveryLock = new ReentrantLock(true);
  private ClientServiceHandler clientHandler;
  private TabletClientHandler thriftClientHandler;
  private ThriftScanClientHandler scanClientHandler;
  private final ServerBulkImportStatus bulkImportStatus = new ServerBulkImportStatus();
  private CompactionManager compactionManager;

  String getLockID() {
    return lockID;
  }

  void requestStop() {
    log.info("Stop requested.");
    serverStopRequested = true;
  }

  private class SplitRunner implements Runnable {
    private final Tablet tablet;

    public SplitRunner(Tablet tablet) {
      this.tablet = tablet;
    }

    @Override
    public void run() {
      splitTablet(tablet);
    }
  }

  public long updateTotalQueuedMutationSize(long additionalMutationSize) {
    return totalQueuedMutationSize.addAndGet(additionalMutationSize);
  }

  @Override
  public Session getSession(long sessionId) {
    return sessionManager.getSession(sessionId);
  }

  public void executeSplit(Tablet tablet) {
    resourceManager.executeSplit(tablet.getExtent(), new SplitRunner(tablet));
  }

  private class MajorCompactor implements Runnable {

    public MajorCompactor(ServerContext context) {
      CompactionWatcher.startWatching(context);
    }

    @Override
    public void run() {
      while (true) {
        try {
          sleepUninterruptibly(getConfiguration().getTimeInMillis(Property.TSERV_MAJC_DELAY),
              TimeUnit.MILLISECONDS);

          final List<DfsLogger> closedCopy;

          synchronized (closedLogs) {
            closedCopy = List.copyOf(closedLogs);
          }

          // bail early now if we're shutting down
          for (Entry<KeyExtent,Tablet> entry : getOnlineTablets().entrySet()) {

            Tablet tablet = entry.getValue();

            // if we need to split AND compact, we need a good way
            // to decide what to do
            if (tablet.needsSplit(tablet.getSplitComputations())) {
              executeSplit(tablet);
              continue;
            }

            tablet.checkIfMinorCompactionNeededForLogs(closedCopy);
          }
        } catch (Exception t) {
          log.error("Unexpected exception in {}", Thread.currentThread().getName(), t);
          sleepUninterruptibly(1, TimeUnit.SECONDS);
        }
      }
    }
  }

  private void splitTablet(Tablet tablet) {
    try {
      splitTablet(tablet, null);
    } catch (IOException e) {
      statsKeeper.updateTime(Operation.SPLIT, 0, true);
      log.error("split failed: {} for tablet {}", e.getMessage(), tablet.getExtent(), e);
    } catch (Exception e) {
      statsKeeper.updateTime(Operation.SPLIT, 0, true);
      log.error("Unknown error on split:", e);
    }
  }

  TreeMap<KeyExtent,TabletData> splitTablet(Tablet tablet, byte[] splitPoint) throws IOException {
    long t1 = System.currentTimeMillis();

    TreeMap<KeyExtent,TabletData> tabletInfo = tablet.split(splitPoint);
    if (tabletInfo == null) {
      return null;
    }

    log.info("Starting split: {}", tablet.getExtent());
    statsKeeper.incrementStatusSplit();
    long start = System.currentTimeMillis();

    Tablet[] newTablets = new Tablet[2];

    Entry<KeyExtent,TabletData> first = tabletInfo.firstEntry();
    TabletResourceManager newTrm0 = resourceManager.createTabletResourceManager(first.getKey(),
        getTableConfiguration(first.getKey()));
    newTablets[0] = new Tablet(TabletServer.this, first.getKey(), newTrm0, first.getValue());

    Entry<KeyExtent,TabletData> last = tabletInfo.lastEntry();
    TabletResourceManager newTrm1 = resourceManager.createTabletResourceManager(last.getKey(),
        getTableConfiguration(last.getKey()));
    newTablets[1] = new Tablet(TabletServer.this, last.getKey(), newTrm1, last.getValue());

    // roll tablet stats over into tablet server's statsKeeper object as
    // historical data
    statsKeeper.saveMajorMinorTimes(tablet.getTabletStats());

    // lose the reference to the old tablet and open two new ones
    onlineTablets.split(tablet.getExtent(), newTablets[0], newTablets[1]);

    // tell the manager
    enqueueManagerMessage(new SplitReportMessage(tablet.getExtent(), newTablets[0].getExtent(),
        new Text("/" + newTablets[0].getDirName()), newTablets[1].getExtent(),
        new Text("/" + newTablets[1].getDirName())));

    statsKeeper.updateTime(Operation.SPLIT, start, false);
    long t2 = System.currentTimeMillis();
    log.info("Tablet split: {} size0 {} size1 {} time {}ms", tablet.getExtent(),
        newTablets[0].estimateTabletSize(), newTablets[1].estimateTabletSize(), (t2 - t1));

    return tabletInfo;
  }

  // add a message for the main thread to send back to the manager
  public void enqueueManagerMessage(ManagerMessage m) {
    managerMessages.addLast(m);
  }

  void acquireRecoveryMemory(KeyExtent extent) {
    if (!extent.isMeta()) {
      recoveryLock.lock();
    }
  }

  void releaseRecoveryMemory(KeyExtent extent) {
    if (!extent.isMeta()) {
      recoveryLock.unlock();
    }
  }

  private HostAndPort startServer(AccumuloConfiguration conf, String address, TProcessor processor)
      throws UnknownHostException {
    Property maxMessageSizeProperty = (conf.get(Property.TSERV_MAX_MESSAGE_SIZE) != null
        ? Property.TSERV_MAX_MESSAGE_SIZE : Property.GENERAL_MAX_MESSAGE_SIZE);
    ServerAddress sp = TServerUtils.startServer(getContext(), address, Property.TSERV_CLIENTPORT,
        processor, this.getClass().getSimpleName(), "Thrift Client Server",
        Property.TSERV_PORTSEARCH, Property.TSERV_MINTHREADS, Property.TSERV_MINTHREADS_TIMEOUT,
        Property.TSERV_THREADCHECK, maxMessageSizeProperty);
    this.server = sp.server;
    return sp.address;
  }

  private HostAndPort getManagerAddress() {
    try {
      List<String> locations = getContext().getManagerLocations();
      if (locations.isEmpty()) {
        return null;
      }
      return HostAndPort.fromString(locations.get(0));
    } catch (Exception e) {
      log.warn("Failed to obtain manager host " + e);
    }

    return null;
  }

  // Connect to the manager for posting asynchronous results
  private ManagerClientService.Client managerConnection(HostAndPort address) {
    try {
      if (address == null) {
        return null;
      }
      // log.info("Listener API to manager has been opened");
      return ThriftUtil.getClient(ThriftClientTypes.MANAGER, address, getContext());
    } catch (Exception e) {
      log.warn("Issue with managerConnection (" + address + ") " + e, e);
    }
    return null;
  }

  protected ClientServiceHandler newClientHandler(TransactionWatcher watcher) {
    return new ClientServiceHandler(context, watcher);
  }

  // exists to be overridden in tests
  protected TabletClientHandler newTabletClientHandler(TransactionWatcher watcher,
      WriteTracker writeTracker) {
    return new TabletClientHandler(this, watcher, writeTracker);
  }

  protected ThriftScanClientHandler newThriftScanClientHandler(WriteTracker writeTracker) {
    return new ThriftScanClientHandler(this, writeTracker);
  }

  private void returnManagerConnection(ManagerClientService.Client client) {
    ThriftUtil.returnClient(client, context);
  }

  private HostAndPort startTabletClientService() throws UnknownHostException {
    // start listening for client connection last
    TransactionWatcher watcher = new TransactionWatcher(context);
    WriteTracker writeTracker = new WriteTracker();
    clientHandler = newClientHandler(watcher);
    thriftClientHandler = newTabletClientHandler(watcher, writeTracker);
    scanClientHandler = newThriftScanClientHandler(writeTracker);

    TProcessor processor =
        ThriftProcessorTypes.getTabletServerTProcessor(clientHandler, thriftClientHandler,
            scanClientHandler, thriftClientHandler, thriftClientHandler, getContext());
    HostAndPort address = startServer(getConfiguration(), clientAddress.getHost(), processor);
    log.info("address = {}", address);
    return address;
  }

  @Override
  public ServiceLock getLock() {
    return tabletServerLock;
  }

  @Override
  public ZooCache getManagerLockCache() {
    return managerLockCache;
  }

  private void announceExistence() {
    ZooReaderWriter zoo = getContext().getZooReaderWriter();
    try {
      var zLockPath = ServiceLock.path(
          getContext().getZooKeeperRoot() + Constants.ZTSERVERS + "/" + getClientAddressString());

      try {
        zoo.putPersistentData(zLockPath.toString(), new byte[] {}, NodeExistsPolicy.SKIP);
      } catch (KeeperException e) {
        if (e.code() == KeeperException.Code.NOAUTH) {
          log.error("Failed to write to ZooKeeper. Ensure that"
              + " accumulo.properties, specifically instance.secret, is consistent.");
        }
        throw e;
      }

      UUID tabletServerUUID = UUID.randomUUID();
      tabletServerLock = new ServiceLock(zoo.getZooKeeper(), zLockPath, tabletServerUUID);

      LockWatcher lw = new LockWatcher() {

        @Override
        public void lostLock(final LockLossReason reason) {
          Halt.halt(serverStopRequested ? 0 : 1, () -> {
            if (!serverStopRequested) {
              log.error("Lost tablet server lock (reason = {}), exiting.", reason);
            }
            context.getLowMemoryDetector().logGCInfo(getConfiguration());
          });
        }

        @Override
        public void unableToMonitorLockNode(final Exception e) {
          Halt.halt(1, () -> log.error("Lost ability to monitor tablet server lock, exiting.", e));

        }
      };

      for (int i = 0; i < 120 / 5; i++) {
        zoo.putPersistentData(zLockPath.toString(), new byte[0], NodeExistsPolicy.SKIP);

        ServiceDescriptors descriptors = new ServiceDescriptors();
        for (ThriftService svc : new ThriftService[] {ThriftService.CLIENT,
            ThriftService.TABLET_INGEST, ThriftService.TABLET_MANAGEMENT, ThriftService.TABLET_SCAN,
            ThriftService.TSERV}) {
          descriptors
              .addService(new ServiceDescriptor(tabletServerUUID, svc, getClientAddressString()));
        }

        if (tabletServerLock.tryLock(lw, new ServiceLockData(descriptors))) {
          lockID = tabletServerLock.getLockID()
              .serialize(getContext().getZooKeeperRoot() + Constants.ZTSERVERS + "/");
          lockSessionId = tabletServerLock.getSessionId();
          log.debug("Obtained tablet server lock {} {}", tabletServerLock.getLockPath(),
              getTabletSession());
          return;
        }
        log.info("Waiting for tablet server lock");
        sleepUninterruptibly(5, TimeUnit.SECONDS);
      }
      String msg = "Too many retries, exiting.";
      log.info(msg);
      throw new RuntimeException(msg);
    } catch (Exception e) {
      log.info("Could not obtain tablet server lock, exiting.", e);
      throw new RuntimeException(e);
    }
  }

  // main loop listens for client requests
  @Override
  public void run() {
    SecurityUtil.serverLogin(getConfiguration());

    if (authKeyWatcher != null) {
      log.info("Seeding ZooKeeper watcher for authentication keys");
      try {
        authKeyWatcher.updateAuthKeys();
      } catch (KeeperException | InterruptedException e) {
        // TODO Does there need to be a better check? What are the error conditions that we'd fall
        // out here? AUTH_FAILURE?
        // If we get the error, do we just put it on a timer and retry the exists(String, Watcher)
        // call?
        log.error("Failed to perform initial check for authentication tokens in"
            + " ZooKeeper. Delegation token authentication will be unavailable.", e);
      }
    }
    try {
      clientAddress = startTabletClientService();
    } catch (UnknownHostException e1) {
      throw new RuntimeException("Failed to start the tablet client service", e1);
    }

    try {
<<<<<<< HEAD
      MetricsUtil.initializeMetrics(context.getConfiguration(), this.applicationName,
          clientAddress);

      metrics = new TabletServerMetrics(this);
      updateMetrics = new TabletServerUpdateMetrics();
      scanMetrics = new TabletServerScanMetrics();
      mincMetrics = new TabletServerMinCMetrics();
      ceMetrics = new CompactionExecutorsMetrics();
      pausedMetrics = new PausedCompactionMetrics();
      MetricsUtil.initializeProducers(this, metrics, updateMetrics, scanMetrics, mincMetrics,
          ceMetrics, pausedMetrics);

=======
      MetricsUtil.initializeMetrics(context.getConfiguration(), this.applicationName, clientAddress,
          getContext().getInstanceName());
>>>>>>> e34f7fe1
    } catch (ClassNotFoundException | InstantiationException | IllegalAccessException
        | IllegalArgumentException | InvocationTargetException | NoSuchMethodException
        | SecurityException e1) {
      log.error("Error initializing metrics, metrics will not be emitted.", e1);
    }

    this.compactionManager = new CompactionManager(() -> Iterators
        .transform(onlineTablets.snapshot().values().iterator(), Tablet::asCompactable),
        getContext(), ceMetrics);
    compactionManager.start();

    announceExistence();

    try {
      walMarker.initWalMarker(getTabletSession());
    } catch (Exception e) {
      log.error("Unable to create WAL marker node in zookeeper", e);
      throw new RuntimeException(e);
    }

    ThreadPoolExecutor distWorkQThreadPool = ThreadPools.getServerThreadPools()
        .createExecutorService(getConfiguration(), Property.TSERV_WORKQ_THREADS, true);

    bulkFailedCopyQ =
        new DistributedWorkQueue(getContext().getZooKeeperRoot() + Constants.ZBULK_FAILED_COPYQ,
            getConfiguration(), getContext());
    try {
      bulkFailedCopyQ.startProcessing(new BulkFailedCopyProcessor(getContext()),
          distWorkQThreadPool);
    } catch (Exception e1) {
      throw new RuntimeException("Failed to start distributed work queue for copying ", e1);
    }

    try {
      logSorter.startWatchingForRecoveryLogs(distWorkQThreadPool);
    } catch (Exception ex) {
      log.error("Error setting watches for recoveries");
      throw new RuntimeException(ex);
    }
    final AccumuloConfiguration aconf = getConfiguration();

    long tabletCheckFrequency = aconf.getTimeInMillis(Property.TSERV_HEALTH_CHECK_FREQ);
    // Periodically check that metadata of tablets matches what is held in memory
    watchCriticalFixedDelay(aconf, tabletCheckFrequency, () -> {
      final SortedMap<KeyExtent,Tablet> onlineTabletsSnapshot = onlineTablets.snapshot();

      Map<KeyExtent,MetadataUpdateCount> updateCounts = new HashMap<>();

      // gather updateCounts for each tablet before reading tablet metadata
      onlineTabletsSnapshot.forEach((ke, tablet) -> {
        updateCounts.put(ke, tablet.getUpdateCount());
      });

      Instant start = Instant.now();
      Duration duration;
      Span mdScanSpan = TraceUtil.startSpan(this.getClass(), "metadataScan");
      try (Scope scope = mdScanSpan.makeCurrent()) {
        List<KeyExtent> missingTablets = new ArrayList<>();
        // gather metadata for all tablets readTablets()
        try (TabletsMetadata tabletsMetadata = getContext().getAmple().readTablets()
            .forTablets(onlineTabletsSnapshot.keySet(), Optional.of(missingTablets::add))
            .fetch(FILES, LOGS, ECOMP, PREV_ROW).build()) {
          duration = Duration.between(start, Instant.now());
          log.debug("Metadata scan took {}ms for {} tablets read.", duration.toMillis(),
              onlineTabletsSnapshot.keySet().size());

          // for each tablet, compare its metadata to what is held in memory
          for (var tabletMetadata : tabletsMetadata) {
            KeyExtent extent = tabletMetadata.getExtent();
            Tablet tablet = onlineTabletsSnapshot.get(extent);
            MetadataUpdateCount counter = updateCounts.get(extent);
            tablet.compareTabletInfo(counter, tabletMetadata);
          }

          for (var extent : missingTablets) {
            Tablet tablet = onlineTabletsSnapshot.get(extent);
            if (!tablet.isClosed()) {
              log.error("Tablet {} is open but does not exist in metadata table.", extent);
            }
          }
        }
      } catch (Exception e) {
        log.error("Unable to complete verification of tablet metadata", e);
        TraceUtil.setException(mdScanSpan, e, true);
      } finally {
        mdScanSpan.end();
      }
    });

    final long CLEANUP_BULK_LOADED_CACHE_MILLIS = TimeUnit.MINUTES.toMillis(15);
    watchCriticalScheduledTask(context.getScheduledExecutor().scheduleWithFixedDelay(
        new BulkImportCacheCleaner(this), CLEANUP_BULK_LOADED_CACHE_MILLIS,
        CLEANUP_BULK_LOADED_CACHE_MILLIS, TimeUnit.MILLISECONDS));

    HostAndPort managerHost;
    while (!serverStopRequested) {
      // send all of the pending messages
      try {
        ManagerMessage mm = null;
        ManagerClientService.Client iface = null;

        try {
          // wait until a message is ready to send, or a sever stop
          // was requested
          while (mm == null && !serverStopRequested) {
            mm = managerMessages.poll(1, TimeUnit.SECONDS);
          }

          // have a message to send to the manager, so grab a
          // connection
          managerHost = getManagerAddress();
          iface = managerConnection(managerHost);
          TServiceClient client = iface;

          // if while loop does not execute at all and mm != null,
          // then finally block should place mm back on queue
          while (!serverStopRequested && mm != null && client != null
              && client.getOutputProtocol() != null
              && client.getOutputProtocol().getTransport() != null
              && client.getOutputProtocol().getTransport().isOpen()) {
            try {
              mm.send(getContext().rpcCreds(), getClientAddressString(), iface);
              mm = null;
            } catch (TException ex) {
              log.warn("Error sending message: queuing message again");
              managerMessages.putFirst(mm);
              mm = null;
              throw ex;
            }

            // if any messages are immediately available grab em and
            // send them
            mm = managerMessages.poll();
          }

        } finally {

          if (mm != null) {
            managerMessages.putFirst(mm);
          }
          returnManagerConnection(iface);

          sleepUninterruptibly(1, TimeUnit.SECONDS);
        }
      } catch (InterruptedException e) {
        log.info("Interrupt Exception received, shutting down");
        serverStopRequested = true;
      } catch (Exception e) {
        // may have lost connection with manager
        // loop back to the beginning and wait for a new one
        // this way we survive manager failures
        log.error(getClientAddressString() + ": TServerInfo: Exception. Manager down?", e);
      }
    }

    // wait for shutdown
    // if the main thread exits oldServer the manager listener, the JVM will
    // kill the other threads and finalize objects. We want the shutdown that is
    // running in the manager listener thread to complete oldServer this happens.
    // consider making other threads daemon threads so that objects don't
    // get prematurely finalized
    synchronized (this) {
      while (!shutdownComplete) {
        try {
          this.wait(1000);
        } catch (InterruptedException e) {
          log.error(e.toString());
        }
      }
    }

    log.debug("Stopping Thrift Servers");
    if (server != null) {
      server.stop();
    }

    try {
      log.debug("Closing filesystems");
      getVolumeManager().close();
    } catch (IOException e) {
      log.warn("Failed to close filesystem : {}", e.getMessage(), e);
    }

    context.getLowMemoryDetector().logGCInfo(getConfiguration());

    log.info("TServerInfo: stop requested. exiting ... ");

    try {
      tabletServerLock.unlock();
    } catch (Exception e) {
      log.warn("Failed to release tablet server lock", e);
    }
  }

  public String getClientAddressString() {
    if (clientAddress == null) {
      return null;
    }
    return clientAddress.getHost() + ":" + clientAddress.getPort();
  }

  public TServerInstance getTabletSession() {
    String address = getClientAddressString();
    if (address == null) {
      return null;
    }
    if (lockSessionId == -1) {
      return null;
    }

    try {
      return new TServerInstance(address, lockSessionId);
    } catch (Exception ex) {
      log.warn("Unable to read session from tablet server lock" + ex);
      return null;
    }
  }

  private static void checkWalCanSync(ServerContext context) {
    VolumeChooserEnvironment chooserEnv =
        new VolumeChooserEnvironmentImpl(VolumeChooserEnvironment.Scope.LOGGER, context);
    Set<String> prefixes;
    var options = context.getBaseUris();
    try {
      prefixes = context.getVolumeManager().choosable(chooserEnv, options);
    } catch (RuntimeException e) {
      log.warn("Unable to determine if WAL directories ({}) support sync or flush. "
          + "Data loss may occur.", Arrays.asList(options), e);
      return;
    }

    boolean warned = false;
    for (String prefix : prefixes) {
      String logPath = prefix + Path.SEPARATOR + Constants.WAL_DIR;
      if (!context.getVolumeManager().canSyncAndFlush(new Path(logPath))) {
        // sleep a few seconds in case this is at cluster start...give monitor
        // time to start so the warning will be more visible
        if (!warned) {
          UtilWaitThread.sleep(5000);
          warned = true;
        }
        log.warn("WAL directory ({}) implementation does not support sync or flush."
            + " Data loss may occur.", logPath);
      }
    }
  }

  private void config() {
    log.info("Tablet server starting on {}", getHostname());
    Threads.createThread("Split/MajC initiator", new MajorCompactor(context)).start();

    clientAddress = HostAndPort.fromParts(getHostname(), 0);
  }

  public TabletServerStatus getStats(Map<TableId,MapCounter<ScanRunState>> scanCounts) {
    long start = System.currentTimeMillis();
    TabletServerStatus result = new TabletServerStatus();

    final Map<String,TableInfo> tables = new HashMap<>();

    getOnlineTablets().forEach((ke, tablet) -> {
      String tableId = ke.tableId().canonical();
      TableInfo table = tables.get(tableId);
      if (table == null) {
        table = new TableInfo();
        table.minors = new Compacting();
        table.majors = new Compacting();
        tables.put(tableId, table);
      }
      long recs = tablet.getNumEntries();
      table.tablets++;
      table.onlineTablets++;
      table.recs += recs;
      table.queryRate += tablet.queryRate();
      table.queryByteRate += tablet.queryByteRate();
      table.ingestRate += tablet.ingestRate();
      table.ingestByteRate += tablet.ingestByteRate();
      table.scanRate += tablet.scanRate();
      long recsInMemory = tablet.getNumEntriesInMemory();
      table.recsInMemory += recsInMemory;
      if (tablet.isMinorCompactionRunning()) {
        table.minors.running++;
      }
      if (tablet.isMinorCompactionQueued()) {
        table.minors.queued++;
      }

      if (tablet.isMajorCompactionRunning()) {
        table.majors.running++;
      }

      if (tablet.isMajorCompactionQueued()) {
        table.majors.queued++;
      }

    });

    scanCounts.forEach((tableId, mapCounter) -> {
      TableInfo table = tables.get(tableId.canonical());
      if (table == null) {
        table = new TableInfo();
        tables.put(tableId.canonical(), table);
      }

      if (table.scans == null) {
        table.scans = new Compacting();
      }

      table.scans.queued += mapCounter.getInt(ScanRunState.QUEUED);
      table.scans.running += mapCounter.getInt(ScanRunState.RUNNING);
    });

    ArrayList<KeyExtent> offlineTabletsCopy = new ArrayList<>();
    synchronized (this.unopenedTablets) {
      synchronized (this.openingTablets) {
        offlineTabletsCopy.addAll(this.unopenedTablets);
        offlineTabletsCopy.addAll(this.openingTablets);
      }
    }

    for (KeyExtent extent : offlineTabletsCopy) {
      String tableId = extent.tableId().canonical();
      TableInfo table = tables.get(tableId);
      if (table == null) {
        table = new TableInfo();
        tables.put(tableId, table);
      }
      table.tablets++;
    }

    result.lastContact = RelativeTime.currentTimeMillis();
    result.tableMap = tables;
    result.osLoad = ManagementFactory.getOperatingSystemMXBean().getSystemLoadAverage();
    result.name = getClientAddressString();
    result.holdTime = resourceManager.holdTime();
    result.lookups = seekCount.get();
    result.indexCacheHits = resourceManager.getIndexCache().getStats().hitCount();
    result.indexCacheRequest = resourceManager.getIndexCache().getStats().requestCount();
    result.dataCacheHits = resourceManager.getDataCache().getStats().hitCount();
    result.dataCacheRequest = resourceManager.getDataCache().getStats().requestCount();
    result.logSorts = logSorter.getLogSorts();
    result.flushs = flushCounter.get();
    result.syncs = syncCounter.get();
    result.bulkImports = new ArrayList<>();
    result.bulkImports.addAll(clientHandler.getBulkLoadStatus());
    result.bulkImports.addAll(bulkImportStatus.getBulkLoadStatus());
    result.version = getVersion();
    result.responseTime = System.currentTimeMillis() - start;
    return result;
  }

  private Durability getMincEventDurability(KeyExtent extent) {
    TableConfiguration conf;
    if (extent.isMeta()) {
      conf = getContext().getTableConfiguration(RootTable.ID);
    } else {
      conf = getContext().getTableConfiguration(MetadataTable.ID);
    }
    return DurabilityImpl.fromString(conf.get(Property.TABLE_DURABILITY));
  }

  public void minorCompactionFinished(CommitSession tablet, long walogSeq) throws IOException {
    Durability durability = getMincEventDurability(tablet.getExtent());
    totalMinorCompactions.incrementAndGet();
    logger.minorCompactionFinished(tablet, walogSeq, durability);
    markUnusedWALs();
  }

  public void minorCompactionStarted(CommitSession tablet, long lastUpdateSequence,
      String newDataFileLocation) throws IOException {
    Durability durability = getMincEventDurability(tablet.getExtent());
    logger.minorCompactionStarted(tablet, lastUpdateSequence, newDataFileLocation, durability);
  }

  public void recover(VolumeManager fs, KeyExtent extent, List<LogEntry> logEntries,
      Set<String> tabletFiles, MutationReceiver mutationReceiver) throws IOException {
    List<Path> recoveryDirs = new ArrayList<>();
    for (LogEntry entry : logEntries) {
      Path recovery = null;
      Path finished = RecoveryPath.getRecoveryPath(new Path(entry.getFilePath()));
      finished = SortedLogState.getFinishedMarkerPath(finished);
      TabletServer.log.debug("Looking for " + finished);
      if (fs.exists(finished)) {
        recovery = finished.getParent();
      }
      if (recovery == null) {
        throw new IOException(
            "Unable to find recovery files for extent " + extent + " logEntry: " + entry);
      }
      recoveryDirs.add(recovery);
    }
    logger.recover(getContext(), extent, recoveryDirs, tabletFiles, mutationReceiver);
  }

  public int createLogId() {
    int logId = logIdGenerator.incrementAndGet();
    if (logId < 0) {
      throw new IllegalStateException("Log Id rolled");
    }
    return logId;
  }

  @Override
  public TableConfiguration getTableConfiguration(KeyExtent extent) {
    return getContext().getTableConfiguration(extent.tableId());
  }

  public DfsLogger.ServerResources getServerConfig() {
    return new DfsLogger.ServerResources() {

      @Override
      public VolumeManager getVolumeManager() {
        return TabletServer.this.getVolumeManager();
      }

      @Override
      public AccumuloConfiguration getConfiguration() {
        return TabletServer.this.getConfiguration();
      }
    };
  }

  public SortedMap<KeyExtent,Tablet> getOnlineTablets() {
    return onlineTablets.snapshot();
  }

  @Override
  public Tablet getOnlineTablet(KeyExtent extent) {
    return onlineTablets.snapshot().get(extent);
  }

  @Override
  public SessionManager getSessionManager() {
    return sessionManager;
  }

  @Override
  public TabletServerResourceManager getResourceManager() {
    return resourceManager;
  }

  public VolumeManager getVolumeManager() {
    return getContext().getVolumeManager();
  }

  public int getOpeningCount() {
    return openingTablets.size();
  }

  public int getUnopenedCount() {
    return unopenedTablets.size();
  }

  public long getTotalMinorCompactions() {
    return totalMinorCompactions.get();
  }

  public double getHoldTimeMillis() {
    return resourceManager.holdTime();
  }

  public SecurityOperation getSecurityOperation() {
    return security;
  }

  // avoid unnecessary redundant markings to meta
  final ConcurrentHashMap<DfsLogger,EnumSet<TabletLevel>> metadataTableLogs =
      new ConcurrentHashMap<>();

  // This is a set of WALs that are closed but may still be referenced by tablets. A LinkedHashSet
  // is used because its very import to know the order in which WALs were closed when deciding if a
  // WAL is eligible for removal. Maintaining the order that logs were used in is currently a simple
  // task because there is only one active log at a time.
  final LinkedHashSet<DfsLogger> closedLogs = new LinkedHashSet<>();

  /**
   * For a closed WAL to be eligible for removal it must be unreferenced AND all closed WALs older
   * than it must be unreferenced. This method finds WALs that meet those conditions. See Github
   * issue #537.
   */
  @VisibleForTesting
  static Set<DfsLogger> findOldestUnreferencedWals(List<DfsLogger> closedLogs,
      Consumer<Set<DfsLogger>> referencedRemover) {
    LinkedHashSet<DfsLogger> unreferenced = new LinkedHashSet<>(closedLogs);

    referencedRemover.accept(unreferenced);

    Iterator<DfsLogger> closedIter = closedLogs.iterator();
    Iterator<DfsLogger> unrefIter = unreferenced.iterator();

    Set<DfsLogger> eligible = new HashSet<>();

    while (closedIter.hasNext() && unrefIter.hasNext()) {
      DfsLogger closed = closedIter.next();
      DfsLogger unref = unrefIter.next();

      if (closed.equals(unref)) {
        eligible.add(unref);
      } else {
        break;
      }
    }

    return eligible;
  }

  private void markUnusedWALs() {

    List<DfsLogger> closedCopy;

    synchronized (closedLogs) {
      closedCopy = List.copyOf(closedLogs);
    }

    Consumer<Set<DfsLogger>> refRemover = candidates -> {
      for (Tablet tablet : getOnlineTablets().values()) {
        tablet.removeInUseLogs(candidates);
        if (candidates.isEmpty()) {
          break;
        }
      }
    };

    Set<DfsLogger> eligible = findOldestUnreferencedWals(closedCopy, refRemover);

    try {
      TServerInstance session = this.getTabletSession();
      for (DfsLogger candidate : eligible) {
        log.info("Marking " + candidate.getPath() + " as unreferenced");
        walMarker.walUnreferenced(session, candidate.getPath());
      }
      synchronized (closedLogs) {
        closedLogs.removeAll(eligible);
      }
    } catch (WalMarkerException ex) {
      log.info(ex.toString(), ex);
    }
  }

  public void addNewLogMarker(DfsLogger copy) throws WalMarkerException {
    log.info("Writing log marker for " + copy.getPath());
    walMarker.addNewWalMarker(getTabletSession(), copy.getPath());
  }

  public void walogClosed(DfsLogger currentLog) throws WalMarkerException {
    metadataTableLogs.remove(currentLog);

    if (currentLog.getWrites() > 0) {
      int clSize;
      synchronized (closedLogs) {
        closedLogs.add(currentLog);
        clSize = closedLogs.size();
      }
      log.info("Marking " + currentLog.getPath() + " as closed. Total closed logs " + clSize);
      walMarker.closeWal(getTabletSession(), currentLog.getPath());
    } else {
      log.info(
          "Marking " + currentLog.getPath() + " as unreferenced (skipping closed writes == 0)");
      walMarker.walUnreferenced(getTabletSession(), currentLog.getPath());
    }
  }

  public void updateBulkImportState(List<String> files, BulkImportState state) {
    bulkImportStatus.updateBulkImportStatus(files, state);
  }

  public void removeBulkImportState(List<String> files) {
    bulkImportStatus.removeBulkImportStatus(files);
  }

  public CompactionManager getCompactionManager() {
    return compactionManager;
  }

  @Override
  public BlockCacheConfiguration getBlockCacheConfiguration(AccumuloConfiguration acuConf) {
    return BlockCacheConfiguration.forTabletServer(acuConf);
  }

}<|MERGE_RESOLUTION|>--- conflicted
+++ resolved
@@ -712,9 +712,8 @@
     }
 
     try {
-<<<<<<< HEAD
-      MetricsUtil.initializeMetrics(context.getConfiguration(), this.applicationName,
-          clientAddress);
+      MetricsUtil.initializeMetrics(context.getConfiguration(), this.applicationName, clientAddress,
+          getContext().getInstanceName());
 
       metrics = new TabletServerMetrics(this);
       updateMetrics = new TabletServerUpdateMetrics();
@@ -725,10 +724,6 @@
       MetricsUtil.initializeProducers(this, metrics, updateMetrics, scanMetrics, mincMetrics,
           ceMetrics, pausedMetrics);
 
-=======
-      MetricsUtil.initializeMetrics(context.getConfiguration(), this.applicationName, clientAddress,
-          getContext().getInstanceName());
->>>>>>> e34f7fe1
     } catch (ClassNotFoundException | InstantiationException | IllegalAccessException
         | IllegalArgumentException | InvocationTargetException | NoSuchMethodException
         | SecurityException e1) {
