/*
 * Licensed to the Apache Software Foundation (ASF) under one
 * or more contributor license agreements.  See the NOTICE file
 * distributed with this work for additional information
 * regarding copyright ownership.  The ASF licenses this file
 * to you under the Apache License, Version 2.0 (the
 * "License"); you may not use this file except in compliance
 * with the License.  You may obtain a copy of the License at
 *
 *   https://www.apache.org/licenses/LICENSE-2.0
 *
 * Unless required by applicable law or agreed to in writing,
 * software distributed under the License is distributed on an
 * "AS IS" BASIS, WITHOUT WARRANTIES OR CONDITIONS OF ANY
 * KIND, either express or implied.  See the License for the
 * specific language governing permissions and limitations
 * under the License.
 */
package org.apache.accumulo.tserver.memory;

import java.util.ArrayList;
import java.util.HashMap;
import java.util.List;
import java.util.Map.Entry;
import java.util.TreeMap;
import java.util.concurrent.TimeUnit;

import org.apache.accumulo.core.client.TableNotFoundException;
import org.apache.accumulo.core.conf.Property;
import org.apache.accumulo.core.data.TableId;
import org.apache.accumulo.core.dataImpl.KeyExtent;
import org.apache.accumulo.core.manager.state.tables.TableState;
import org.apache.accumulo.core.util.cache.Caches;
import org.apache.accumulo.server.ServerContext;
import org.slf4j.Logger;
import org.slf4j.LoggerFactory;

<<<<<<< HEAD
import com.github.benmanes.caffeine.cache.Cache;

=======
>>>>>>> cf2f7589
/**
 * The LargestFirstMemoryManager attempts to keep memory between 80% and 90% full. It adapts over
 * time the point at which it should start a compaction based on how full memory gets between
 * successive calls. It will also flush idle tablets based on a per-table configurable idle time. It
 * will only attempt to flush tablets up to 20% of all memory. And, as the name of the class would
 * suggest, it flushes the tablet with the highest memory footprint. However, it actually chooses
 * the tablet as a function of its size doubled for every 15 minutes of idle time.
 */
public class LargestFirstMemoryManager {

  private static final Logger log = LoggerFactory.getLogger(LargestFirstMemoryManager.class);
  static final long ZERO_TIME = System.currentTimeMillis();
  private static final int TSERV_MINC_MAXCONCURRENT_NUMWAITING_MULTIPLIER = 2;
  private static final double MAX_FLUSH_AT_ONCE_PERCENT = 0.20;

  private long maxMemory = -1;
  private int maxConcurrentMincs;
  private int numWaitingMultiplier;
  private long prevIngestMemory;
  // The fraction of memory that needs to be used before we begin flushing.
  private double compactionThreshold;
  private long maxObserved;
  private final HashMap<TableId,Long> mincIdleThresholds = new HashMap<>();
<<<<<<< HEAD
  private final Cache<TableId,Long> mincAgeThresholds =
      Caches.getInstance().createNewBuilder(Caches.CacheName.MINC_AGE, false)
          .expireAfterWrite(5, TimeUnit.MINUTES).build();
=======
  private final HashMap<TableId,Long> mincAgeThresholds = new HashMap<>();
>>>>>>> cf2f7589
  private ServerContext context = null;

  private static class TabletInfo {
    final KeyExtent extent;
    final long memTableSize;
    final long idleTime;
    final long load;

    public TabletInfo(KeyExtent extent, long memTableSize, long idleTime, long load) {
      this.extent = extent;
      this.memTableSize = memTableSize;
      this.idleTime = idleTime;
      this.load = load;
    }
  }

  // A little map that will hold the "largest" N tablets, where largest is a result of the
  // timeMemoryLoad function
  private static class LargestMap {
    final int max;
    final TreeMap<Long,List<TabletInfo>> map = new TreeMap<>();

    LargestMap(int n) {
      max = n;
    }

    public boolean put(Long key, TabletInfo value) {
      if (map.size() == max) {
        if (key.compareTo(map.firstKey()) < 0) {
          return false;
        }
        try {
          add(key, value);
          return true;
        } finally {
          map.remove(map.firstKey());
        }
      } else {
        add(key, value);
        return true;
      }
    }

    private void add(Long key, TabletInfo value) {
      List<TabletInfo> lst = map.get(key);
      if (lst != null) {
        lst.add(value);
      } else {
        lst = new ArrayList<>();
        lst.add(value);
        map.put(key, lst);
      }
    }

    public boolean isEmpty() {
      return map.isEmpty();
    }

    public Entry<Long,List<TabletInfo>> lastEntry() {
      return map.lastEntry();
    }

    public void remove(Long key) {
      map.remove(key);
    }
  }

  public void init(ServerContext context) {
    this.context = context;
    maxMemory = context.getConfiguration().getAsBytes(Property.TSERV_MAXMEM);
    maxConcurrentMincs = context.getConfiguration().getCount(Property.TSERV_MINC_MAXCONCURRENT);
    numWaitingMultiplier = TSERV_MINC_MAXCONCURRENT_NUMWAITING_MULTIPLIER;
  }

  public LargestFirstMemoryManager() {
    prevIngestMemory = 0;
    compactionThreshold = 0.5;
    maxObserved = 0;
  }

  @SuppressWarnings("deprecation")
  protected long getMinCIdleThreshold(KeyExtent extent) {
    TableId tableId = extent.tableId();
    return mincIdleThresholds.computeIfAbsent(tableId, tid -> context.getTableConfiguration(tid)
        .getTimeInMillis(Property.TABLE_MINC_COMPACT_IDLETIME));
  }

  protected long getMaxAge(KeyExtent extent) {
    TableId tableId = extent.tableId();
    return mincAgeThresholds.computeIfAbsent(tableId, tid -> context.getTableConfiguration(tid)
        .getTimeInMillis(Property.TABLE_MINC_COMPACT_MAXAGE));
  }

  protected boolean tableExists(TableId tableId) {
    // make sure that the table still exists by checking if it has a configuration
    return context.getTableConfiguration(tableId) != null;
  }

  protected boolean tableBeingDeleted(TableId tableId) {
    return context.getTableManager().getTableState(tableId) == TableState.DELETING;
  }

  public List<KeyExtent> tabletsToMinorCompact(List<TabletMemoryReport> tablets) {
    if (maxMemory < 0) {
      throw new IllegalStateException(
          "need to initialize " + LargestFirstMemoryManager.class.getName());
    }

    final int maxMinCs = maxConcurrentMincs * numWaitingMultiplier;

    mincIdleThresholds.clear();
    mincAgeThresholds.clear();

    final List<KeyExtent> tabletsToMinorCompact = new ArrayList<>();

    LargestMap largestMemTablets = new LargestMap(maxMinCs);
    final LargestMap largestIdleMemTablets = new LargestMap(maxConcurrentMincs);
    final long now = currentTimeMillis();

    long ingestMemory = 0;
    long compactionMemory = 0;
    int numWaitingMincs = 0;

    // find the largest and most idle tablets
    for (TabletMemoryReport ts : tablets) {
      KeyExtent tablet = ts.getExtent();
      // Make sure that the table still exists
      if (!tableExists(tablet.tableId()) || tableBeingDeleted(tablet.tableId())) {
        log.trace("Ignoring extent for deleted table: {}", tablet);
        continue;
      }

      final long memTabletSize = ts.getMemTableSize();
      final long minorCompactingSize = ts.getMinorCompactingMemTableSize();
      final long idleTime = now - Math.max(ts.getLastCommitTime(), ZERO_TIME);
      final long timeMemoryLoad = timeMemoryLoad(memTabletSize, idleTime);
      ingestMemory += memTabletSize;
      if (minorCompactingSize == 0 && memTabletSize > 0) {
        TabletInfo tabletInfo = new TabletInfo(tablet, memTabletSize, idleTime, timeMemoryLoad);
        try {
          // If the table was deleted, getMinCIdleThreshold will throw an exception
          if (idleTime > getMinCIdleThreshold(tablet)
              || ts.getElapsedSinceFirstWrite(TimeUnit.MILLISECONDS) > getMaxAge(tablet)) {
            largestIdleMemTablets.put(timeMemoryLoad, tabletInfo);
          }
        } catch (IllegalArgumentException e) {
          Throwable cause = e.getCause();
          if (cause != null && cause instanceof TableNotFoundException) {
            log.trace("Ignoring extent for deleted table: {}", tablet);

            // The table might have been deleted during the iteration of the tablets
            // We just want to eat this exception, do nothing with this tablet, and continue
            continue;
          }

          throw e;
        }
        // Only place the tablet into largestMemTablets map when the table still exists
        largestMemTablets.put(timeMemoryLoad, tabletInfo);
      }

      compactionMemory += minorCompactingSize;
      if (minorCompactingSize > 0) {
        numWaitingMincs++;
      }
    }

    if (ingestMemory + compactionMemory > maxObserved) {
      maxObserved = ingestMemory + compactionMemory;
    }

    final long memoryChange = ingestMemory - prevIngestMemory;
    prevIngestMemory = ingestMemory;

    boolean startMinC = false;

    if (numWaitingMincs < maxMinCs) {
      // based on previous ingest memory increase, if we think that the next increase will
      // take us over the threshold for non-compacting memory, then start a minor compaction
      // or if the idle time of the chosen tablet is greater than the threshold, start a minor
      // compaction
      if (memoryChange >= 0 && ingestMemory + memoryChange > compactionThreshold * maxMemory) {
        startMinC = true;
      } else if (!largestIdleMemTablets.isEmpty()) {
        startMinC = true;
        // switch largestMemTablets to largestIdleMemTablets
        largestMemTablets = largestIdleMemTablets;
        log.debug("IDLE minor compaction chosen");
      }
    }

    if (startMinC) {
      long toBeCompacted = compactionMemory;
      outer: for (int i = numWaitingMincs;
          i < maxMinCs && !largestMemTablets.isEmpty(); /* empty */) {
        Entry<Long,List<TabletInfo>> lastEntry = largestMemTablets.lastEntry();
        for (TabletInfo largest : lastEntry.getValue()) {
          toBeCompacted += largest.memTableSize;
          tabletsToMinorCompact.add(largest.extent);
          log.debug(String.format("COMPACTING %s  total = %,d ingestMemory = %,d",
              largest.extent.toString(), (ingestMemory + compactionMemory), ingestMemory));
          log.debug(String.format("chosenMem = %,d chosenIT = %.2f load %,d", largest.memTableSize,
              largest.idleTime / 1000.0, largest.load));
          if (toBeCompacted > ingestMemory * MAX_FLUSH_AT_ONCE_PERCENT) {
            break outer;
          }
          i++;
        }
        largestMemTablets.remove(lastEntry.getKey());
      }
    } else if (memoryChange < 0) {
      // before idle mincs, starting a minor compaction meant that memoryChange >= 0.
      // we thought we might want to remove the "else" if that changed,
      // however it seems performing idle compactions shouldn't make the threshold
      // change more often, so it is staying for now.
      // also, now we have the case where memoryChange < 0 due to an idle compaction, yet
      // we are still adjusting the threshold. should this be tracked and prevented?

      // memory change < 0 means a minor compaction occurred
      // we want to see how full the memory got during the compaction
      // (the goal is for it to have between 80% and 90% memory utilization)
      // and adjust the compactionThreshold accordingly

      log.debug(String.format("BEFORE compactionThreshold = %.3f maxObserved = %,d",
          compactionThreshold, maxObserved));
      if (compactionThreshold < 0.82 && maxObserved < 0.8 * maxMemory) {
        // 0.82 * 1.1 is about 0.9, which is our desired max threshold
        compactionThreshold *= 1.1;
      } else if (compactionThreshold > 0.056 && maxObserved > 0.9 * maxMemory) {
        // 0.056 * 0.9 is about 0.05, which is our desired min threshold
        compactionThreshold *= 0.9;
      }
      maxObserved = 0;

      log.debug(String.format("AFTER compactionThreshold = %.3f", compactionThreshold));
    }

    return tabletsToMinorCompact;
  }

  protected long currentTimeMillis() {
    return System.currentTimeMillis();
  }

  // The load function: memory times the idle time, doubling every 15 mins
  static long timeMemoryLoad(long mem, long time) {
    double minutesIdle = time / 60000.0;

    return (long) (mem * Math.pow(2, minutesIdle / 15.0));
  }
}<|MERGE_RESOLUTION|>--- conflicted
+++ resolved
@@ -30,16 +30,10 @@
 import org.apache.accumulo.core.data.TableId;
 import org.apache.accumulo.core.dataImpl.KeyExtent;
 import org.apache.accumulo.core.manager.state.tables.TableState;
-import org.apache.accumulo.core.util.cache.Caches;
 import org.apache.accumulo.server.ServerContext;
 import org.slf4j.Logger;
 import org.slf4j.LoggerFactory;
 
-<<<<<<< HEAD
-import com.github.benmanes.caffeine.cache.Cache;
-
-=======
->>>>>>> cf2f7589
 /**
  * The LargestFirstMemoryManager attempts to keep memory between 80% and 90% full. It adapts over
  * time the point at which it should start a compaction based on how full memory gets between
@@ -63,13 +57,7 @@
   private double compactionThreshold;
   private long maxObserved;
   private final HashMap<TableId,Long> mincIdleThresholds = new HashMap<>();
-<<<<<<< HEAD
-  private final Cache<TableId,Long> mincAgeThresholds =
-      Caches.getInstance().createNewBuilder(Caches.CacheName.MINC_AGE, false)
-          .expireAfterWrite(5, TimeUnit.MINUTES).build();
-=======
   private final HashMap<TableId,Long> mincAgeThresholds = new HashMap<>();
->>>>>>> cf2f7589
   private ServerContext context = null;
 
   private static class TabletInfo {
