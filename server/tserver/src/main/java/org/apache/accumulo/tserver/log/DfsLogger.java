/*
 * Licensed to the Apache Software Foundation (ASF) under one or more
 * contributor license agreements.  See the NOTICE file distributed with
 * this work for additional information regarding copyright ownership.
 * The ASF licenses this file to You under the Apache License, Version 2.0
 * (the "License"); you may not use this file except in compliance with
 * the License.  You may obtain a copy of the License at
 *
 *     http://www.apache.org/licenses/LICENSE-2.0
 *
 * Unless required by applicable law or agreed to in writing, software
 * distributed under the License is distributed on an "AS IS" BASIS,
 * WITHOUT WARRANTIES OR CONDITIONS OF ANY KIND, either express or implied.
 * See the License for the specific language governing permissions and
 * limitations under the License.
 */
package org.apache.accumulo.tserver.log;

import static java.nio.charset.StandardCharsets.UTF_8;
import static org.apache.accumulo.tserver.logger.LogEvents.COMPACTION_FINISH;
import static org.apache.accumulo.tserver.logger.LogEvents.COMPACTION_START;
import static org.apache.accumulo.tserver.logger.LogEvents.DEFINE_TABLET;
import static org.apache.accumulo.tserver.logger.LogEvents.MANY_MUTATIONS;
import static org.apache.accumulo.tserver.logger.LogEvents.OPEN;

import java.io.DataInputStream;
import java.io.DataOutputStream;
import java.io.EOFException;
import java.io.IOException;
import java.io.OutputStream;
import java.lang.reflect.Method;
import java.nio.channels.ClosedChannelException;
import java.util.ArrayList;
import java.util.Arrays;
import java.util.Collections;
import java.util.HashMap;
import java.util.List;
import java.util.Map;
import java.util.UUID;
import java.util.concurrent.CountDownLatch;
import java.util.concurrent.LinkedBlockingQueue;
import java.util.concurrent.atomic.AtomicLong;

import org.apache.accumulo.core.client.Durability;
import org.apache.accumulo.core.conf.AccumuloConfiguration;
import org.apache.accumulo.core.conf.Property;
import org.apache.accumulo.core.data.Mutation;
import org.apache.accumulo.core.data.impl.KeyExtent;
import org.apache.accumulo.core.security.crypto.CryptoModule;
import org.apache.accumulo.core.security.crypto.CryptoModuleFactory;
import org.apache.accumulo.core.security.crypto.CryptoModuleParameters;
import org.apache.accumulo.core.security.crypto.DefaultCryptoModule;
import org.apache.accumulo.core.security.crypto.NoFlushOutputStream;
import org.apache.accumulo.core.util.Daemon;
import org.apache.accumulo.core.util.Pair;
import org.apache.accumulo.fate.util.LoggingRunnable;
import org.apache.accumulo.server.ServerConstants;
import org.apache.accumulo.server.fs.VolumeChooserEnvironment;
import org.apache.accumulo.server.fs.VolumeChooserEnvironment.ChooserScope;
import org.apache.accumulo.server.fs.VolumeManager;
import org.apache.accumulo.tserver.TabletMutations;
import org.apache.accumulo.tserver.logger.LogFileKey;
import org.apache.accumulo.tserver.logger.LogFileValue;
import org.apache.hadoop.fs.FSDataInputStream;
import org.apache.hadoop.fs.FSDataOutputStream;
import org.apache.hadoop.fs.Path;
import org.apache.hadoop.hdfs.DFSOutputStream;
import org.apache.hadoop.hdfs.protocol.DatanodeInfo;
import org.slf4j.Logger;
import org.slf4j.LoggerFactory;

import com.google.common.base.Joiner;

/**
 * Wrap a connection to a logger.
 *
 */
public class DfsLogger implements Comparable<DfsLogger> {
  public static final String LOG_FILE_HEADER_V2 = "--- Log File Header (v2) ---";
  public static final String LOG_FILE_HEADER_V3 = "--- Log File Header (v3) ---";

  private static final Logger log = LoggerFactory.getLogger(DfsLogger.class);
  private static final DatanodeInfo[] EMPTY_PIPELINE = new DatanodeInfo[0];

  public static class LogClosedException extends IOException {
    private static final long serialVersionUID = 1L;

    public LogClosedException() {
      super("LogClosed");
    }
  }

  /**
   * A well-timed tabletserver failure could result in an incomplete header written to a write-ahead log. This exception is thrown when the header cannot be
   * read from a WAL which should only happen when the tserver dies as described.
   */
  public static class LogHeaderIncompleteException extends IOException {
    private static final long serialVersionUID = 1l;

    public LogHeaderIncompleteException(Throwable cause) {
      super(cause);
    }
  }

  public static class DFSLoggerInputStreams {

    private FSDataInputStream originalInput;
    private DataInputStream decryptingInputStream;

    public DFSLoggerInputStreams(FSDataInputStream originalInput, DataInputStream decryptingInputStream) {
      this.originalInput = originalInput;
      this.decryptingInputStream = decryptingInputStream;
    }

    public FSDataInputStream getOriginalInput() {
      return originalInput;
    }

    public void setOriginalInput(FSDataInputStream originalInput) {
      this.originalInput = originalInput;
    }

    public DataInputStream getDecryptingInputStream() {
      return decryptingInputStream;
    }

    public void setDecryptingInputStream(DataInputStream decryptingInputStream) {
      this.decryptingInputStream = decryptingInputStream;
    }
  }

  public interface ServerResources {
    AccumuloConfiguration getConfiguration();

    VolumeManager getFileSystem();
  }

  private final LinkedBlockingQueue<DfsLogger.LogWork> workQueue = new LinkedBlockingQueue<>();

  private final Object closeLock = new Object();

  private static final DfsLogger.LogWork CLOSED_MARKER = new DfsLogger.LogWork(null, Durability.FLUSH);

  private static final LogFileValue EMPTY = new LogFileValue();

  private boolean closed = false;

  private class LogSyncingTask implements Runnable {
    private int expectedReplication = 0;

    @Override
    public void run() {
      ArrayList<DfsLogger.LogWork> work = new ArrayList<>();
      boolean sawClosedMarker = false;
      while (!sawClosedMarker) {
        work.clear();

        try {
          work.add(workQueue.take());
        } catch (InterruptedException ex) {
          continue;
        }
        workQueue.drainTo(work);

        Method durabilityMethod = null;
        loop: for (LogWork logWork : work) {
          switch (logWork.durability) {
            case DEFAULT:
            case NONE:
            case LOG:
              // shouldn't make it to the work queue
              throw new IllegalArgumentException("unexpected durability " + logWork.durability);
            case SYNC:
              durabilityMethod = sync;
              break loop;
            case FLUSH:
              if (durabilityMethod == null) {
                durabilityMethod = flush;
              }
              break;
          }
        }

        long start = System.currentTimeMillis();
        try {
          if (durabilityMethod != null) {
            durabilityMethod.invoke(logFile);
            if (durabilityMethod == sync) {
              syncCounter.incrementAndGet();
            } else {
              flushCounter.incrementAndGet();
            }
          }
        } catch (Exception ex) {
          fail(work, ex, "synching");
        }
        long duration = System.currentTimeMillis() - start;
        if (duration > slowFlushMillis) {
          String msg = new StringBuilder(128).append("Slow sync cost: ").append(duration).append(" ms, current pipeline: ")
              .append(Arrays.toString(getPipeLine())).toString();
          log.info(msg);
          if (expectedReplication > 0) {
            int current = expectedReplication;
            try {
              current = ((DFSOutputStream) logFile.getWrappedStream()).getCurrentBlockReplication();
            } catch (IOException e) {
              fail(work, e, "getting replication level");
            }
            if (current < expectedReplication) {
              fail(work, new IOException("replication of " + current + " is less than " + expectedReplication), "replication check");
            }
          }
        }
        if (expectedReplication == 0 && logFile.getWrappedStream() instanceof DFSOutputStream) {
          try {
            expectedReplication = ((DFSOutputStream) logFile.getWrappedStream()).getCurrentBlockReplication();
          } catch (IOException e) {
            fail(work, e, "getting replication level");
          }
        }

        for (DfsLogger.LogWork logWork : work)
          if (logWork == CLOSED_MARKER)
            sawClosedMarker = true;
          else
            logWork.latch.countDown();
      }
    }

    private void fail(ArrayList<DfsLogger.LogWork> work, Exception ex, String why) {
      log.warn("Exception " + why + " " + ex);
      for (DfsLogger.LogWork logWork : work) {
        logWork.exception = ex;
      }
    }
  }

  private static class LogWork {
    final CountDownLatch latch;
    final Durability durability;
    volatile Exception exception;

    public LogWork(CountDownLatch latch, Durability durability) {
      this.latch = latch;
      this.durability = durability;
    }
  }

  static class LoggerOperation {
    private final LogWork work;

    public LoggerOperation(LogWork work) {
      this.work = work;
    }

    public void await() throws IOException {
      try {
        work.latch.await();
      } catch (InterruptedException e) {
        throw new RuntimeException(e);
      }

      if (work.exception != null) {
        if (work.exception instanceof IOException)
          throw (IOException) work.exception;
        else if (work.exception instanceof RuntimeException)
          throw (RuntimeException) work.exception;
        else
          throw new RuntimeException(work.exception);
      }
    }
  }

  private static class NoWaitLoggerOperation extends LoggerOperation {

    public NoWaitLoggerOperation() {
      super(null);
    }

    @Override
    public void await() throws IOException {
      return;
    }
  }

  static final LoggerOperation NO_WAIT_LOGGER_OP = new NoWaitLoggerOperation();

  @Override
  public boolean equals(Object obj) {
    // filename is unique
    if (obj == null)
      return false;
    if (obj instanceof DfsLogger)
      return getFileName().equals(((DfsLogger) obj).getFileName());
    return false;
  }

  @Override
  public int hashCode() {
    // filename is unique
    return getFileName().hashCode();
  }

  private final ServerResources conf;
  private FSDataOutputStream logFile;
  private DataOutputStream encryptingLogFile = null;
  private Method sync;
  private Method flush;
  private String logPath;
  private Daemon syncThread;

  /* Track what's actually in +r/!0 for this logger ref */
  private String metaReference;
  private AtomicLong syncCounter;
  private AtomicLong flushCounter;
  private final long slowFlushMillis;

  private DfsLogger(ServerResources conf) {
    this.conf = conf;
    this.slowFlushMillis = conf.getConfiguration().getTimeInMillis(Property.TSERV_SLOW_FLUSH_MILLIS);
  }

  public DfsLogger(ServerResources conf, AtomicLong syncCounter, AtomicLong flushCounter) throws IOException {
    this(conf);
    this.syncCounter = syncCounter;
    this.flushCounter = flushCounter;
  }

  /**
   * Reference a pre-existing log file.
   *
   * @param meta
   *          the cq for the "log" entry in +r/!0
   */
  public DfsLogger(ServerResources conf, String filename, String meta) throws IOException {
    this(conf);
    this.logPath = filename;
    metaReference = meta;
  }

  public static DFSLoggerInputStreams readHeaderAndReturnStream(FSDataInputStream input, AccumuloConfiguration conf) throws IOException {
    DataInputStream decryptingInput = null;

    byte[] magic = DfsLogger.LOG_FILE_HEADER_V3.getBytes(UTF_8);
    byte[] magicBuffer = new byte[magic.length];
    try {
      input.readFully(magicBuffer);
      if (Arrays.equals(magicBuffer, magic)) {
        // additional parameters it needs from the underlying stream.
        String cryptoModuleClassname = input.readUTF();
        CryptoModule cryptoModule = CryptoModuleFactory.getCryptoModule(cryptoModuleClassname);

        // Create the parameters and set the input stream into those parameters
        CryptoModuleParameters params = CryptoModuleFactory.createParamsObjectFromAccumuloConfiguration(conf);
        params.setEncryptedInputStream(input);

        // Create the plaintext input stream from the encrypted one
        params = cryptoModule.getDecryptingInputStream(params);

        if (params.getPlaintextInputStream() instanceof DataInputStream) {
          decryptingInput = (DataInputStream) params.getPlaintextInputStream();
        } else {
          decryptingInput = new DataInputStream(params.getPlaintextInputStream());
        }
      } else {
        input.seek(0);
        byte[] magicV2 = DfsLogger.LOG_FILE_HEADER_V2.getBytes(UTF_8);
        byte[] magicBufferV2 = new byte[magicV2.length];
        input.readFully(magicBufferV2);

        if (Arrays.equals(magicBufferV2, magicV2)) {
          // Log files from 1.5 dump their options in raw to the logger files. Since we don't know the class
          // that needs to read those files, we can make a couple of basic assumptions. Either it's going to be
          // the NullCryptoModule (no crypto) or the DefaultCryptoModule.

          // If it's null, we won't have any parameters whatsoever. First, let's attempt to read
          // parameters
          Map<String,String> opts = new HashMap<>();
          int count = input.readInt();
          for (int i = 0; i < count; i++) {
            String key = input.readUTF();
            String value = input.readUTF();
            opts.put(key, value);
          }

          if (opts.size() == 0) {
            // NullCryptoModule, we're done
            decryptingInput = input;
          } else {

            // The DefaultCryptoModule will want to read the parameters from the underlying file, so we will put the file back to that spot.
            org.apache.accumulo.core.security.crypto.CryptoModule cryptoModule = org.apache.accumulo.core.security.crypto.CryptoModuleFactory
                .getCryptoModule(DefaultCryptoModule.class.getName());

            CryptoModuleParameters params = CryptoModuleFactory.createParamsObjectFromAccumuloConfiguration(conf);

            // go back to the beginning, but skip over magicV2 already checked earlier
            input.seek(magicV2.length);
            params.setEncryptedInputStream(input);

            params = cryptoModule.getDecryptingInputStream(params);
            if (params.getPlaintextInputStream() instanceof DataInputStream) {
              decryptingInput = (DataInputStream) params.getPlaintextInputStream();
            } else {
              decryptingInput = new DataInputStream(params.getPlaintextInputStream());
            }
          }

        } else {

          input.seek(0);
          decryptingInput = input;
        }

      }
    } catch (EOFException e) {
<<<<<<< HEAD
      log.warn("Got EOFException trying to read WAL header information, assuming the rest of the file ({}) has no data.", path);
=======
      log.warn("Got EOFException trying to read WAL header information, assuming the rest of the file has no data.");
>>>>>>> 927e6736
      // A TabletServer might have died before the (complete) header was written
      throw new LogHeaderIncompleteException(e);
    }

    return new DFSLoggerInputStreams(input, decryptingInput);
  }

  /**
   * Opens a Write-Ahead Log file and writes the necessary header information and OPEN entry to the file. The file is ready to be used for ingest if this method
   * returns successfully. If an exception is thrown from this method, it is the callers responsibility to ensure that {@link #close()} is called to prevent
   * leaking the file handle and/or syncing thread.
   *
   * @param address
   *          The address of the host using this WAL
   */
  public synchronized void open(String address) throws IOException {
    String filename = UUID.randomUUID().toString();
    log.debug("Address is {}", address);
    String logger = Joiner.on("+").join(address.split(":"));

    log.debug("DfsLogger.open() begin");
    VolumeManager fs = conf.getFileSystem();

    VolumeChooserEnvironment chooserEnv = new VolumeChooserEnvironment(ChooserScope.LOGGER);
    logPath = fs.choose(chooserEnv, ServerConstants.getBaseUris()) + Path.SEPARATOR + ServerConstants.WAL_DIR + Path.SEPARATOR + logger + Path.SEPARATOR
        + filename;

    metaReference = toString();
    LoggerOperation op = null;
    try {
      short replication = (short) conf.getConfiguration().getCount(Property.TSERV_WAL_REPLICATION);
      if (replication == 0)
        replication = fs.getDefaultReplication(new Path(logPath));
      long blockSize = conf.getConfiguration().getAsBytes(Property.TSERV_WAL_BLOCKSIZE);
      if (blockSize == 0)
        blockSize = (long) (conf.getConfiguration().getAsBytes(Property.TSERV_WALOG_MAX_SIZE) * 1.1);
      if (conf.getConfiguration().getBoolean(Property.TSERV_WAL_SYNC))
        logFile = fs.createSyncable(new Path(logPath), 0, replication, blockSize);
      else
        logFile = fs.create(new Path(logPath), true, 0, replication, blockSize);
      sync = logFile.getClass().getMethod("hsync");
      flush = logFile.getClass().getMethod("hflush");

      // Initialize the crypto operations.
      org.apache.accumulo.core.security.crypto.CryptoModule cryptoModule = org.apache.accumulo.core.security.crypto.CryptoModuleFactory.getCryptoModule(conf
          .getConfiguration().get(Property.CRYPTO_MODULE_CLASS));

      // Initialize the log file with a header and the crypto params used to set up this log file.
      logFile.write(LOG_FILE_HEADER_V3.getBytes(UTF_8));

      CryptoModuleParameters params = CryptoModuleFactory.createParamsObjectFromAccumuloConfiguration(conf.getConfiguration());
      // Immediately update to the correct cipher. Doing this here keeps the CryptoModule independent of the writers using it
      if (params.getAllOptions().get(Property.CRYPTO_WAL_CIPHER_SUITE.getKey()) != null
          && !params.getAllOptions().get(Property.CRYPTO_WAL_CIPHER_SUITE.getKey()).equals("")) {
        params.setCipherSuite(params.getAllOptions().get(Property.CRYPTO_WAL_CIPHER_SUITE.getKey()));
      }

      NoFlushOutputStream nfos = new NoFlushOutputStream(logFile);
      params.setPlaintextOutputStream(nfos);

      // In order to bootstrap the reading of this file later, we have to record the CryptoModule that was used to encipher it here,
      // so that that crypto module can re-read its own parameters.

      logFile.writeUTF(conf.getConfiguration().get(Property.CRYPTO_MODULE_CLASS));

      params = cryptoModule.getEncryptingOutputStream(params);
      OutputStream encipheringOutputStream = params.getEncryptedOutputStream();

      // If the module just kicks back our original stream, then just use it, don't wrap it in
      // another data OutputStream.
      if (encipheringOutputStream == nfos) {
        log.debug("No enciphering, using raw output stream");
        encryptingLogFile = nfos;
      } else {
        log.debug("Enciphering found, wrapping in DataOutputStream");
        encryptingLogFile = new DataOutputStream(encipheringOutputStream);
      }

      LogFileKey key = new LogFileKey();
      key.event = OPEN;
      key.tserverSession = filename;
      key.filename = filename;
      op = logFileData(Collections.singletonList(new Pair<>(key, EMPTY)), Durability.SYNC);
    } catch (Exception ex) {
      if (logFile != null)
        logFile.close();
      logFile = null;
      encryptingLogFile = null;
      throw new IOException(ex);
    }

    syncThread = new Daemon(new LoggingRunnable(log, new LogSyncingTask()));
    syncThread.setName("Accumulo WALog thread " + toString());
    syncThread.start();
    op.await();
    log.debug("Got new write-ahead log: {}", this);
  }

  @Override
  public String toString() {
    String fileName = getFileName();
    if (fileName.contains(":"))
      return getLogger() + "/" + getFileName();
    return fileName;
  }

  /**
   * get the cq needed to reference this logger's entry in +r/!0
   */
  public String getMeta() {
    if (null == metaReference) {
      throw new IllegalStateException("logger doesn't have meta reference. " + this);
    }
    return metaReference;
  }

  public String getFileName() {
    return logPath;
  }

  public Path getPath() {
    return new Path(logPath);
  }

  public void close() throws IOException {

    synchronized (closeLock) {
      if (closed)
        return;
      // after closed is set to true, nothing else should be added to the queue
      // CLOSED_MARKER should be the last thing on the queue, therefore when the
      // background thread sees the marker and exits there should be nothing else
      // to process... so nothing should be left waiting for the background
      // thread to do work
      closed = true;
      workQueue.add(CLOSED_MARKER);
    }

    // wait for background thread to finish before closing log file
    if (syncThread != null) {
      try {
        syncThread.join();
      } catch (InterruptedException e) {
        throw new RuntimeException(e);
      }
    }

    // expect workq should be empty at this point
    if (workQueue.size() != 0) {
      log.error("WAL work queue not empty after sync thread exited");
      throw new IllegalStateException("WAL work queue not empty after sync thread exited");
    }

    if (encryptingLogFile != null)
      try {
        logFile.close();
      } catch (IOException ex) {
        log.error("Failed to close log file", ex);
        throw new LogClosedException();
      }
  }

  public synchronized void defineTablet(long seq, int tid, KeyExtent tablet) throws IOException {
    // write this log to the METADATA table
    final LogFileKey key = new LogFileKey();
    key.event = DEFINE_TABLET;
    key.seq = seq;
    key.tid = tid;
    key.tablet = tablet;
    try {
      write(key, EMPTY);
    } catch (IllegalArgumentException e) {
      log.error("Signature of sync method changed. Accumulo is likely incompatible with this version of Hadoop.");
      throw new RuntimeException(e);
    }
  }

  private synchronized void write(LogFileKey key, LogFileValue value) throws IOException {
    key.write(encryptingLogFile);
    value.write(encryptingLogFile);
    encryptingLogFile.flush();
  }

  public LoggerOperation log(long seq, int tid, Mutation mutation, Durability durability) throws IOException {
    return logManyTablets(Collections.singletonList(new TabletMutations(tid, seq, Collections.singletonList(mutation), durability)));
  }

  private LoggerOperation logFileData(List<Pair<LogFileKey,LogFileValue>> keys, Durability durability) throws IOException {
    DfsLogger.LogWork work = new DfsLogger.LogWork(new CountDownLatch(1), durability);
    synchronized (DfsLogger.this) {
      try {
        for (Pair<LogFileKey,LogFileValue> pair : keys) {
          write(pair.getFirst(), pair.getSecond());
        }
      } catch (ClosedChannelException ex) {
        throw new LogClosedException();
      } catch (Exception e) {
        log.error("Failed to write log entries", e);
        work.exception = e;
      }
    }

    if (durability == Durability.LOG)
      return NO_WAIT_LOGGER_OP;

    synchronized (closeLock) {
      // use a different lock for close check so that adding to work queue does not need
      // to wait on walog I/O operations

      if (closed)
        throw new LogClosedException();
      workQueue.add(work);
    }

    return new LoggerOperation(work);
  }

  public LoggerOperation logManyTablets(List<TabletMutations> mutations) throws IOException {
    Durability durability = Durability.NONE;
    List<Pair<LogFileKey,LogFileValue>> data = new ArrayList<>();
    for (TabletMutations tabletMutations : mutations) {
      LogFileKey key = new LogFileKey();
      key.event = MANY_MUTATIONS;
      key.seq = tabletMutations.getSeq();
      key.tid = tabletMutations.getTid();
      LogFileValue value = new LogFileValue();
      value.mutations = tabletMutations.getMutations();
      data.add(new Pair<>(key, value));
      if (tabletMutations.getDurability().ordinal() > durability.ordinal()) {
        durability = tabletMutations.getDurability();
      }
    }
    return logFileData(data, chooseDurabilityForGroupCommit(mutations));
  }

  static Durability chooseDurabilityForGroupCommit(List<TabletMutations> mutations) {
    Durability result = Durability.NONE;
    for (TabletMutations tabletMutations : mutations) {
      if (tabletMutations.getDurability().ordinal() > result.ordinal()) {
        result = tabletMutations.getDurability();
      }
    }
    return result;
  }

  public LoggerOperation minorCompactionFinished(long seq, int tid, String fqfn, Durability durability) throws IOException {
    LogFileKey key = new LogFileKey();
    key.event = COMPACTION_FINISH;
    key.seq = seq;
    key.tid = tid;
    return logFileData(Collections.singletonList(new Pair<>(key, EMPTY)), durability);
  }

  public LoggerOperation minorCompactionStarted(long seq, int tid, String fqfn, Durability durability) throws IOException {
    LogFileKey key = new LogFileKey();
    key.event = COMPACTION_START;
    key.seq = seq;
    key.tid = tid;
    key.filename = fqfn;
    return logFileData(Collections.singletonList(new Pair<>(key, EMPTY)), durability);
  }

  public String getLogger() {
    String parts[] = logPath.split("/");
    return Joiner.on(":").join(parts[parts.length - 2].split("[+]"));
  }

  @Override
  public int compareTo(DfsLogger o) {
    return getFileName().compareTo(o.getFileName());
  }

  /*
   * The following method was shamelessly lifted from HBASE-11240 (sans reflection). Thanks HBase!
   */

  /**
   * This method gets the pipeline for the current walog.
   *
   * @return non-null array of DatanodeInfo
   */
  DatanodeInfo[] getPipeLine() {
    if (null != logFile) {
      OutputStream os = logFile.getWrappedStream();
      if (os instanceof DFSOutputStream) {
        return ((DFSOutputStream) os).getPipeline();
      }
    }

    // Don't have a pipeline or can't figure it out.
    return EMPTY_PIPELINE;
  }

}<|MERGE_RESOLUTION|>--- conflicted
+++ resolved
@@ -414,11 +414,7 @@
 
       }
     } catch (EOFException e) {
-<<<<<<< HEAD
-      log.warn("Got EOFException trying to read WAL header information, assuming the rest of the file ({}) has no data.", path);
-=======
       log.warn("Got EOFException trying to read WAL header information, assuming the rest of the file has no data.");
->>>>>>> 927e6736
       // A TabletServer might have died before the (complete) header was written
       throw new LogHeaderIncompleteException(e);
     }
