--- conflicted
+++ resolved
@@ -24,11 +24,11 @@
 import static org.apache.accumulo.tserver.tablet.CompactableImplFileManagerTest.TestFileManager.SELECTION_EXPIRATION;
 import static org.junit.jupiter.api.Assertions.assertEquals;
 import static org.junit.jupiter.api.Assertions.assertFalse;
+import static org.junit.jupiter.api.Assertions.assertThrows;
 import static org.junit.jupiter.api.Assertions.assertTrue;
 
 import java.time.Duration;
 import java.util.HashSet;
-import java.util.List;
 import java.util.Optional;
 import java.util.Set;
 import java.util.concurrent.atomic.AtomicLong;
@@ -374,63 +374,6 @@
 
   }
 
-<<<<<<< HEAD
-=======
-  @Test
-  public void testChop() {
-    TestFileManager fileMgr = new TestFileManager();
-
-    // simulate a compaction because files that were created by compaction are remembered as not
-    // needing a chop
-    var job1 = newJob(SYSTEM, "F00000.rf", "F00001.rf");
-    assertTrue(fileMgr.reserveFiles(job1));
-    fileMgr.completed(job1, newFile("C00005.rf"));
-
-    var tabletFiles = newFiles("C00005.rf", "F00002.rf", "F00003.rf", "F00004.rf");
-
-    ChopSelector chopSel = fileMgr.initiateChop(tabletFiles);
-    assertEquals(ChopSelectionStatus.SELECTING, fileMgr.getChopStatus());
-
-    assertEquals(Set.of(), fileMgr.getCandidates(tabletFiles, CHOP, false));
-
-    // this should not include C00005.rf because it was created by a compaction observed by the file
-    // manager
-    assertEquals(newFiles("F00002.rf", "F00003.rf", "F00004.rf"), chopSel.getFilesToExamine());
-
-    chopSel.selectChopFiles(newFiles("F00002.rf", "F00004.rf"));
-    assertEquals(ChopSelectionStatus.SELECTED, fileMgr.getChopStatus());
-
-    assertEquals(newFiles("F00002.rf", "F00004.rf"),
-        fileMgr.getCandidates(tabletFiles, CHOP, false));
-
-    // simulate compacting one of the files that needs to be chopped, but this should not finish the
-    // chop because more files need to be chopped
-    var job2 = newJob(CHOP, "F00002.rf");
-    assertTrue(fileMgr.reserveFiles(job2));
-    fileMgr.completed(job2, newFile("C00006.rf"));
-    tabletFiles = newFiles("C00004.rf", "C00006.rf", "F00003.rf", "F00004.rf");
-    assertFalse(fileMgr.finishChop(tabletFiles));
-    assertEquals(ChopSelectionStatus.SELECTED, fileMgr.getChopStatus());
-    assertThrows(IllegalStateException.class, fileMgr::finishMarkingChop);
-
-    assertEquals(newFiles("F00004.rf"), fileMgr.getCandidates(tabletFiles, CHOP, false));
-
-    // simulate compacting the last file to chop. should cause the chop finish
-    var job3 = newJob(CHOP, "F00004.rf");
-    assertTrue(fileMgr.reserveFiles(job3));
-    fileMgr.completed(job3, newFile("C00007.rf"));
-    tabletFiles = newFiles("C00004.rf", "C00006.rf", "F00003.rf", "C00007.rf");
-    assertTrue(fileMgr.finishChop(tabletFiles));
-
-    assertEquals(Set.of(), fileMgr.getCandidates(tabletFiles, CHOP, false));
-    assertEquals(ChopSelectionStatus.MARKING, fileMgr.getChopStatus());
-    assertEquals(Set.of(), fileMgr.getCompactingFiles());
-
-    fileMgr.finishMarkingChop();
-    assertEquals(ChopSelectionStatus.NOT_ACTIVE, fileMgr.getChopStatus());
-
-  }
-
   @Test
   public void testComletedUserCompaction() {
     TestFileManager fileMgr = new TestFileManager();
@@ -460,13 +403,10 @@
     TestFileManager fileMgr = new TestFileManager();
     assertThrows(IllegalArgumentException.class, () -> fileMgr.initiateSelection(USER, null));
     assertThrows(IllegalArgumentException.class, () -> fileMgr.initiateSelection(SELECTOR, 2L));
-    for (var kind : List.of(SYSTEM, CHOP)) {
-      assertThrows(IllegalArgumentException.class, () -> fileMgr.initiateSelection(kind, 2L));
-      assertThrows(IllegalArgumentException.class, () -> fileMgr.initiateSelection(kind, null));
-    }
-  }
-
->>>>>>> c88d368b
+    assertThrows(IllegalArgumentException.class, () -> fileMgr.initiateSelection(SYSTEM, 2L));
+    assertThrows(IllegalArgumentException.class, () -> fileMgr.initiateSelection(SYSTEM, null));
+  }
+
   private void assertNoCandidates(TestFileManager fileMgr, Set<StoredTabletFile> tabletFiles,
       CompactionKind... kinds) {
     for (CompactionKind kind : kinds) {
