/*
 * Licensed to the Apache Software Foundation (ASF) under one
 * or more contributor license agreements.  See the NOTICE file
 * distributed with this work for additional information
 * regarding copyright ownership.  The ASF licenses this file
 * to you under the Apache License, Version 2.0 (the
 * "License"); you may not use this file except in compliance
 * with the License.  You may obtain a copy of the License at
 *
 *   https://www.apache.org/licenses/LICENSE-2.0
 *
 * Unless required by applicable law or agreed to in writing,
 * software distributed under the License is distributed on an
 * "AS IS" BASIS, WITHOUT WARRANTIES OR CONDITIONS OF ANY
 * KIND, either express or implied.  See the License for the
 * specific language governing permissions and limitations
 * under the License.
 */
package org.apache.accumulo.compactor;

import static com.google.common.util.concurrent.Uninterruptibles.sleepUninterruptibly;
import static org.apache.accumulo.core.util.LazySingletons.RANDOM;

import java.io.IOException;
import java.io.UncheckedIOException;
import java.net.UnknownHostException;
import java.time.Duration;
import java.util.ArrayList;
import java.util.List;
import java.util.Map;
import java.util.TreeMap;
import java.util.UUID;
import java.util.concurrent.CountDownLatch;
import java.util.concurrent.ScheduledThreadPoolExecutor;
import java.util.concurrent.TimeUnit;
import java.util.concurrent.atomic.AtomicBoolean;
import java.util.concurrent.atomic.AtomicLong;
import java.util.concurrent.atomic.AtomicReference;
import java.util.concurrent.atomic.LongAdder;
import java.util.function.Supplier;

import org.apache.accumulo.core.Constants;
import org.apache.accumulo.core.cli.ConfigOpts;
import org.apache.accumulo.core.client.AccumuloSecurityException;
import org.apache.accumulo.core.client.IteratorSetting;
import org.apache.accumulo.core.client.TableNotFoundException;
import org.apache.accumulo.core.clientImpl.thrift.SecurityErrorCode;
import org.apache.accumulo.core.clientImpl.thrift.TInfo;
import org.apache.accumulo.core.clientImpl.thrift.TableOperation;
import org.apache.accumulo.core.clientImpl.thrift.TableOperationExceptionType;
import org.apache.accumulo.core.clientImpl.thrift.ThriftSecurityException;
import org.apache.accumulo.core.clientImpl.thrift.ThriftTableOperationException;
import org.apache.accumulo.core.compaction.thrift.CompactionCoordinatorService;
import org.apache.accumulo.core.compaction.thrift.CompactionCoordinatorService.Client;
import org.apache.accumulo.core.compaction.thrift.CompactorService;
import org.apache.accumulo.core.compaction.thrift.TCompactionState;
import org.apache.accumulo.core.compaction.thrift.TCompactionStatusUpdate;
import org.apache.accumulo.core.compaction.thrift.TNextCompactionJob;
import org.apache.accumulo.core.compaction.thrift.UnknownCompactionIdException;
import org.apache.accumulo.core.conf.AccumuloConfiguration;
import org.apache.accumulo.core.conf.ConfigurationCopy;
import org.apache.accumulo.core.conf.Property;
import org.apache.accumulo.core.conf.SiteConfiguration;
import org.apache.accumulo.core.data.NamespaceId;
import org.apache.accumulo.core.data.TableId;
import org.apache.accumulo.core.dataImpl.KeyExtent;
import org.apache.accumulo.core.fate.FateId;
import org.apache.accumulo.core.fate.zookeeper.ZooReaderWriter;
import org.apache.accumulo.core.fate.zookeeper.ZooUtil.NodeExistsPolicy;
import org.apache.accumulo.core.file.FileOperations;
import org.apache.accumulo.core.file.FileSKVIterator;
import org.apache.accumulo.core.iteratorsImpl.system.SystemIteratorUtil;
import org.apache.accumulo.core.lock.ServiceLock;
import org.apache.accumulo.core.lock.ServiceLock.LockLossReason;
import org.apache.accumulo.core.lock.ServiceLock.LockWatcher;
import org.apache.accumulo.core.lock.ServiceLockData;
import org.apache.accumulo.core.lock.ServiceLockData.ServiceDescriptor;
import org.apache.accumulo.core.lock.ServiceLockData.ServiceDescriptors;
import org.apache.accumulo.core.lock.ServiceLockData.ThriftService;
import org.apache.accumulo.core.manager.state.tables.TableState;
import org.apache.accumulo.core.metadata.ReferencedTabletFile;
import org.apache.accumulo.core.metadata.StoredTabletFile;
import org.apache.accumulo.core.metadata.schema.DataFileValue;
import org.apache.accumulo.core.metadata.schema.ExternalCompactionId;
import org.apache.accumulo.core.metadata.schema.TabletMetadata;
import org.apache.accumulo.core.metadata.schema.TabletMetadata.ColumnType;
import org.apache.accumulo.core.metrics.MetricsInfo;
import org.apache.accumulo.core.metrics.MetricsProducer;
import org.apache.accumulo.core.rpc.ThriftUtil;
import org.apache.accumulo.core.rpc.clients.ThriftClientTypes;
import org.apache.accumulo.core.securityImpl.thrift.TCredentials;
import org.apache.accumulo.core.spi.crypto.CryptoService;
import org.apache.accumulo.core.tabletserver.thrift.ActiveCompaction;
import org.apache.accumulo.core.tabletserver.thrift.TCompactionKind;
import org.apache.accumulo.core.tabletserver.thrift.TCompactionStats;
import org.apache.accumulo.core.tabletserver.thrift.TExternalCompactionJob;
import org.apache.accumulo.core.trace.TraceUtil;
import org.apache.accumulo.core.util.Halt;
import org.apache.accumulo.core.util.UtilWaitThread;
import org.apache.accumulo.core.util.compaction.ExternalCompactionUtil;
import org.apache.accumulo.core.util.threads.ThreadPools;
import org.apache.accumulo.core.util.threads.Threads;
import org.apache.accumulo.core.util.time.NanoTime;
import org.apache.accumulo.server.AbstractServer;
import org.apache.accumulo.server.ServerContext;
import org.apache.accumulo.server.client.ClientServiceHandler;
import org.apache.accumulo.server.compaction.CompactionConfigStorage;
import org.apache.accumulo.server.compaction.CompactionInfo;
import org.apache.accumulo.server.compaction.CompactionWatcher;
import org.apache.accumulo.server.compaction.FileCompactor;
import org.apache.accumulo.server.compaction.PausedCompactionMetrics;
import org.apache.accumulo.server.compaction.RetryableThriftCall;
import org.apache.accumulo.server.compaction.RetryableThriftCall.RetriesExceededException;
import org.apache.accumulo.server.conf.TableConfiguration;
import org.apache.accumulo.server.fs.VolumeManager;
import org.apache.accumulo.server.rpc.ServerAddress;
import org.apache.accumulo.server.rpc.TServerUtils;
import org.apache.accumulo.server.rpc.ThriftProcessorTypes;
import org.apache.accumulo.tserver.log.LogSorter;
import org.apache.hadoop.fs.FileSystem;
import org.apache.hadoop.fs.Path;
import org.apache.thrift.TException;
import org.apache.thrift.transport.TTransportException;
import org.apache.zookeeper.KeeperException;
import org.slf4j.Logger;
import org.slf4j.LoggerFactory;

import com.google.common.base.Preconditions;
import com.google.common.net.HostAndPort;

import io.micrometer.core.instrument.FunctionCounter;
import io.micrometer.core.instrument.LongTaskTimer;
import io.micrometer.core.instrument.MeterRegistry;

public class Compactor extends AbstractServer implements MetricsProducer, CompactorService.Iface {

  public interface FileCompactorRunnable extends Runnable {
    /**
     * Unable to create a constructor in an anonymous class so this method serves to initialize the
     * object so that {@code #getFileCompactor()} returns a non-null reference.
     */
    void initialize() throws RetriesExceededException;

    AtomicReference<FileCompactor> getFileCompactor();

    Duration getCompactionAge();
  }

  private static final Logger LOG = LoggerFactory.getLogger(Compactor.class);

  private static final long TEN_MEGABYTES = 10485760;

  protected static final CompactionJobHolder JOB_HOLDER = new CompactionJobHolder();

  private final UUID compactorId = UUID.randomUUID();
  protected final AtomicReference<ExternalCompactionId> currentCompactionId =
      new AtomicReference<>();

  private ServiceLock compactorLock;
  private ServerAddress compactorAddress = null;
  private final PausedCompactionMetrics pausedMetrics = new PausedCompactionMetrics();

  // Exposed for tests
  protected volatile boolean shutdown = false;

  private final AtomicBoolean compactionRunning = new AtomicBoolean(false);

  protected Compactor(ConfigOpts opts, String[] args) {
    super("compactor", opts, ServerContext::new, args);
  }

  @Override
  protected String getResourceGroupPropertyValue(SiteConfiguration conf) {
    return conf.get(Property.COMPACTOR_GROUP_NAME);
  }

  private long getTotalEntriesRead() {
    return FileCompactor.getTotalEntriesRead();
  }

  private long getTotalEntriesWritten() {
    return FileCompactor.getTotalEntriesWritten();
  }

  @Override
  public void registerMetrics(MeterRegistry registry) {
    super.registerMetrics(registry);
    FunctionCounter.builder(METRICS_COMPACTOR_ENTRIES_READ, this, Compactor::getTotalEntriesRead)
        .description("Number of entries read by all compactions that have run on this compactor")
        .register(registry);
    FunctionCounter
        .builder(METRICS_COMPACTOR_ENTRIES_WRITTEN, this, Compactor::getTotalEntriesWritten)
        .description("Number of entries written by all compactions that have run on this compactor")
        .register(registry);
    LongTaskTimer timer = LongTaskTimer.builder(METRICS_COMPACTOR_MAJC_STUCK)
        .description("Number and duration of stuck major compactions").register(registry);
    CompactionWatcher.setTimer(timer);
  }

  protected void startCancelChecker(ScheduledThreadPoolExecutor schedExecutor,
      long timeBetweenChecks) {
    ThreadPools.watchCriticalScheduledTask(schedExecutor.scheduleWithFixedDelay(
        this::checkIfCanceled, 0, timeBetweenChecks, TimeUnit.MILLISECONDS));
  }

  protected void checkIfCanceled() {
    TExternalCompactionJob job = JOB_HOLDER.getJob();
    if (job != null) {
      try {
        var extent = KeyExtent.fromThrift(job.getExtent());
        var ecid = ExternalCompactionId.of(job.getExternalCompactionId());

        TabletMetadata tabletMeta =
            getContext().getAmple().readTablet(extent, ColumnType.ECOMP, ColumnType.PREV_ROW);
        if (tabletMeta == null || !tabletMeta.getExternalCompactions().containsKey(ecid)) {
          // table was deleted OR tablet was split or merged OR tablet no longer thinks compaction
          // is running for some reason
          LOG.info("Cancelling compaction {} that no longer has a metadata entry at {}", ecid,
              extent);
          JOB_HOLDER.cancel(job.getExternalCompactionId());
          return;
        }

        var tableState = getContext().getTableState(extent.tableId());
        if (tableState != TableState.ONLINE) {
          LOG.info("Cancelling compaction {} because table state is {}", ecid, tableState);
          JOB_HOLDER.cancel(job.getExternalCompactionId());
          return;
        }

        if (job.getKind() == TCompactionKind.USER) {

          var cconf =
              CompactionConfigStorage.getConfig(getContext(), FateId.fromThrift(job.getFateId()));

          if (cconf == null) {
            LOG.info("Cancelling compaction {} for user compaction that no longer exists {} {}",
                ecid, FateId.fromThrift(job.getFateId()), extent);
            JOB_HOLDER.cancel(job.getExternalCompactionId());
          }
        }
      } catch (RuntimeException | KeeperException e) {
        LOG.warn("Failed to check if compaction {} for {} was canceled.",
            job.getExternalCompactionId(), KeyExtent.fromThrift(job.getExtent()), e);
      } catch (InterruptedException e) {
        Thread.currentThread().interrupt();
        throw new RuntimeException(e);
      }
    }
  }

  /**
   * Set up nodes and locks in ZooKeeper for this Compactor
   *
   * @param clientAddress address of this Compactor
   * @throws KeeperException zookeeper error
   * @throws InterruptedException thread interrupted
   */
  protected void announceExistence(HostAndPort clientAddress)
      throws KeeperException, InterruptedException {

    String hostPort = ExternalCompactionUtil.getHostPortString(clientAddress);

    ZooReaderWriter zoo = getContext().getZooReaderWriter();
    String compactorQueuePath =
        getContext().getZooKeeperRoot() + Constants.ZCOMPACTORS + "/" + this.getResourceGroup();
    String zPath = compactorQueuePath + "/" + hostPort;

    try {
      zoo.mkdirs(compactorQueuePath);
      zoo.putPersistentData(zPath, new byte[] {}, NodeExistsPolicy.SKIP);
    } catch (KeeperException e) {
      if (e.code() == KeeperException.Code.NOAUTH) {
        LOG.error("Failed to write to ZooKeeper. Ensure that"
            + " accumulo.properties, specifically instance.secret, is consistent.");
      }
      throw e;
    }

    compactorLock = new ServiceLock(getContext().getZooReaderWriter().getZooKeeper(),
        ServiceLock.path(zPath), compactorId);
    LockWatcher lw = new LockWatcher() {
      @Override
      public void lostLock(final LockLossReason reason) {
        Halt.halt(1, () -> {
          LOG.error("Compactor lost lock (reason = {}), exiting.", reason);
          getContext().getLowMemoryDetector().logGCInfo(getConfiguration());
        });
      }

      @Override
      public void unableToMonitorLockNode(final Exception e) {
        Halt.halt(1, () -> LOG.error("Lost ability to monitor Compactor lock, exiting.", e));
      }
    };

    try {
      for (int i = 0; i < 25; i++) {
        zoo.putPersistentData(zPath, new byte[0], NodeExistsPolicy.SKIP);

        ServiceDescriptors descriptors = new ServiceDescriptors();
        for (ThriftService svc : new ThriftService[] {ThriftService.CLIENT,
            ThriftService.COMPACTOR}) {
          descriptors.addService(
              new ServiceDescriptor(compactorId, svc, hostPort, this.getResourceGroup()));
        }

        if (compactorLock.tryLock(lw, new ServiceLockData(descriptors))) {
          LOG.debug("Obtained Compactor lock {}", compactorLock.getLockPath());
          return;
        }
        LOG.info("Waiting for Compactor lock");
        sleepUninterruptibly(5, TimeUnit.SECONDS);
      }
      String msg = "Too many retries, exiting.";
      LOG.info(msg);
      throw new RuntimeException(msg);
    } catch (Exception e) {
      LOG.info("Could not obtain tablet server lock, exiting.", e);
      throw new RuntimeException(e);
    }
  }

  protected CompactorService.Iface getCompactorThriftHandlerInterface() {
    return this;
  }

  /**
   * Start this Compactors thrift service to handle incoming client requests
   *
   * @return address of this compactor client service
   * @throws UnknownHostException host unknown
   */
  protected ServerAddress startCompactorClientService() throws UnknownHostException {

    ClientServiceHandler clientHandler = new ClientServiceHandler(getContext());
    var processor = ThriftProcessorTypes.getCompactorTProcessor(clientHandler,
        getCompactorThriftHandlerInterface(), getContext());
    Property maxMessageSizeProperty =
        (getConfiguration().get(Property.COMPACTOR_MAX_MESSAGE_SIZE) != null
            ? Property.COMPACTOR_MAX_MESSAGE_SIZE : Property.GENERAL_MAX_MESSAGE_SIZE);
    ServerAddress sp = TServerUtils.startServer(getContext(), getHostname(),
        Property.COMPACTOR_CLIENTPORT, processor, this.getClass().getSimpleName(),
        "Thrift Client Server", Property.COMPACTOR_PORTSEARCH, Property.COMPACTOR_MINTHREADS,
        Property.COMPACTOR_MINTHREADS_TIMEOUT, Property.COMPACTOR_THREADCHECK,
        maxMessageSizeProperty);
    LOG.info("address = {}", sp.address);
    return sp;
  }

  /**
   * Cancel the compaction with this id.
   *
   * @param externalCompactionId compaction id
   * @throws UnknownCompactionIdException if the externalCompactionId does not match the currently
   *         executing compaction
   * @throws TException thrift error
   */
  private void cancel(String externalCompactionId) throws TException {
    if (JOB_HOLDER.cancel(externalCompactionId)) {
      LOG.info("Cancel requested for compaction job {}", externalCompactionId);
    } else {
      throw new UnknownCompactionIdException();
    }
  }

  @Override
  public void cancel(TInfo tinfo, TCredentials credentials, String externalCompactionId)
      throws TException {
    TableId tableId = JOB_HOLDER.getTableId();
    try {
      NamespaceId nsId = getContext().getNamespaceId(tableId);
      if (!getContext().getSecurityOperation().canCompact(credentials, tableId, nsId)) {
        throw new AccumuloSecurityException(credentials.getPrincipal(),
            SecurityErrorCode.PERMISSION_DENIED).asThriftException();
      }
    } catch (TableNotFoundException e) {
      throw new ThriftTableOperationException(tableId.canonical(), null,
          TableOperation.COMPACT_CANCEL, TableOperationExceptionType.NOTFOUND, e.getMessage());
    }

    cancel(externalCompactionId);
  }

  /**
   * Send an update to the CompactionCoordinator for this job
   *
   * @param job compactionJob
   * @param update status update
   * @throws RetriesExceededException thrown when retries have been exceeded
   */
  protected void updateCompactionState(TExternalCompactionJob job, TCompactionStatusUpdate update)
      throws RetriesExceededException {
    RetryableThriftCall<String> thriftCall =
        new RetryableThriftCall<>(1000, RetryableThriftCall.MAX_WAIT_TIME, 25, () -> {
          Client coordinatorClient = getCoordinatorClient();
          try {
            coordinatorClient.updateCompactionStatus(TraceUtil.traceInfo(), getContext().rpcCreds(),
                job.getExternalCompactionId(), update, System.currentTimeMillis());
            return "";
          } finally {
            ThriftUtil.returnClient(coordinatorClient, getContext());
          }
        });
    thriftCall.run();
  }

  /**
   * Notify the CompactionCoordinator the job failed
   *
   * @param job current compaction job
   * @throws RetriesExceededException thrown when retries have been exceeded
   */
  protected void updateCompactionFailed(TExternalCompactionJob job)
      throws RetriesExceededException {
    RetryableThriftCall<String> thriftCall =
        new RetryableThriftCall<>(1000, RetryableThriftCall.MAX_WAIT_TIME, 25, () -> {
          Client coordinatorClient = getCoordinatorClient();
          try {
            coordinatorClient.compactionFailed(TraceUtil.traceInfo(), getContext().rpcCreds(),
                job.getExternalCompactionId(), job.extent);
            return "";
          } finally {
            ThriftUtil.returnClient(coordinatorClient, getContext());
          }
        });
    thriftCall.run();
  }

  /**
   * Update the CompactionCoordinator with the stats from the completed job
   *
   * @param job current compaction job
   * @param stats compaction stats
   * @throws RetriesExceededException thrown when retries have been exceeded
   */
  protected void updateCompactionCompleted(TExternalCompactionJob job, TCompactionStats stats)
      throws RetriesExceededException {
    RetryableThriftCall<String> thriftCall =
        new RetryableThriftCall<>(1000, RetryableThriftCall.MAX_WAIT_TIME, 25, () -> {
          Client coordinatorClient = getCoordinatorClient();
          try {
            coordinatorClient.compactionCompleted(TraceUtil.traceInfo(), getContext().rpcCreds(),
                job.getExternalCompactionId(), job.extent, stats);
            return "";
          } finally {
            ThriftUtil.returnClient(coordinatorClient, getContext());
          }
        });
    thriftCall.run();
  }

  /**
   * Get the next job to run
   *
   * @param uuid uuid supplier
   * @return CompactionJob
   * @throws RetriesExceededException thrown when retries have been exceeded
   */
  protected TNextCompactionJob getNextJob(Supplier<UUID> uuid) throws RetriesExceededException {
    final long startingWaitTime =
        getConfiguration().getTimeInMillis(Property.COMPACTOR_MIN_JOB_WAIT_TIME);
    final long maxWaitTime =
        getConfiguration().getTimeInMillis(Property.COMPACTOR_MAX_JOB_WAIT_TIME);

    RetryableThriftCall<TNextCompactionJob> nextJobThriftCall =
        new RetryableThriftCall<>(startingWaitTime, maxWaitTime, 0, () -> {
          Client coordinatorClient = getCoordinatorClient();
          try {
            ExternalCompactionId eci = ExternalCompactionId.generate(uuid.get());
            LOG.trace("Attempting to get next job, eci = {}", eci);
            currentCompactionId.set(eci);
            return coordinatorClient.getCompactionJob(TraceUtil.traceInfo(),
                getContext().rpcCreds(), this.getResourceGroup(),
                ExternalCompactionUtil.getHostPortString(compactorAddress.getAddress()),
                eci.toString());
          } catch (Exception e) {
            currentCompactionId.set(null);
            throw e;
          } finally {
            ThriftUtil.returnClient(coordinatorClient, getContext());
          }
        });
    return nextJobThriftCall.run();
  }

  /**
   * Get the client to the CompactionCoordinator
   *
   * @return compaction coordinator client
   * @throws TTransportException when unable to get client
   */
  protected CompactionCoordinatorService.Client getCoordinatorClient() throws TTransportException {
    var coordinatorHost = ExternalCompactionUtil.findCompactionCoordinator(getContext());
    if (coordinatorHost.isEmpty()) {
      throw new TTransportException("Unable to get CompactionCoordinator address from ZooKeeper");
    }
    LOG.trace("CompactionCoordinator address is: {}", coordinatorHost.orElseThrow());
    return ThriftUtil.getClient(ThriftClientTypes.COORDINATOR, coordinatorHost.orElseThrow(),
        getContext());
  }

  /**
   * Create compaction runnable
   *
   * @param job compaction job
   * @param totalInputEntries object to capture total entries
   * @param totalInputBytes object to capture input file size
   * @param started started latch
   * @param stopped stopped latch
   * @param err reference to error
   * @return Runnable compaction job
   */
  protected FileCompactorRunnable createCompactionJob(final TExternalCompactionJob job,
      final LongAdder totalInputEntries, final LongAdder totalInputBytes,
      final CountDownLatch started, final CountDownLatch stopped,
      final AtomicReference<Throwable> err) {

    return new FileCompactorRunnable() {

      private final AtomicReference<FileCompactor> compactor = new AtomicReference<>();
      private volatile NanoTime compactionStartTime;

      @Override
      public void initialize() throws RetriesExceededException {
        LOG.info("Starting up compaction runnable for job: {}", job);
        this.compactionStartTime = NanoTime.now();
        TCompactionStatusUpdate update = new TCompactionStatusUpdate(TCompactionState.STARTED,
            "Compaction started", -1, -1, -1, getCompactionAge().toNanos());
        updateCompactionState(job, update);
        final var extent = KeyExtent.fromThrift(job.getExtent());
        final AccumuloConfiguration aConfig;
        final TableConfiguration tConfig = getContext().getTableConfiguration(extent.tableId());

        if (!job.getOverrides().isEmpty()) {
          aConfig = new ConfigurationCopy(tConfig);
          job.getOverrides().forEach(((ConfigurationCopy) aConfig)::set);
          LOG.debug("Overriding table properties with {}", job.getOverrides());
        } else {
          aConfig = tConfig;
        }

        final ReferencedTabletFile outputFile =
            new ReferencedTabletFile(new Path(job.getOutputFile()));

        final Map<StoredTabletFile,DataFileValue> files = new TreeMap<>();
        job.getFiles().forEach(f -> {
          long estEntries = f.getEntries();
          StoredTabletFile stf = new StoredTabletFile(f.getMetadataFileEntry());
          // This happens with bulk import files
          if (estEntries == 0) {
            estEntries =
                estimateOverlappingEntries(extent, stf, aConfig, tConfig.getCryptoService());
          }
          files.put(stf, new DataFileValue(f.getSize(), estEntries, f.getTimestamp()));
          totalInputEntries.add(estEntries);
          totalInputBytes.add(f.getSize());
        });

        final List<IteratorSetting> iters = new ArrayList<>();
        job.getIteratorSettings().getIterators()
            .forEach(tis -> iters.add(SystemIteratorUtil.toIteratorSetting(tis)));

        final ExtCEnv cenv = new ExtCEnv(JOB_HOLDER, getResourceGroup());
        compactor.set(
            new FileCompactor(getContext(), extent, files, outputFile, job.isPropagateDeletes(),
                cenv, iters, aConfig, tConfig.getCryptoService(), pausedMetrics));

      }

      @Override
      public AtomicReference<FileCompactor> getFileCompactor() {
        return compactor;
      }

      @Override
      public void run() {
        Preconditions.checkState(compactor.get() != null, "initialize not called");
        // Its only expected that a single compaction runs at a time. Multiple compactions running
        // at a time could cause odd behavior like out of order and unexpected thrift calls to the
        // coordinator. This is a sanity check to ensure the expectation is met. Should this check
        // ever fail, it means there is a bug elsewhere.
        Preconditions.checkState(compactionRunning.compareAndSet(false, true));
        try {

          LOG.trace("Starting compactor");
          started.countDown();

          org.apache.accumulo.server.compaction.CompactionStats stat = compactor.get().call();
          TCompactionStats cs = new TCompactionStats();
          cs.setEntriesRead(stat.getEntriesRead());
          cs.setEntriesWritten(stat.getEntriesWritten());
          cs.setFileSize(stat.getFileSize());
          JOB_HOLDER.setStats(cs);

          LOG.info("Compaction completed successfully {} ", job.getExternalCompactionId());
          // Update state when completed
          TCompactionStatusUpdate update2 = new TCompactionStatusUpdate(TCompactionState.SUCCEEDED,
              "Compaction completed successfully", -1, -1, -1, this.getCompactionAge().toNanos());
          updateCompactionState(job, update2);
        } catch (FileCompactor.CompactionCanceledException cce) {
          LOG.debug("Compaction canceled {}", job.getExternalCompactionId());
          err.set(cce);
        } catch (Exception e) {
          KeyExtent fromThriftExtent = KeyExtent.fromThrift(job.getExtent());
          LOG.error("Compaction failed: id: {}, extent: {}", job.getExternalCompactionId(),
              fromThriftExtent, e);
          err.set(e);
        } finally {
          stopped.countDown();
          Preconditions.checkState(compactionRunning.compareAndSet(true, false));
        }
      }

      @Override
      public Duration getCompactionAge() {
        if (compactionStartTime == null) {
          // compaction hasn't started yet
          return Duration.ZERO;
        }
        return compactionStartTime.elapsed();
      }

    };

  }

  /**
   * @param extent the extent
   * @param file the file to read from
   * @param tableConf the table configuration
   * @param cryptoService the crypto service
   * @return an estimate of the number of key/value entries in the file that overlap the extent
   */
  private long estimateOverlappingEntries(KeyExtent extent, StoredTabletFile file,
      AccumuloConfiguration tableConf, CryptoService cryptoService) {
    FileOperations fileFactory = FileOperations.getInstance();
    FileSystem fs = getContext().getVolumeManager().getFileSystemByPath(file.getPath());

    try (FileSKVIterator reader =
        fileFactory.newReaderBuilder().forFile(file, fs, fs.getConf(), cryptoService)
            .withTableConfiguration(tableConf).dropCachesBehind().build()) {
      return reader.estimateOverlappingEntries(extent);
    } catch (IOException ioe) {
      throw new UncheckedIOException(ioe);
    }
  }

  /**
   * Returns the number of seconds to wait in between progress checks based on input file sizes
   *
   * @param numBytes number of bytes in input file
   * @return number of seconds to wait between progress checks
   */
  static long calculateProgressCheckTime(long numBytes) {
    return Math.max(1, (numBytes / TEN_MEGABYTES));
  }

  protected Supplier<UUID> getNextId() {
    return UUID::randomUUID;
  }

  protected long getWaitTimeBetweenCompactionChecks(int numCompactors) {
    long minWait = getConfiguration().getTimeInMillis(Property.COMPACTOR_MIN_JOB_WAIT_TIME);
    // Aim for around 3 compactors checking in per min wait time.
    long sleepTime = numCompactors * minWait / 3;
    // Ensure a compactor waits at least the minimum time
    sleepTime = Math.max(minWait, sleepTime);
    // Ensure a sleeping compactor has a configurable max sleep time
    sleepTime = Math.min(getConfiguration().getTimeInMillis(Property.COMPACTOR_MAX_JOB_WAIT_TIME),
        sleepTime);
    // Add some random jitter to the sleep time, that averages out to sleep time. This will spread
    // compactors out evenly over time.
    sleepTime = (long) (.9 * sleepTime + sleepTime * .2 * RANDOM.get().nextDouble());
    LOG.trace("Sleeping {}ms based on {} compactors", sleepTime, numCompactors);
    return sleepTime;
  }

  @Override
  public void run() {

    try {
      compactorAddress = startCompactorClientService();
    } catch (UnknownHostException e1) {
      throw new RuntimeException("Failed to start the compactor client service", e1);
    }
    final HostAndPort clientAddress = compactorAddress.getAddress();

    try {
      announceExistence(clientAddress);
    } catch (KeeperException | InterruptedException e) {
      throw new RuntimeException("Error registering compactor in ZooKeeper", e);
    }
    this.getContext().setServiceLock(compactorLock);

    MetricsInfo metricsInfo = getContext().getMetricsInfo();
    metricsInfo.addServiceTags(getApplicationName(), clientAddress, getResourceGroup());

    metricsInfo.addMetricsProducers(this, pausedMetrics);
    metricsInfo.init();

    var watcher = new CompactionWatcher(getConfiguration());
    var schedExecutor = ThreadPools.getServerThreadPools()
        .createGeneralScheduledExecutorService(getConfiguration());
    startCancelChecker(schedExecutor,
        getConfiguration().getTimeInMillis(Property.COMPACTOR_CANCEL_CHECK_INTERVAL));

    LOG.info("Compactor started, waiting for work");
    try {

      final AtomicReference<Throwable> err = new AtomicReference<>();
      final AtomicLong timeSinceLastCompletion = new AtomicLong(0L);
<<<<<<< HEAD
      final LogSorter logSorter = new LogSorter(getContext(), getConfiguration());
      long nextSortLogsCheckTime = System.currentTimeMillis();
=======
>>>>>>> 5ab0bd82

      while (!shutdown) {

        idleProcessCheck(() -> {
          return timeSinceLastCompletion.get() == 0
              /* Never started a compaction */ || (timeSinceLastCompletion.get() > 0
                  && (System.nanoTime() - timeSinceLastCompletion.get())
                      > idleReportingPeriodNanos);
        });

        currentCompactionId.set(null);
        err.set(null);
        JOB_HOLDER.reset();

        if (System.currentTimeMillis() > nextSortLogsCheckTime) {
          // Attempt to process all existing log sorting work serially in this thread.
          // When no work remains, this call will return so that we can look for compaction
          // work.
          LOG.debug("Checking to see if any recovery logs need sorting");
          nextSortLogsCheckTime = logSorter.sortLogsIfNeeded();
        }

        TExternalCompactionJob job;
        try {
          TNextCompactionJob next = getNextJob(getNextId());
          job = next.getJob();
          if (!job.isSetExternalCompactionId()) {
            LOG.trace("No external compactions in group {}", this.getResourceGroup());
            UtilWaitThread.sleep(getWaitTimeBetweenCompactionChecks(next.getCompactorCount()));
            continue;
          }
          if (!job.getExternalCompactionId().equals(currentCompactionId.get().toString())) {
            throw new IllegalStateException("Returned eci " + job.getExternalCompactionId()
                + " does not match supplied eci " + currentCompactionId.get());
          }
        } catch (RetriesExceededException e2) {
          LOG.warn("Retries exceeded getting next job. Retrying...");
          continue;
        }
        LOG.debug("Received next compaction job: {}", job);

        final LongAdder totalInputEntries = new LongAdder();
        final LongAdder totalInputBytes = new LongAdder();
        final CountDownLatch started = new CountDownLatch(1);
        final CountDownLatch stopped = new CountDownLatch(1);

        final FileCompactorRunnable fcr =
            createCompactionJob(job, totalInputEntries, totalInputBytes, started, stopped, err);

        final Thread compactionThread =
            Threads.createThread("Compaction job for tablet " + job.getExtent().toString(), fcr);

        JOB_HOLDER.set(job, compactionThread, fcr.getFileCompactor());

        try {
          // Need to call FileCompactorRunnable.initialize after calling JOB_HOLDER.set
          fcr.initialize();

          compactionThread.start(); // start the compactionThread
          started.await(); // wait until the compactor is started
          final long inputEntries = totalInputEntries.sum();
          final long waitTime = calculateProgressCheckTime(totalInputBytes.sum());
          LOG.debug("Progress checks will occur every {} seconds", waitTime);
          String percentComplete = "unknown";

          while (!stopped.await(waitTime, TimeUnit.SECONDS)) {
            List<CompactionInfo> running =
                org.apache.accumulo.server.compaction.FileCompactor.getRunningCompactions();
            if (!running.isEmpty()) {
              // Compaction has started. There should only be one in the list
              CompactionInfo info = running.get(0);
              if (info != null) {
                final long entriesRead = info.getEntriesRead();
                final long entriesWritten = info.getEntriesWritten();
                if (inputEntries > 0) {
                  percentComplete = Float.toString((entriesRead / (float) inputEntries) * 100);
                }
                String message = String.format(
                    "Compaction in progress, read %d of %d input entries ( %s %s ), written %d entries, paused %d times",
                    entriesRead, inputEntries, percentComplete, "%", entriesWritten,
                    info.getTimesPaused());
                watcher.run();
                try {
                  LOG.debug("Updating coordinator with compaction progress: {}.", message);
                  TCompactionStatusUpdate update = new TCompactionStatusUpdate(
                      TCompactionState.IN_PROGRESS, message, inputEntries, entriesRead,
                      entriesWritten, fcr.getCompactionAge().toNanos());
                  updateCompactionState(job, update);
                } catch (RetriesExceededException e) {
                  LOG.warn("Error updating coordinator with compaction progress, error: {}",
                      e.getMessage());
                }
              }
            } else {
              LOG.debug("Waiting on compaction thread to finish, but no RUNNING compaction");
            }
          }
          compactionThread.join();
          LOG.trace("Compaction thread finished.");
          // Run the watcher again to clear out the finished compaction and set the
          // stuck count to zero.
          watcher.run();

          if (err.get() != null) {
            // maybe the error occured because the table was deleted or something like that, so
            // force a cancel check to possibly reduce noise in the logs
            checkIfCanceled();
          }

          if (compactionThread.isInterrupted() || JOB_HOLDER.isCancelled()
              || (err.get() != null && err.get().getClass().equals(InterruptedException.class))) {
            LOG.warn("Compaction thread was interrupted, sending CANCELLED state");
            try {
              TCompactionStatusUpdate update =
                  new TCompactionStatusUpdate(TCompactionState.CANCELLED, "Compaction cancelled",
                      -1, -1, -1, fcr.getCompactionAge().toNanos());
              updateCompactionState(job, update);
              updateCompactionFailed(job);
            } catch (RetriesExceededException e) {
              LOG.error("Error updating coordinator with compaction cancellation.", e);
            } finally {
              currentCompactionId.set(null);
            }
          } else if (err.get() != null) {
            KeyExtent fromThriftExtent = KeyExtent.fromThrift(job.getExtent());
            try {
              LOG.info("Updating coordinator with compaction failure: id: {}, extent: {}",
                  job.getExternalCompactionId(), fromThriftExtent);
              TCompactionStatusUpdate update = new TCompactionStatusUpdate(TCompactionState.FAILED,
                  "Compaction failed due to: " + err.get().getMessage(), -1, -1, -1,
                  fcr.getCompactionAge().toNanos());
              updateCompactionState(job, update);
              updateCompactionFailed(job);
            } catch (RetriesExceededException e) {
              LOG.error("Error updating coordinator with compaction failure: id: {}, extent: {}",
                  job.getExternalCompactionId(), fromThriftExtent, e);
            } finally {
              currentCompactionId.set(null);
            }
          } else {
            try {
              LOG.trace("Updating coordinator with compaction completion.");
              updateCompactionCompleted(job, JOB_HOLDER.getStats());
            } catch (RetriesExceededException e) {
              LOG.error(
                  "Error updating coordinator with compaction completion, cancelling compaction.",
                  e);
              try {
                cancel(job.getExternalCompactionId());
              } catch (TException e1) {
                LOG.error("Error cancelling compaction.", e1);
              }
            } finally {
              currentCompactionId.set(null);
            }
          }
        } catch (RuntimeException e1) {
          LOG.error(
              "Compactor thread was interrupted waiting for compaction to start, cancelling job",
              e1);
          try {
            cancel(job.getExternalCompactionId());
          } catch (TException e2) {
            LOG.error("Error cancelling compaction.", e2);
          }
        } finally {
          currentCompactionId.set(null);
          timeSinceLastCompletion.set(System.nanoTime());
          // In the case where there is an error in the foreground code the background compaction
          // may still be running. Must cancel it before starting another iteration of the loop to
          // avoid multiple threads updating shared state.
          while (compactionThread.isAlive()) {
            compactionThread.interrupt();
            compactionThread.join(1000);
          }
        }

      }

    } catch (Exception e) {
      LOG.error("Unhandled error occurred in Compactor", e);
    } finally {
      // Shutdown local thrift server
      LOG.info("Stopping Thrift Servers");
      if (compactorAddress.server != null) {
        compactorAddress.server.stop();
      }

      try {
        LOG.debug("Closing filesystems");
        VolumeManager mgr = getContext().getVolumeManager();
        if (null != mgr) {
          mgr.close();
        }
      } catch (IOException e) {
        LOG.warn("Failed to close filesystem : {}", e.getMessage(), e);
      }

      getContext().getLowMemoryDetector().logGCInfo(getConfiguration());
      LOG.info("stop requested. exiting ... ");
      try {
        if (null != compactorLock) {
          compactorLock.unlock();
        }
      } catch (Exception e) {
        LOG.warn("Failed to release compactor lock", e);
      }
    }

  }

  public static void main(String[] args) throws Exception {
    try (Compactor compactor = new Compactor(new ConfigOpts(), args)) {
      compactor.runServer();
    }
  }

  @Override
  public List<ActiveCompaction> getActiveCompactions(TInfo tinfo, TCredentials credentials)
      throws ThriftSecurityException, TException {
    if (!getContext().getSecurityOperation().canPerformSystemActions(credentials)) {
      throw new AccumuloSecurityException(credentials.getPrincipal(),
          SecurityErrorCode.PERMISSION_DENIED).asThriftException();
    }

    List<CompactionInfo> compactions =
        org.apache.accumulo.server.compaction.FileCompactor.getRunningCompactions();
    List<ActiveCompaction> ret = new ArrayList<>(compactions.size());

    for (CompactionInfo compactionInfo : compactions) {
      ret.add(compactionInfo.toThrift());
    }

    return ret;
  }

  /**
   * Called by a CompactionCoordinator to get the running compaction
   *
   * @param tinfo trace info
   * @param credentials caller credentials
   * @return current compaction job or empty compaction job is none running
   */
  @Override
  public TExternalCompactionJob getRunningCompaction(TInfo tinfo, TCredentials credentials)
      throws ThriftSecurityException, TException {
    // do not expect users to call this directly, expect other tservers to call this method
    if (!getContext().getSecurityOperation().canPerformSystemActions(credentials)) {
      throw new AccumuloSecurityException(credentials.getPrincipal(),
          SecurityErrorCode.PERMISSION_DENIED).asThriftException();
    }

    // Return what is currently running, does not wait for jobs in the process of reserving. This
    // method is called by a coordinator starting up to determine what is currently running on all
    // compactors.

    TExternalCompactionJob job = null;
    synchronized (JOB_HOLDER) {
      job = JOB_HOLDER.getJob();
    }

    if (null == job) {
      return new TExternalCompactionJob();
    } else {
      return job;
    }
  }

  @Override
  public String getRunningCompactionId(TInfo tinfo, TCredentials credentials)
      throws ThriftSecurityException, TException {
    // do not expect users to call this directly, expect other tservers to call this method
    if (!getContext().getSecurityOperation().canPerformSystemActions(credentials)) {
      throw new AccumuloSecurityException(credentials.getPrincipal(),
          SecurityErrorCode.PERMISSION_DENIED).asThriftException();
    }

    // Any returned id must cover the time period from before a job is reserved until after it
    // commits. This method is called to detect dead compactions and depends on this behavior.
    // For the purpose of detecting dead compactions its ok if ids are returned that never end up
    // being related to a running compaction.
    ExternalCompactionId eci = currentCompactionId.get();
    if (null == eci) {
      return "";
    } else {
      return eci.canonical();
    }
  }

}<|MERGE_RESOLUTION|>--- conflicted
+++ resolved
@@ -710,11 +710,8 @@
 
       final AtomicReference<Throwable> err = new AtomicReference<>();
       final AtomicLong timeSinceLastCompletion = new AtomicLong(0L);
-<<<<<<< HEAD
       final LogSorter logSorter = new LogSorter(getContext(), getConfiguration());
       long nextSortLogsCheckTime = System.currentTimeMillis();
-=======
->>>>>>> 5ab0bd82
 
       while (!shutdown) {
 
