--- conflicted
+++ resolved
@@ -684,13 +684,8 @@
 
     MetricsInfo metricsInfo = getContext().getMetricsInfo();
 
-<<<<<<< HEAD
     metricsInfo.addMetricsProducers(this, pausedMetrics);
-    metricsInfo.init();
-=======
-    metricsInfo.addMetricsProducers(this);
     metricsInfo.init(getServiceTags(clientAddress));
->>>>>>> d888cd80
 
     var watcher = new CompactionWatcher(getConfiguration());
     var schedExecutor = ThreadPools.getServerThreadPools()
