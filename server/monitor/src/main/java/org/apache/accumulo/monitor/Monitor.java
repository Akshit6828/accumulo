/*
 * Licensed to the Apache Software Foundation (ASF) under one
 * or more contributor license agreements.  See the NOTICE file
 * distributed with this work for additional information
 * regarding copyright ownership.  The ASF licenses this file
 * to you under the Apache License, Version 2.0 (the
 * "License"); you may not use this file except in compliance
 * with the License.  You may obtain a copy of the License at
 *
 *   https://www.apache.org/licenses/LICENSE-2.0
 *
 * Unless required by applicable law or agreed to in writing,
 * software distributed under the License is distributed on an
 * "AS IS" BASIS, WITHOUT WARRANTIES OR CONDITIONS OF ANY
 * KIND, either express or implied.  See the License for the
 * specific language governing permissions and limitations
 * under the License.
 */
package org.apache.accumulo.monitor;

import static com.google.common.util.concurrent.Uninterruptibles.sleepUninterruptibly;
import static java.nio.charset.StandardCharsets.UTF_8;
import static java.util.concurrent.TimeUnit.MINUTES;

import java.net.InetAddress;
import java.net.URL;
import java.net.UnknownHostException;
import java.util.Arrays;
import java.util.Collection;
import java.util.Collections;
import java.util.HashMap;
import java.util.HashSet;
import java.util.List;
import java.util.Map;
import java.util.Map.Entry;
import java.util.Optional;
import java.util.Set;
import java.util.UUID;
import java.util.concurrent.TimeUnit;
import java.util.concurrent.atomic.AtomicBoolean;
import java.util.concurrent.atomic.AtomicLong;
import java.util.function.Supplier;

import jakarta.inject.Singleton;

import org.apache.accumulo.core.Constants;
import org.apache.accumulo.core.cli.ConfigOpts;
import org.apache.accumulo.core.client.admin.servers.ServerId;
import org.apache.accumulo.core.client.admin.servers.ServerId.Type;
import org.apache.accumulo.core.compaction.thrift.CompactionCoordinatorService;
import org.apache.accumulo.core.compaction.thrift.CompactorService;
import org.apache.accumulo.core.compaction.thrift.TExternalCompaction;
import org.apache.accumulo.core.compaction.thrift.TExternalCompactionList;
import org.apache.accumulo.core.conf.Property;
import org.apache.accumulo.core.fate.zookeeper.ZooReaderWriter;
import org.apache.accumulo.core.fate.zookeeper.ZooUtil.NodeExistsPolicy;
import org.apache.accumulo.core.fate.zookeeper.ZooUtil.NodeMissingPolicy;
import org.apache.accumulo.core.gc.thrift.GCMonitorService;
import org.apache.accumulo.core.gc.thrift.GCStatus;
import org.apache.accumulo.core.lock.ServiceLock;
import org.apache.accumulo.core.lock.ServiceLockData;
import org.apache.accumulo.core.lock.ServiceLockData.ThriftService;
import org.apache.accumulo.core.lock.ServiceLockSupport.HAServiceLockWatcher;
import org.apache.accumulo.core.manager.thrift.ManagerClientService;
import org.apache.accumulo.core.manager.thrift.ManagerMonitorInfo;
import org.apache.accumulo.core.manager.thrift.TableInfo;
import org.apache.accumulo.core.manager.thrift.TabletServerStatus;
import org.apache.accumulo.core.metadata.schema.ExternalCompactionId;
import org.apache.accumulo.core.metrics.MetricsInfo;
import org.apache.accumulo.core.rpc.ThriftUtil;
import org.apache.accumulo.core.rpc.clients.ThriftClientTypes;
import org.apache.accumulo.core.tabletscan.thrift.ActiveScan;
import org.apache.accumulo.core.tabletscan.thrift.TabletScanClientService;
import org.apache.accumulo.core.tabletserver.thrift.ActiveCompaction;
import org.apache.accumulo.core.tabletserver.thrift.TabletServerClientService.Client;
import org.apache.accumulo.core.trace.TraceUtil;
import org.apache.accumulo.core.util.Pair;
<<<<<<< HEAD
=======
import org.apache.accumulo.core.util.Timer;
import org.apache.accumulo.core.util.compaction.ExternalCompactionUtil;
>>>>>>> deefe4d1
import org.apache.accumulo.core.util.threads.Threads;
import org.apache.accumulo.monitor.rest.compactions.external.ExternalCompactionInfo;
import org.apache.accumulo.monitor.rest.compactions.external.RunningCompactions;
import org.apache.accumulo.monitor.rest.compactions.external.RunningCompactorDetails;
import org.apache.accumulo.server.AbstractServer;
import org.apache.accumulo.server.HighlyAvailableService;
import org.apache.accumulo.server.ServerContext;
import org.apache.accumulo.server.util.TableInfoUtil;
import org.apache.thrift.transport.TTransportException;
import org.apache.zookeeper.KeeperException;
import org.eclipse.jetty.servlet.DefaultServlet;
import org.eclipse.jetty.servlet.ServletHolder;
import org.eclipse.jetty.util.resource.Resource;
import org.glassfish.hk2.api.Factory;
import org.glassfish.hk2.utilities.binding.AbstractBinder;
import org.glassfish.jersey.jackson.JacksonFeature;
import org.glassfish.jersey.logging.LoggingFeature;
import org.glassfish.jersey.server.ResourceConfig;
import org.glassfish.jersey.server.mvc.MvcFeature;
import org.glassfish.jersey.server.mvc.freemarker.FreemarkerMvcFeature;
import org.glassfish.jersey.servlet.ServletContainer;
import org.slf4j.Logger;
import org.slf4j.LoggerFactory;

import com.google.common.base.Suppliers;
import com.google.common.net.HostAndPort;

/**
 * Serve manager statistics with an embedded web server.
 */
public class Monitor extends AbstractServer implements HighlyAvailableService {

  private static final Logger log = LoggerFactory.getLogger(Monitor.class);
  private static final int REFRESH_TIME = 5;

  private final long START_TIME;

  public static void main(String[] args) throws Exception {
    try (Monitor monitor = new Monitor(new ConfigOpts(), args)) {
      monitor.runServer();
    }
  }

  Monitor(ConfigOpts opts, String[] args) {
    super("monitor", opts, ServerContext::new, args);
    START_TIME = System.currentTimeMillis();
  }

  private final AtomicLong lastRecalc = new AtomicLong(0L);
  private double totalIngestRate = 0.0;
  private double totalQueryRate = 0.0;
  private double totalScanRate = 0.0;
  private long totalEntries = 0L;
  private int totalTabletCount = 0;
  private long totalHoldTime = 0;
  private long totalLookups = 0;
  private int totalTables = 0;
  private final AtomicBoolean monitorInitialized = new AtomicBoolean(false);

  private EventCounter lookupRateTracker = new EventCounter();
  private EventCounter indexCacheHitTracker = new EventCounter();
  private EventCounter indexCacheRequestTracker = new EventCounter();
  private EventCounter dataCacheHitTracker = new EventCounter();
  private EventCounter dataCacheRequestTracker = new EventCounter();

  private final AtomicBoolean fetching = new AtomicBoolean(false);
  private ManagerMonitorInfo mmi;
  private GCStatus gcStatus;
<<<<<<< HEAD
  private volatile Optional<HostAndPort> coordinatorHost = Optional.empty();
=======
  private Optional<HostAndPort> coordinatorHost = Optional.empty();
  private Timer coordinatorCheck = null;
  private CompactionCoordinatorService.Client coordinatorClient;
>>>>>>> deefe4d1
  private final String coordinatorMissingMsg =
      "Error getting the compaction coordinator client. Check that the Manager is running.";

  private EmbeddedWebServer server;
  private int livePort = 0;

  private ServiceLock monitorLock;

  private static class EventCounter {

    Map<String,Pair<Long,Long>> prevSamples = new HashMap<>();
    Map<String,Pair<Long,Long>> samples = new HashMap<>();
    Set<String> serversUpdated = new HashSet<>();

    synchronized void startingUpdates() {
      serversUpdated.clear();
    }

    synchronized void updateTabletServer(String name, long sampleTime, long numEvents) {
      Pair<Long,Long> newSample = new Pair<>(sampleTime, numEvents);
      Pair<Long,Long> lastSample = samples.get(name);

      if (lastSample == null || !lastSample.equals(newSample)) {
        samples.put(name, newSample);
        if (lastSample != null) {
          prevSamples.put(name, lastSample);
        }
      }
      serversUpdated.add(name);
    }

    synchronized void finishedUpdating() {
      // remove any tablet servers not updated
      samples.keySet().retainAll(serversUpdated);
      prevSamples.keySet().retainAll(serversUpdated);
    }

    synchronized double calculateRate() {
      double totalRate = 0;

      for (Entry<String,Pair<Long,Long>> entry : prevSamples.entrySet()) {
        Pair<Long,Long> prevSample = entry.getValue();
        Pair<Long,Long> sample = samples.get(entry.getKey());

        totalRate += (sample.getSecond() - prevSample.getSecond())
            / ((sample.getFirst() - prevSample.getFirst()) / (double) 1000);
      }

      return totalRate;
    }

  }

  public void fetchData() {
    ServerContext context = getContext();
    double totalIngestRate = 0.;
    double totalQueryRate = 0.;
    double totalScanRate = 0.;
    long totalEntries = 0;
    int totalTabletCount = 0;
    long totalHoldTime = 0;
    long totalLookups = 0;
    boolean retry = true;

    // only recalc every so often
    long currentTime = System.currentTimeMillis();
    if (currentTime - lastRecalc.get() < REFRESH_TIME * 1000) {
      return;
    }

    // try to begin fetching; return if unsuccessful (because another thread is already fetching)
    if (!fetching.compareAndSet(false, true)) {
      return;
    }
    // DO NOT ADD CODE HERE that could throw an exception before we enter the try block
    // Otherwise, we'll never release the lock by unsetting 'fetching' in the the finally block
    try {
      while (retry) {
        ManagerClientService.Client client = null;
        try {
          client = ThriftClientTypes.MANAGER.getConnection(context);
          if (client != null) {
            mmi = client.getManagerStats(TraceUtil.traceInfo(), context.rpcCreds());
            retry = false;
            // Now that Manager is up, set the coordinator host
            Set<ServerId> managers = context.instanceOperations().getServers(ServerId.Type.MANAGER);
            if (managers == null || managers.isEmpty()) {
              throw new IllegalStateException(
                  "io.getServers returned nothing for Manager, but it's up.");
            }
            ServerId manager = managers.iterator().next();
            Optional<HostAndPort> nextCoordinatorHost =
                Optional.of(HostAndPort.fromString(manager.toHostPortString()));
            if (coordinatorHost.isEmpty()
                || !coordinatorHost.orElseThrow().equals(nextCoordinatorHost.orElseThrow())) {
              coordinatorHost = nextCoordinatorHost;
            }
          } else {
            mmi = null;
            log.error("Unable to get info from Manager");
          }
          gcStatus = fetchGcStatus();

        } catch (Exception e) {
          mmi = null;
          log.info("Error fetching stats: ", e);
        } finally {
          if (client != null) {
            ThriftUtil.close(client, context);
          }
        }
        if (mmi == null) {
          sleepUninterruptibly(1, TimeUnit.SECONDS);
        }
      }

      if (mmi != null) {

        lookupRateTracker.startingUpdates();
        indexCacheHitTracker.startingUpdates();
        indexCacheRequestTracker.startingUpdates();
        dataCacheHitTracker.startingUpdates();
        dataCacheRequestTracker.startingUpdates();

        for (TabletServerStatus server : mmi.tServerInfo) {
          TableInfo summary = TableInfoUtil.summarizeTableStats(server);
          totalIngestRate += summary.ingestRate;
          totalQueryRate += summary.queryRate;
          totalScanRate += summary.scanRate;
          totalEntries += summary.recs;
          totalHoldTime += server.holdTime;
          totalLookups += server.lookups;
          lookupRateTracker.updateTabletServer(server.name, server.lastContact, server.lookups);
          indexCacheHitTracker.updateTabletServer(server.name, server.lastContact,
              server.indexCacheHits);
          indexCacheRequestTracker.updateTabletServer(server.name, server.lastContact,
              server.indexCacheRequest);
          dataCacheHitTracker.updateTabletServer(server.name, server.lastContact,
              server.dataCacheHits);
          dataCacheRequestTracker.updateTabletServer(server.name, server.lastContact,
              server.dataCacheRequest);
        }

        lookupRateTracker.finishedUpdating();
        indexCacheHitTracker.finishedUpdating();
        indexCacheRequestTracker.finishedUpdating();
        dataCacheHitTracker.finishedUpdating();
        dataCacheRequestTracker.finishedUpdating();

        int totalTables = 0;
        for (TableInfo tInfo : mmi.tableMap.values()) {
          totalTabletCount += tInfo.tablets;
          totalTables++;
        }
        this.totalIngestRate = totalIngestRate;
        this.totalTables = totalTables;
        this.totalQueryRate = totalQueryRate;
        this.totalScanRate = totalScanRate;
        this.totalEntries = totalEntries;
        this.totalTabletCount = totalTabletCount;
        this.totalHoldTime = totalHoldTime;
        this.totalLookups = totalLookups;

      }

<<<<<<< HEAD
=======
      // check for compaction coordinator host and only notify its discovery
      if (coordinatorCheck == null || coordinatorCheck.hasElapsed(expirationTimeMinutes, MINUTES)) {
        Optional<HostAndPort> previousHost = coordinatorHost;
        coordinatorHost = ExternalCompactionUtil.findCompactionCoordinator(context);
        coordinatorCheck = Timer.startNew();
        if (previousHost.isEmpty() && coordinatorHost.isPresent()) {
          log.info("External Compaction Coordinator found at {}", coordinatorHost.orElseThrow());
        }
      }

>>>>>>> deefe4d1
    } finally {
      lastRecalc.set(currentTime);
      // stop fetching; log an error if this thread wasn't already fetching
      if (!fetching.compareAndSet(true, false)) {
        throw new AssertionError("Not supposed to happen; somebody broke this code");
      }
    }
  }

  private GCStatus fetchGcStatus() {
    ServerContext context = getContext();
    GCStatus result = null;
    HostAndPort address = null;
    try {
      // Read the gc location from its lock
      ZooReaderWriter zk = context.getZooSession().asReaderWriter();
      var path = context.getServerPaths().createGarbageCollectorPath();
      List<String> locks = ServiceLock.validateAndSort(path, zk.getChildren(path.toString()));
      if (locks != null && !locks.isEmpty()) {
        address = ServiceLockData.parse(zk.getData(path + "/" + locks.get(0)))
            .map(sld -> sld.getAddress(ThriftService.GC)).orElse(null);
        if (address == null) {
          log.warn("Unable to contact the garbage collector (no address)");
          return null;
        }
        GCMonitorService.Client client =
            ThriftUtil.getClient(ThriftClientTypes.GC, address, context);
        try {
          result = client.getStatus(TraceUtil.traceInfo(), context.rpcCreds());
        } finally {
          ThriftUtil.returnClient(client, context);
        }
      }
    } catch (Exception ex) {
      log.warn("Unable to contact the garbage collector at " + address, ex);
    }
    return result;
  }

  @Override
  public void run() {
    ServerContext context = getContext();
    int[] ports = getConfiguration().getPort(Property.MONITOR_PORT);
    for (int port : ports) {
      try {
        log.debug("Trying monitor on port {}", port);
        server = new EmbeddedWebServer(this, port);
        server.addServlet(getDefaultServlet(), "/resources/*");
        server.addServlet(getRestServlet(), "/rest/*");
        server.addServlet(getViewServlet(), "/*");
        server.start();
        livePort = port;
        break;
      } catch (Exception ex) {
        log.error("Unable to start embedded web server", ex);
      }
    }
    if (!server.isRunning()) {
      throw new RuntimeException(
          "Unable to start embedded web server on ports: " + Arrays.toString(ports));
    } else {
      log.debug("Monitor started on port {}", livePort);
    }

    String advertiseHost = getHostname();
    if (advertiseHost.equals("0.0.0.0")) {
      try {
        advertiseHost = InetAddress.getLocalHost().getHostName();
      } catch (UnknownHostException e) {
        log.error("Unable to get hostname", e);
      }
    }
    HostAndPort monitorHostAndPort = HostAndPort.fromParts(advertiseHost, livePort);
    log.debug("Using {} to advertise monitor location in ZooKeeper", monitorHostAndPort);

    try {
      getMonitorLock(monitorHostAndPort);
    } catch (Exception e) {
      log.error("Failed to get Monitor ZooKeeper lock");
      throw new RuntimeException(e);
    }
    getContext().setServiceLock(monitorLock);

    MetricsInfo metricsInfo = getContext().getMetricsInfo();
    metricsInfo.addMetricsProducers(this);
    metricsInfo.init(MetricsInfo.serviceTags(getContext().getInstanceName(), getApplicationName(),
        monitorHostAndPort, getResourceGroup()));

    try {
      URL url = new URL(server.isSecure() ? "https" : "http", advertiseHost, server.getPort(), "/");
      final String path = context.getZooKeeperRoot() + Constants.ZMONITOR_HTTP_ADDR;
      final ZooReaderWriter zoo = context.getZooSession().asReaderWriter();
      // Delete before we try to re-create in case the previous session hasn't yet expired
      zoo.delete(path);
      zoo.putEphemeralData(path, url.toString().getBytes(UTF_8));
      log.info("Set monitor address in zookeeper to {}", url);
    } catch (Exception ex) {
      log.error("Unable to advertise monitor HTTP address in zookeeper", ex);
    }

    // need to regularly fetch data so plot data is updated
    Threads.createThread("Data fetcher", () -> {
      while (true) {
        try {
          fetchData();
        } catch (Exception e) {
          log.warn("{}", e.getMessage(), e);
        }
        sleepUninterruptibly(333, TimeUnit.MILLISECONDS);
      }
    }).start();

    monitorInitialized.set(true);
  }

  private ServletHolder getDefaultServlet() {
    return new ServletHolder(new DefaultServlet() {
      private static final long serialVersionUID = 1L;

      @Override
      public Resource getResource(String pathInContext) {
        return Resource.newClassPathResource("/org/apache/accumulo/monitor" + pathInContext);
      }
    });
  }

  public static class MonitorFactory extends AbstractBinder implements Factory<Monitor> {

    private final Monitor monitor;

    public MonitorFactory(Monitor monitor) {
      this.monitor = monitor;
    }

    @Override
    public Monitor provide() {
      return monitor;
    }

    @Override
    public void dispose(Monitor instance) {}

    @Override
    protected void configure() {
      bindFactory(this).to(Monitor.class).in(Singleton.class);
    }
  }

  private ServletHolder getViewServlet() {
    final ResourceConfig rc = new ResourceConfig().packages("org.apache.accumulo.monitor.view")
        .register(new MonitorFactory(this))
        .register(new LoggingFeature(java.util.logging.Logger.getLogger(this.getClass().getName())))
        .register(FreemarkerMvcFeature.class)
        .property(MvcFeature.TEMPLATE_BASE_PATH, "/org/apache/accumulo/monitor/templates");
    return new ServletHolder(new ServletContainer(rc));
  }

  private ServletHolder getRestServlet() {
    final ResourceConfig rc = new ResourceConfig().packages("org.apache.accumulo.monitor.rest")
        .register(new MonitorFactory(this))
        .register(new LoggingFeature(java.util.logging.Logger.getLogger(this.getClass().getName())))
        .register(JacksonFeature.class);
    return new ServletHolder(new ServletContainer(rc));
  }

  public static class ScanStats {
    public final long scanCount;
    public final Long oldestScan;
    public final long fetched;

    ScanStats(List<ActiveScan> active) {
      this.scanCount = active.size();
      long oldest = -1;
      for (ActiveScan scan : active) {
        oldest = Math.max(oldest, scan.age);
      }
      this.oldestScan = oldest < 0 ? null : oldest;
      // use clock time for date friendly display
      this.fetched = System.currentTimeMillis();
    }
  }

  public static class CompactionStats {
    public final long count;
    public final Long oldest;
    public final long fetched;

    CompactionStats(List<ActiveCompaction> active) {
      this.count = active.size();
      long oldest = -1;
      for (ActiveCompaction a : active) {
        oldest = Math.max(oldest, a.age);
      }
      this.oldest = oldest < 0 ? null : oldest;
      // use clock time for date friendly display
      this.fetched = System.currentTimeMillis();
    }
  }

  private final long expirationTimeMinutes = 1;

  // Use Suppliers.memoizeWithExpiration() to cache the results of expensive fetch operations. This
  // avoids unnecessary repeated fetches within the expiration period and ensures that multiple
  // requests around the same time use the same cached data.
  private final Supplier<Map<HostAndPort,ScanStats>> tserverScansSupplier =
      Suppliers.memoizeWithExpiration(this::fetchTServerScans, expirationTimeMinutes, MINUTES);

  private final Supplier<Map<HostAndPort,ScanStats>> sserverScansSupplier =
      Suppliers.memoizeWithExpiration(this::fetchSServerScans, expirationTimeMinutes, MINUTES);

  private final Supplier<Map<HostAndPort,CompactionStats>> compactionsSupplier =
      Suppliers.memoizeWithExpiration(this::fetchCompactions, expirationTimeMinutes, MINUTES);

  private final Supplier<ExternalCompactionInfo> compactorInfoSupplier =
      Suppliers.memoizeWithExpiration(this::fetchCompactorsInfo, expirationTimeMinutes, MINUTES);

  private final Supplier<ExternalCompactionsSnapshot> externalCompactionsSupplier =
      Suppliers.memoizeWithExpiration(this::computeExternalCompactionsSnapshot,
          expirationTimeMinutes, MINUTES);

  /**
   * @return active tablet server scans. Values are cached and refresh after
   *         {@link #expirationTimeMinutes}.
   */
  public Map<HostAndPort,ScanStats> getScans() {
    return tserverScansSupplier.get();
  }

  /**
   * @return active scan server scans. Values are cached and refresh after
   *         {@link #expirationTimeMinutes}.
   */
  public Map<HostAndPort,ScanStats> getScanServerScans() {
    return sserverScansSupplier.get();
  }

  /**
   * @return active compactions. Values are cached and refresh after {@link #expirationTimeMinutes}.
   */
  public Map<HostAndPort,CompactionStats> getCompactions() {
    return compactionsSupplier.get();
  }

  /**
   * @return external compaction information. Values are cached and refresh after
   *         {@link #expirationTimeMinutes}.
   */
  public ExternalCompactionInfo getCompactorsInfo() {
    if (coordinatorHost.isEmpty()) {
      throw new IllegalStateException("Tried fetching from compaction coordinator that's missing");
    }
<<<<<<< HEAD
    if (System.nanoTime() - ecInfoFetchedNanos > fetchTimeNanos) {
      log.info("User initiated fetch of External Compaction info");
      Set<ServerId> compactors =
          getContext().instanceOperations().getServers(ServerId.Type.COMPACTOR);
      log.debug("Found compactors: " + compactors);
      ecInfo.setFetchedTimeMillis(System.currentTimeMillis());
      ecInfo.setCompactors(compactors);
      ecInfo.setCoordinatorHost(coordinatorHost);

      ecInfoFetchedNanos = System.nanoTime();
    }
    return ecInfo;
  }

  private static class ExternalCompactionsSnapshot {
    public final RunningCompactions runningCompactions;
    public final Map<String,TExternalCompaction> ecRunningMap;

    private ExternalCompactionsSnapshot(Optional<Map<String,TExternalCompaction>> ecRunningMapOpt) {
      this.ecRunningMap =
          ecRunningMapOpt.map(Collections::unmodifiableMap).orElse(Collections.emptyMap());
      this.runningCompactions = new RunningCompactions(this.ecRunningMap);
    }
  }

  private ExternalCompactionsSnapshot computeExternalCompactionsSnapshot() {
    if (coordinatorHost.isEmpty()) {
      throw new IllegalStateException(coordinatorMissingMsg);
    }
    var ccHost = coordinatorHost.orElseThrow();
    log.info("User initiated fetch of running External Compactions from " + ccHost);
    try {
      CompactionCoordinatorService.Client client =
          ThriftUtil.getClient(ThriftClientTypes.COORDINATOR, ccHost, getContext());
      TExternalCompactionList running;
      try {
        running = client.getRunningCompactions(TraceUtil.traceInfo(), getContext().rpcCreds());
        return new ExternalCompactionsSnapshot(Optional.ofNullable(running.getCompactions()));
      } catch (Exception e) {
        throw new IllegalStateException("Unable to get running compactions from " + ccHost, e);
      } finally {
        if (client != null) {
          ThriftUtil.returnClient(client, getContext());
        }
      }
    } catch (TTransportException e) {
      log.error("Unable to get Compaction coordinator at {}", ccHost);
      throw new IllegalStateException(coordinatorMissingMsg, e);
    }
=======
    return compactorInfoSupplier.get();
>>>>>>> deefe4d1
  }

  /**
   * @return running compactions. Values are cached and refresh after
   *         {@link #expirationTimeMinutes}.
   */
  public RunningCompactions getRunningCompactions() {
    return externalCompactionsSupplier.get().runningCompactions;
  }

  /**
   * @return running compactor details. Values are cached and refresh after
   *         {@link #expirationTimeMinutes}.
   */
  public RunningCompactorDetails getRunningCompactorDetails(ExternalCompactionId ecid) {
    TExternalCompaction extCompaction =
        externalCompactionsSupplier.get().ecRunningMap.get(ecid.canonical());
    if (extCompaction == null) {
      return null;
    }
    return new RunningCompactorDetails(extCompaction);
  }

<<<<<<< HEAD
  private void fetchScans() {
    final ServerContext context = getContext();
    final Set<ServerId> servers = new HashSet<>();
    servers.addAll(context.instanceOperations().getServers(ServerId.Type.SCAN_SERVER));
    servers.addAll(context.instanceOperations().getServers(ServerId.Type.TABLET_SERVER));

    for (ServerId server : servers) {
      TabletScanClientService.Client tserver = null;
      try {
        HostAndPort parsedServer = HostAndPort.fromParts(server.getHost(), server.getPort());
        tserver = ThriftUtil.getClient(ThriftClientTypes.TABLET_SCAN, parsedServer, context);
        List<ActiveScan> scans = tserver.getActiveScans(null, context.rpcCreds());
        tserverScans.put(parsedServer, new ScanStats(scans));
        scansFetchedNanos = System.nanoTime();
      } catch (Exception ex) {
        log.error("Failed to get active scans from {}", server, ex);
      } finally {
        ThriftUtil.returnClient(tserver, context);
      }
    }
    // Age off old scan information
    Iterator<Entry<HostAndPort,ScanStats>> tserverIter = tserverScans.entrySet().iterator();
    // clock time used for fetched for date friendly display
    long now = System.currentTimeMillis();
    while (tserverIter.hasNext()) {
      Entry<HostAndPort,ScanStats> entry = tserverIter.next();
      if (now - entry.getValue().fetched > ageOffEntriesMillis) {
        tserverIter.remove();
      }
    }
  }

  private void fetchCompactions() {
    final ServerContext context = getContext();

    for (ServerId server : context.instanceOperations().getServers(ServerId.Type.TABLET_SERVER)) {
      final HostAndPort parsedServer = HostAndPort.fromParts(server.getHost(), server.getPort());
=======
  private CompactionCoordinatorService.Client getCoordinator(HostAndPort address) {
    if (coordinatorClient == null) {
      try {
        coordinatorClient =
            ThriftUtil.getClient(ThriftClientTypes.COORDINATOR, address, getContext());
      } catch (Exception e) {
        log.error("Unable to get Compaction coordinator at {}", address);
        throw new IllegalStateException(coordinatorMissingMsg, e);
      }
    }
    return coordinatorClient;
  }

  private Map<HostAndPort,ScanStats> fetchScans(Collection<String> servers) {
    ServerContext context = getContext();
    Map<HostAndPort,ScanStats> scans = new HashMap<>();
    for (String server : servers) {
      final HostAndPort parsedServer = HostAndPort.fromString(server);
      TabletScanClientService.Client client = null;
      try {
        client = ThriftUtil.getClient(ThriftClientTypes.TABLET_SCAN, parsedServer, context);
        List<ActiveScan> activeScans = client.getActiveScans(null, context.rpcCreds());
        scans.put(parsedServer, new ScanStats(activeScans));
      } catch (Exception ex) {
        log.error("Failed to get active scans from {}", server, ex);
      } finally {
        ThriftUtil.returnClient(client, context);
      }
    }
    return Collections.unmodifiableMap(scans);
  }

  private Map<HostAndPort,ScanStats> fetchTServerScans() {
    return fetchScans(getContext().instanceOperations().getTabletServers());
  }

  private Map<HostAndPort,ScanStats> fetchSServerScans() {
    return fetchScans(getContext().instanceOperations().getScanServers());
  }

  private Map<HostAndPort,CompactionStats> fetchCompactions() {
    ServerContext context = getContext();
    Map<HostAndPort,CompactionStats> allCompactions = new HashMap<>();
    for (String server : context.instanceOperations().getTabletServers()) {
      final HostAndPort parsedServer = HostAndPort.fromString(server);
>>>>>>> deefe4d1
      Client tserver = null;
      try {
        tserver = ThriftUtil.getClient(ThriftClientTypes.TABLET_SERVER, parsedServer, context);
        var compacts = tserver.getActiveCompactions(null, context.rpcCreds());
        allCompactions.put(parsedServer, new CompactionStats(compacts));
      } catch (Exception ex) {
        log.debug("Failed to get active compactions from {}", server, ex);
      } finally {
        ThriftUtil.returnClient(tserver, context);
      }
    }
<<<<<<< HEAD
    for (ServerId server : context.instanceOperations().getServers(ServerId.Type.COMPACTOR)) {
      final HostAndPort parsedServer = HostAndPort.fromParts(server.getHost(), server.getPort());
      CompactorService.Client compactor = null;
      try {
        compactor = ThriftUtil.getClient(ThriftClientTypes.COMPACTOR, parsedServer, context);
        var compacts = compactor.getActiveCompactions(null, context.rpcCreds());
        allCompactions.put(parsedServer, new CompactionStats(compacts));
        compactsFetchedNanos = System.nanoTime();
      } catch (Exception ex) {
        log.debug("Failed to get active compactions from {}", server, ex);
      } finally {
        ThriftUtil.returnClient(compactor, context);
      }
    }

    // Age off old compaction information
    var entryIter = allCompactions.entrySet().iterator();
    // clock time used for fetched for date friendly display
    long now = System.currentTimeMillis();
    while (entryIter.hasNext()) {
      var entry = entryIter.next();
      if (now - entry.getValue().fetched > ageOffEntriesMillis) {
        entryIter.remove();
      }
=======
    return Collections.unmodifiableMap(allCompactions);
  }

  private ExternalCompactionInfo fetchCompactorsInfo() {
    ServerContext context = getContext();
    Map<String,Set<HostAndPort>> compactors = ExternalCompactionUtil.getCompactorAddrs(context);
    log.debug("Found compactors: {}", compactors);
    ExternalCompactionInfo ecInfo = new ExternalCompactionInfo();
    ecInfo.setFetchedTimeMillis(System.currentTimeMillis());
    ecInfo.setCompactors(compactors);
    ecInfo.setCoordinatorHost(coordinatorHost);
    return ecInfo;
  }

  private static class ExternalCompactionsSnapshot {
    public final RunningCompactions runningCompactions;
    public final Map<String,TExternalCompaction> ecRunningMap;

    private ExternalCompactionsSnapshot(Optional<Map<String,TExternalCompaction>> ecRunningMapOpt) {
      this.ecRunningMap =
          ecRunningMapOpt.map(Collections::unmodifiableMap).orElse(Collections.emptyMap());
      this.runningCompactions = new RunningCompactions(this.ecRunningMap);
    }
  }

  private ExternalCompactionsSnapshot computeExternalCompactionsSnapshot() {
    if (coordinatorHost.isEmpty()) {
      throw new IllegalStateException(coordinatorMissingMsg);
>>>>>>> deefe4d1
    }
    var ccHost = coordinatorHost.orElseThrow();
    log.info("User initiated fetch of running External Compactions from " + ccHost);
    var client = getCoordinator(ccHost);
    TExternalCompactionList running;
    try {
      running = client.getRunningCompactions(TraceUtil.traceInfo(), getContext().rpcCreds());
    } catch (Exception e) {
      throw new IllegalStateException("Unable to get running compactions from " + ccHost, e);
    }

    return new ExternalCompactionsSnapshot(Optional.ofNullable(running.getCompactions()));
  }

  /**
   * Get the monitor lock in ZooKeeper
   */
  private void getMonitorLock(HostAndPort monitorLocation)
      throws KeeperException, InterruptedException {
    ServerContext context = getContext();
    final String zRoot = context.getZooKeeperRoot();
    final String monitorPath = zRoot + Constants.ZMONITOR;
    final var monitorLockPath = context.getServerPaths().createMonitorPath();

    // Ensure that everything is kosher with ZK as this has changed.
    ZooReaderWriter zoo = context.getZooSession().asReaderWriter();
    if (zoo.exists(monitorPath)) {
      byte[] data = zoo.getData(monitorPath);
      // If the node isn't empty, it's from a previous install (has hostname:port for HTTP server)
      if (data.length != 0) {
        // Recursively delete from that parent node
        zoo.recursiveDelete(monitorPath, NodeMissingPolicy.SKIP);

        // And then make the nodes that we expect for the incoming ephemeral nodes
        zoo.putPersistentData(monitorPath, new byte[0], NodeExistsPolicy.FAIL);
        zoo.putPersistentData(monitorLockPath.toString(), new byte[0], NodeExistsPolicy.FAIL);
      } else if (!zoo.exists(monitorLockPath.toString())) {
        // monitor node in ZK exists and is empty as we expect
        // but the monitor/lock node does not
        zoo.putPersistentData(monitorLockPath.toString(), new byte[0], NodeExistsPolicy.FAIL);
      }
    } else {
      // 1.5.0 and earlier
      zoo.putPersistentData(zRoot + Constants.ZMONITOR, new byte[0], NodeExistsPolicy.FAIL);
      if (!zoo.exists(monitorLockPath.toString())) {
        // Somehow the monitor node exists but not monitor/lock
        zoo.putPersistentData(monitorLockPath.toString(), new byte[0], NodeExistsPolicy.FAIL);
      }
    }

    // Get a ZooLock for the monitor
    UUID zooLockUUID = UUID.randomUUID();
    monitorLock = new ServiceLock(context.getZooSession(), monitorLockPath, zooLockUUID);
    HAServiceLockWatcher monitorLockWatcher = new HAServiceLockWatcher(Type.MONITOR);

    while (true) {
      monitorLock.lock(monitorLockWatcher,
          new ServiceLockData(zooLockUUID,
              monitorLocation.getHost() + ":" + monitorLocation.getPort(), ThriftService.NONE,
              this.getResourceGroup()));

      monitorLockWatcher.waitForChange();

      if (monitorLockWatcher.isLockAcquired()) {
        break;
      }

      if (!monitorLockWatcher.isFailedToAcquireLock()) {
        throw new IllegalStateException("monitor lock in unknown state");
      }

      monitorLock.tryToCancelAsyncLockOrUnlock();

      sleepUninterruptibly(
          context.getConfiguration().getTimeInMillis(Property.MONITOR_LOCK_CHECK_INTERVAL),
          TimeUnit.MILLISECONDS);
    }

    log.info("Got Monitor lock.");
  }

  public ManagerMonitorInfo getMmi() {
    return mmi;
  }

  public int getTotalTables() {
    return totalTables;
  }

  public int getTotalTabletCount() {
    return totalTabletCount;
  }

  public long getTotalEntries() {
    return totalEntries;
  }

  public double getTotalIngestRate() {
    return totalIngestRate;
  }

  public double getTotalQueryRate() {
    return totalQueryRate;
  }

  public double getTotalScanRate() {
    return totalScanRate;
  }

  public long getTotalHoldTime() {
    return totalHoldTime;
  }

  public GCStatus getGcStatus() {
    return gcStatus;
  }

  public long getTotalLookups() {
    return totalLookups;
  }

  public long getStartTime() {
    return START_TIME;
  }

  public double getLookupRate() {
    return lookupRateTracker.calculateRate();
  }

  @Override
  public boolean isActiveService() {
    return monitorInitialized.get();
  }

  public Optional<HostAndPort> getCoordinatorHost() {
    return coordinatorHost;
  }

  public int getLivePort() {
    return livePort;
  }

  @Override
  public ServiceLock getLock() {
    return monitorLock;
  }
}<|MERGE_RESOLUTION|>--- conflicted
+++ resolved
@@ -21,6 +21,8 @@
 import static com.google.common.util.concurrent.Uninterruptibles.sleepUninterruptibly;
 import static java.nio.charset.StandardCharsets.UTF_8;
 import static java.util.concurrent.TimeUnit.MINUTES;
+import static org.apache.accumulo.core.client.admin.servers.ServerId.Type.SCAN_SERVER;
+import static org.apache.accumulo.core.client.admin.servers.ServerId.Type.TABLET_SERVER;
 
 import java.net.InetAddress;
 import java.net.URL;
@@ -48,7 +50,6 @@
 import org.apache.accumulo.core.client.admin.servers.ServerId;
 import org.apache.accumulo.core.client.admin.servers.ServerId.Type;
 import org.apache.accumulo.core.compaction.thrift.CompactionCoordinatorService;
-import org.apache.accumulo.core.compaction.thrift.CompactorService;
 import org.apache.accumulo.core.compaction.thrift.TExternalCompaction;
 import org.apache.accumulo.core.compaction.thrift.TExternalCompactionList;
 import org.apache.accumulo.core.conf.Property;
@@ -75,11 +76,6 @@
 import org.apache.accumulo.core.tabletserver.thrift.TabletServerClientService.Client;
 import org.apache.accumulo.core.trace.TraceUtil;
 import org.apache.accumulo.core.util.Pair;
-<<<<<<< HEAD
-=======
-import org.apache.accumulo.core.util.Timer;
-import org.apache.accumulo.core.util.compaction.ExternalCompactionUtil;
->>>>>>> deefe4d1
 import org.apache.accumulo.core.util.threads.Threads;
 import org.apache.accumulo.monitor.rest.compactions.external.ExternalCompactionInfo;
 import org.apache.accumulo.monitor.rest.compactions.external.RunningCompactions;
@@ -148,13 +144,7 @@
   private final AtomicBoolean fetching = new AtomicBoolean(false);
   private ManagerMonitorInfo mmi;
   private GCStatus gcStatus;
-<<<<<<< HEAD
   private volatile Optional<HostAndPort> coordinatorHost = Optional.empty();
-=======
-  private Optional<HostAndPort> coordinatorHost = Optional.empty();
-  private Timer coordinatorCheck = null;
-  private CompactionCoordinatorService.Client coordinatorClient;
->>>>>>> deefe4d1
   private final String coordinatorMissingMsg =
       "Error getting the compaction coordinator client. Check that the Manager is running.";
 
@@ -320,19 +310,6 @@
 
       }
 
-<<<<<<< HEAD
-=======
-      // check for compaction coordinator host and only notify its discovery
-      if (coordinatorCheck == null || coordinatorCheck.hasElapsed(expirationTimeMinutes, MINUTES)) {
-        Optional<HostAndPort> previousHost = coordinatorHost;
-        coordinatorHost = ExternalCompactionUtil.findCompactionCoordinator(context);
-        coordinatorCheck = Timer.startNew();
-        if (previousHost.isEmpty() && coordinatorHost.isPresent()) {
-          log.info("External Compaction Coordinator found at {}", coordinatorHost.orElseThrow());
-        }
-      }
-
->>>>>>> deefe4d1
     } finally {
       lastRecalc.set(currentTime);
       // stop fetching; log an error if this thread wasn't already fetching
@@ -367,7 +344,7 @@
         }
       }
     } catch (Exception ex) {
-      log.warn("Unable to contact the garbage collector at " + address, ex);
+      log.warn("Unable to contact the garbage collector at {}", address, ex);
     }
     return result;
   }
@@ -584,18 +561,84 @@
     if (coordinatorHost.isEmpty()) {
       throw new IllegalStateException("Tried fetching from compaction coordinator that's missing");
     }
-<<<<<<< HEAD
-    if (System.nanoTime() - ecInfoFetchedNanos > fetchTimeNanos) {
-      log.info("User initiated fetch of External Compaction info");
-      Set<ServerId> compactors =
-          getContext().instanceOperations().getServers(ServerId.Type.COMPACTOR);
-      log.debug("Found compactors: " + compactors);
-      ecInfo.setFetchedTimeMillis(System.currentTimeMillis());
-      ecInfo.setCompactors(compactors);
-      ecInfo.setCoordinatorHost(coordinatorHost);
-
-      ecInfoFetchedNanos = System.nanoTime();
-    }
+    return compactorInfoSupplier.get();
+  }
+
+  /**
+   * @return running compactions. Values are cached and refresh after
+   *         {@link #expirationTimeMinutes}.
+   */
+  public RunningCompactions getRunningCompactions() {
+    return externalCompactionsSupplier.get().runningCompactions;
+  }
+
+  /**
+   * @return running compactor details. Values are cached and refresh after
+   *         {@link #expirationTimeMinutes}.
+   */
+  public RunningCompactorDetails getRunningCompactorDetails(ExternalCompactionId ecid) {
+    TExternalCompaction extCompaction =
+        externalCompactionsSupplier.get().ecRunningMap.get(ecid.canonical());
+    if (extCompaction == null) {
+      return null;
+    }
+    return new RunningCompactorDetails(extCompaction);
+  }
+
+  private Map<HostAndPort,ScanStats> fetchScans(Collection<ServerId> servers) {
+    ServerContext context = getContext();
+    Map<HostAndPort,ScanStats> scans = new HashMap<>();
+    for (ServerId server : servers) {
+      final HostAndPort parsedServer = HostAndPort.fromString(server.toHostPortString());
+      TabletScanClientService.Client client = null;
+      try {
+        client = ThriftUtil.getClient(ThriftClientTypes.TABLET_SCAN, parsedServer, context);
+        List<ActiveScan> activeScans = client.getActiveScans(null, context.rpcCreds());
+        scans.put(parsedServer, new ScanStats(activeScans));
+      } catch (Exception ex) {
+        log.error("Failed to get active scans from {}", server, ex);
+      } finally {
+        ThriftUtil.returnClient(client, context);
+      }
+    }
+    return Collections.unmodifiableMap(scans);
+  }
+
+  private Map<HostAndPort,ScanStats> fetchTServerScans() {
+    return fetchScans(getContext().instanceOperations().getServers(TABLET_SERVER));
+  }
+
+  private Map<HostAndPort,ScanStats> fetchSServerScans() {
+    return fetchScans(getContext().instanceOperations().getServers(SCAN_SERVER));
+  }
+
+  private Map<HostAndPort,CompactionStats> fetchCompactions() {
+    ServerContext context = getContext();
+    Map<HostAndPort,CompactionStats> allCompactions = new HashMap<>();
+    for (ServerId server : context.instanceOperations().getServers(TABLET_SERVER)) {
+      final HostAndPort parsedServer = HostAndPort.fromString(server.toHostPortString());
+      Client tserver = null;
+      try {
+        tserver = ThriftUtil.getClient(ThriftClientTypes.TABLET_SERVER, parsedServer, context);
+        var compacts = tserver.getActiveCompactions(null, context.rpcCreds());
+        allCompactions.put(parsedServer, new CompactionStats(compacts));
+      } catch (Exception ex) {
+        log.debug("Failed to get active compactions from {}", server, ex);
+      } finally {
+        ThriftUtil.returnClient(tserver, context);
+      }
+    }
+    return Collections.unmodifiableMap(allCompactions);
+  }
+
+  private ExternalCompactionInfo fetchCompactorsInfo() {
+    Set<ServerId> compactors =
+        getContext().instanceOperations().getServers(ServerId.Type.COMPACTOR);
+    log.debug("Found compactors: {}", compactors);
+    ExternalCompactionInfo ecInfo = new ExternalCompactionInfo();
+    ecInfo.setFetchedTimeMillis(System.currentTimeMillis());
+    ecInfo.setCompactors(compactors);
+    ecInfo.setCoordinatorHost(coordinatorHost);
     return ecInfo;
   }
 
@@ -615,7 +658,7 @@
       throw new IllegalStateException(coordinatorMissingMsg);
     }
     var ccHost = coordinatorHost.orElseThrow();
-    log.info("User initiated fetch of running External Compactions from " + ccHost);
+    log.info("User initiated fetch of running External Compactions from {}", ccHost);
     try {
       CompactionCoordinatorService.Client client =
           ThriftUtil.getClient(ThriftClientTypes.COORDINATOR, ccHost, getContext());
@@ -634,195 +677,6 @@
       log.error("Unable to get Compaction coordinator at {}", ccHost);
       throw new IllegalStateException(coordinatorMissingMsg, e);
     }
-=======
-    return compactorInfoSupplier.get();
->>>>>>> deefe4d1
-  }
-
-  /**
-   * @return running compactions. Values are cached and refresh after
-   *         {@link #expirationTimeMinutes}.
-   */
-  public RunningCompactions getRunningCompactions() {
-    return externalCompactionsSupplier.get().runningCompactions;
-  }
-
-  /**
-   * @return running compactor details. Values are cached and refresh after
-   *         {@link #expirationTimeMinutes}.
-   */
-  public RunningCompactorDetails getRunningCompactorDetails(ExternalCompactionId ecid) {
-    TExternalCompaction extCompaction =
-        externalCompactionsSupplier.get().ecRunningMap.get(ecid.canonical());
-    if (extCompaction == null) {
-      return null;
-    }
-    return new RunningCompactorDetails(extCompaction);
-  }
-
-<<<<<<< HEAD
-  private void fetchScans() {
-    final ServerContext context = getContext();
-    final Set<ServerId> servers = new HashSet<>();
-    servers.addAll(context.instanceOperations().getServers(ServerId.Type.SCAN_SERVER));
-    servers.addAll(context.instanceOperations().getServers(ServerId.Type.TABLET_SERVER));
-
-    for (ServerId server : servers) {
-      TabletScanClientService.Client tserver = null;
-      try {
-        HostAndPort parsedServer = HostAndPort.fromParts(server.getHost(), server.getPort());
-        tserver = ThriftUtil.getClient(ThriftClientTypes.TABLET_SCAN, parsedServer, context);
-        List<ActiveScan> scans = tserver.getActiveScans(null, context.rpcCreds());
-        tserverScans.put(parsedServer, new ScanStats(scans));
-        scansFetchedNanos = System.nanoTime();
-      } catch (Exception ex) {
-        log.error("Failed to get active scans from {}", server, ex);
-      } finally {
-        ThriftUtil.returnClient(tserver, context);
-      }
-    }
-    // Age off old scan information
-    Iterator<Entry<HostAndPort,ScanStats>> tserverIter = tserverScans.entrySet().iterator();
-    // clock time used for fetched for date friendly display
-    long now = System.currentTimeMillis();
-    while (tserverIter.hasNext()) {
-      Entry<HostAndPort,ScanStats> entry = tserverIter.next();
-      if (now - entry.getValue().fetched > ageOffEntriesMillis) {
-        tserverIter.remove();
-      }
-    }
-  }
-
-  private void fetchCompactions() {
-    final ServerContext context = getContext();
-
-    for (ServerId server : context.instanceOperations().getServers(ServerId.Type.TABLET_SERVER)) {
-      final HostAndPort parsedServer = HostAndPort.fromParts(server.getHost(), server.getPort());
-=======
-  private CompactionCoordinatorService.Client getCoordinator(HostAndPort address) {
-    if (coordinatorClient == null) {
-      try {
-        coordinatorClient =
-            ThriftUtil.getClient(ThriftClientTypes.COORDINATOR, address, getContext());
-      } catch (Exception e) {
-        log.error("Unable to get Compaction coordinator at {}", address);
-        throw new IllegalStateException(coordinatorMissingMsg, e);
-      }
-    }
-    return coordinatorClient;
-  }
-
-  private Map<HostAndPort,ScanStats> fetchScans(Collection<String> servers) {
-    ServerContext context = getContext();
-    Map<HostAndPort,ScanStats> scans = new HashMap<>();
-    for (String server : servers) {
-      final HostAndPort parsedServer = HostAndPort.fromString(server);
-      TabletScanClientService.Client client = null;
-      try {
-        client = ThriftUtil.getClient(ThriftClientTypes.TABLET_SCAN, parsedServer, context);
-        List<ActiveScan> activeScans = client.getActiveScans(null, context.rpcCreds());
-        scans.put(parsedServer, new ScanStats(activeScans));
-      } catch (Exception ex) {
-        log.error("Failed to get active scans from {}", server, ex);
-      } finally {
-        ThriftUtil.returnClient(client, context);
-      }
-    }
-    return Collections.unmodifiableMap(scans);
-  }
-
-  private Map<HostAndPort,ScanStats> fetchTServerScans() {
-    return fetchScans(getContext().instanceOperations().getTabletServers());
-  }
-
-  private Map<HostAndPort,ScanStats> fetchSServerScans() {
-    return fetchScans(getContext().instanceOperations().getScanServers());
-  }
-
-  private Map<HostAndPort,CompactionStats> fetchCompactions() {
-    ServerContext context = getContext();
-    Map<HostAndPort,CompactionStats> allCompactions = new HashMap<>();
-    for (String server : context.instanceOperations().getTabletServers()) {
-      final HostAndPort parsedServer = HostAndPort.fromString(server);
->>>>>>> deefe4d1
-      Client tserver = null;
-      try {
-        tserver = ThriftUtil.getClient(ThriftClientTypes.TABLET_SERVER, parsedServer, context);
-        var compacts = tserver.getActiveCompactions(null, context.rpcCreds());
-        allCompactions.put(parsedServer, new CompactionStats(compacts));
-      } catch (Exception ex) {
-        log.debug("Failed to get active compactions from {}", server, ex);
-      } finally {
-        ThriftUtil.returnClient(tserver, context);
-      }
-    }
-<<<<<<< HEAD
-    for (ServerId server : context.instanceOperations().getServers(ServerId.Type.COMPACTOR)) {
-      final HostAndPort parsedServer = HostAndPort.fromParts(server.getHost(), server.getPort());
-      CompactorService.Client compactor = null;
-      try {
-        compactor = ThriftUtil.getClient(ThriftClientTypes.COMPACTOR, parsedServer, context);
-        var compacts = compactor.getActiveCompactions(null, context.rpcCreds());
-        allCompactions.put(parsedServer, new CompactionStats(compacts));
-        compactsFetchedNanos = System.nanoTime();
-      } catch (Exception ex) {
-        log.debug("Failed to get active compactions from {}", server, ex);
-      } finally {
-        ThriftUtil.returnClient(compactor, context);
-      }
-    }
-
-    // Age off old compaction information
-    var entryIter = allCompactions.entrySet().iterator();
-    // clock time used for fetched for date friendly display
-    long now = System.currentTimeMillis();
-    while (entryIter.hasNext()) {
-      var entry = entryIter.next();
-      if (now - entry.getValue().fetched > ageOffEntriesMillis) {
-        entryIter.remove();
-      }
-=======
-    return Collections.unmodifiableMap(allCompactions);
-  }
-
-  private ExternalCompactionInfo fetchCompactorsInfo() {
-    ServerContext context = getContext();
-    Map<String,Set<HostAndPort>> compactors = ExternalCompactionUtil.getCompactorAddrs(context);
-    log.debug("Found compactors: {}", compactors);
-    ExternalCompactionInfo ecInfo = new ExternalCompactionInfo();
-    ecInfo.setFetchedTimeMillis(System.currentTimeMillis());
-    ecInfo.setCompactors(compactors);
-    ecInfo.setCoordinatorHost(coordinatorHost);
-    return ecInfo;
-  }
-
-  private static class ExternalCompactionsSnapshot {
-    public final RunningCompactions runningCompactions;
-    public final Map<String,TExternalCompaction> ecRunningMap;
-
-    private ExternalCompactionsSnapshot(Optional<Map<String,TExternalCompaction>> ecRunningMapOpt) {
-      this.ecRunningMap =
-          ecRunningMapOpt.map(Collections::unmodifiableMap).orElse(Collections.emptyMap());
-      this.runningCompactions = new RunningCompactions(this.ecRunningMap);
-    }
-  }
-
-  private ExternalCompactionsSnapshot computeExternalCompactionsSnapshot() {
-    if (coordinatorHost.isEmpty()) {
-      throw new IllegalStateException(coordinatorMissingMsg);
->>>>>>> deefe4d1
-    }
-    var ccHost = coordinatorHost.orElseThrow();
-    log.info("User initiated fetch of running External Compactions from " + ccHost);
-    var client = getCoordinator(ccHost);
-    TExternalCompactionList running;
-    try {
-      running = client.getRunningCompactions(TraceUtil.traceInfo(), getContext().rpcCreds());
-    } catch (Exception e) {
-      throw new IllegalStateException("Unable to get running compactions from " + ccHost, e);
-    }
-
-    return new ExternalCompactionsSnapshot(Optional.ofNullable(running.getCompactions()));
   }
 
   /**
