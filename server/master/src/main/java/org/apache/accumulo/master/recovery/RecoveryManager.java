--- conflicted
+++ resolved
@@ -151,14 +151,9 @@
         String parts[] = walog.split("/");
         String sortId = parts[parts.length - 1];
         String filename = master.getFileSystem().getFullPath(FileType.WAL, walog).toString();
-<<<<<<< HEAD
-        String dest = RecoveryPath.getRecoveryPath(master.getFileSystem(), new Path(filename)).toString();
-        log.debug("Recovering {} to {}", filename, dest);
-=======
         String dest = RecoveryPath.getRecoveryPath(master.getFileSystem(), new Path(filename))
             .toString();
-        log.debug("Recovering " + filename + " to " + dest);
->>>>>>> f4f43feb
+        log.debug("Recovering {} to {}", filename, dest);
 
         boolean sortQueued;
         synchronized (this) {
@@ -185,13 +180,8 @@
         synchronized (this) {
           if (!closeTasksQueued.contains(sortId) && !sortsQueued.contains(sortId)) {
             AccumuloConfiguration aconf = master.getConfiguration();
-<<<<<<< HEAD
-            LogCloser closer = Property.createInstanceFromPropertyName(aconf, Property.MASTER_WALOG_CLOSER_IMPLEMETATION, LogCloser.class,
-                new HadoopLogCloser());
-=======
-            LogCloser closer = aconf.instantiateClassProperty(
+            LogCloser closer = Property.createInstanceFromPropertyName(aconf,
                 Property.MASTER_WALOG_CLOSER_IMPLEMETATION, LogCloser.class, new HadoopLogCloser());
->>>>>>> f4f43feb
             Long delay = recoveryDelay.get(sortId);
             if (delay == null) {
               delay = aconf.getTimeInMillis(Property.MASTER_RECOVERY_DELAY);
@@ -199,12 +189,8 @@
               delay = Math.min(2 * delay, 1000 * 60 * 5l);
             }
 
-<<<<<<< HEAD
-            log.info("Starting recovery of {} (in : {}s), tablet {} holds a reference", filename, (delay / 1000), extent);
-=======
-            log.info("Starting recovery of " + filename + " (in : " + (delay / 1000) + "s), tablet "
-                + extent + " holds a reference");
->>>>>>> f4f43feb
+            log.info("Starting recovery of {} (in : {}s), tablet {} holds a reference", filename,
+                (delay / 1000), extent);
 
             executor.schedule(new LogSortTask(closer, filename, dest, sortId), delay,
                 TimeUnit.MILLISECONDS);
