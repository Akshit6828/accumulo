--- conflicted
+++ resolved
@@ -29,48 +29,26 @@
   private String tableId;
   private String namespaceId;
 
-<<<<<<< HEAD
-=======
-  private String getNamespaceId(Master env) throws Exception {
-    return Utils.getNamespaceId(env.getInstance(), tableId, TableOperation.DELETE, this.namespaceId);
-  }
-
->>>>>>> bf5b6e0f
   public DeleteTable(String namespaceId, String tableId) {
     this.namespaceId = namespaceId;
     this.tableId = tableId;
   }
 
   @Override
-<<<<<<< HEAD
-  public long isReady(long tid, Master environment) throws Exception {
+  public long isReady(long tid, Master env) throws Exception {
     return Utils.reserveNamespace(namespaceId, tid, false, false, TableOperation.DELETE) + Utils.reserveTable(tableId, tid, true, true, TableOperation.DELETE);
   }
 
   @Override
-  public Repo<Master> call(long tid, Master environment) throws Exception {
-=======
-  public long isReady(long tid, Master env) throws Exception {
-    return Utils.reserveNamespace(getNamespaceId(env), tid, false, false, TableOperation.DELETE)
-        + Utils.reserveTable(tableId, tid, true, true, TableOperation.DELETE);
+  public Repo<Master> call(long tid, Master env) throws Exception {
+    TableManager.getInstance().transitionTableState(tableId, TableState.DELETING);
+    env.getEventCoordinator().event("deleting table %s ", tableId);
+    return new CleanUp(tableId, namespaceId);
   }
 
   @Override
-  public Repo<Master> call(long tid, Master env) throws Exception {
->>>>>>> bf5b6e0f
-    TableManager.getInstance().transitionTableState(tableId, TableState.DELETING);
-    env.getEventCoordinator().event("deleting table %s ", tableId);
-    return new CleanUp(tableId, getNamespaceId(env));
-  }
-
-  @Override
-<<<<<<< HEAD
-  public void undo(long tid, Master environment) throws Exception {
+  public void undo(long tid, Master env) throws Exception {
+    Utils.unreserveTable(tableId, tid, true);
     Utils.unreserveNamespace(namespaceId, tid, false);
-=======
-  public void undo(long tid, Master env) throws Exception {
->>>>>>> bf5b6e0f
-    Utils.unreserveTable(tableId, tid, true);
-    Utils.unreserveNamespace(getNamespaceId(env), tid, false);
   }
 }