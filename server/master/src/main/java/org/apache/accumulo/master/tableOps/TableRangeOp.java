--- conflicted
+++ resolved
@@ -16,11 +16,7 @@
  */
 package org.apache.accumulo.master.tableOps;
 
-<<<<<<< HEAD
 import org.apache.accumulo.core.client.impl.AcceptableThriftTableOperationException;
-import org.apache.accumulo.core.client.impl.Tables;
-=======
->>>>>>> 7b9a11ad
 import org.apache.accumulo.core.client.impl.thrift.TableOperation;
 import org.apache.accumulo.core.client.impl.thrift.TableOperationExceptionType;
 import org.apache.accumulo.core.data.impl.KeyExtent;
@@ -50,17 +46,13 @@
     return Utils.getNamespaceId(env.getInstance(), tableId, TableOperation.MERGE, this.namespaceId);
   }
 
-<<<<<<< HEAD
-  public TableRangeOp(MergeInfo.Operation op, String tableId, Text startRow, Text endRow) throws AcceptableThriftTableOperationException {
-=======
   @Override
   public long isReady(long tid, Master env) throws Exception {
     return Utils.reserveNamespace(getNamespaceId(env), tid, false, true, TableOperation.MERGE)
         + Utils.reserveTable(tableId, tid, true, true, TableOperation.MERGE);
   }
->>>>>>> 7b9a11ad
 
-  public TableRangeOp(MergeInfo.Operation op, String namespaceId, String tableId, Text startRow, Text endRow) throws ThriftTableOperationException {
+  public TableRangeOp(MergeInfo.Operation op, String namespaceId, String tableId, Text startRow, Text endRow) throws AcceptableThriftTableOperationException {
     this.tableId = tableId;
     this.namespaceId = namespaceId;
     this.startRow = TextUtil.getBytes(startRow);
@@ -101,12 +93,8 @@
     MergeInfo mergeInfo = env.getMergeInfo(tableId);
     if (mergeInfo.getState() != MergeState.NONE)
       log.info("removing merge information " + mergeInfo);
-<<<<<<< HEAD
     env.clearMergeState(tableId);
     Utils.unreserveNamespace(namespaceId, tid, false);
-=======
-    env.clearMergeState(tableIdText);
->>>>>>> 7b9a11ad
     Utils.unreserveTable(tableId, tid, true);
     Utils.unreserveNamespace(getNamespaceId(env), tid, false);
   }
