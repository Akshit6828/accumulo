--- conflicted
+++ resolved
@@ -737,7 +737,6 @@
   }
 
   static enum TabletGoalState {
-<<<<<<< HEAD
     HOSTED(TUnloadTabletGoal.UNKNOWN), UNASSIGNED(TUnloadTabletGoal.UNASSIGNED), DELETED(TUnloadTabletGoal.DELETED), SUSPENDED(TUnloadTabletGoal.SUSPENDED);
 
     private final TUnloadTabletGoal unloadGoal;
@@ -750,11 +749,7 @@
     public TUnloadTabletGoal howUnload() {
       return unloadGoal;
     }
-  };
-=======
-    HOSTED, UNASSIGNED, DELETED
-  }
->>>>>>> f88f5cf7
+  }
 
   TabletGoalState getSystemGoalState(TabletLocationState tls) {
     switch (getMasterState()) {
