--- conflicted
+++ resolved
@@ -770,11 +770,7 @@
 
   private void hostSuspendedTablet(TabletLists tLists, TabletMetadata tm, Location location,
       TableConfiguration tableConf) {
-<<<<<<< HEAD
-    if (manager.getSteadyTime().getMillis() - tm.getSuspend().suspensionTime
-=======
-    if (manager.getSteadyTime().minus(tls.suspend.suspensionTime).toMillis()
->>>>>>> 5aca4f67
+    if (manager.getSteadyTime().minus(tm.getSuspend().suspensionTime).toMillis()
         < tableConf.getTimeInMillis(Property.TABLE_SUSPEND_DURATION)) {
       // Tablet is suspended. See if its tablet server is back.
       TServerInstance returnInstance = null;
