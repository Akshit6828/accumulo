--- conflicted
+++ resolved
@@ -20,15 +20,11 @@
 
 import static com.google.common.util.concurrent.Uninterruptibles.sleepUninterruptibly;
 import static java.util.Collections.emptySortedMap;
-<<<<<<< HEAD
-=======
 import static java.util.concurrent.TimeUnit.HOURS;
 import static java.util.concurrent.TimeUnit.MILLISECONDS;
 import static java.util.concurrent.TimeUnit.MINUTES;
 import static java.util.concurrent.TimeUnit.NANOSECONDS;
 import static java.util.concurrent.TimeUnit.SECONDS;
-import static org.apache.accumulo.core.util.UtilWaitThread.sleepUninterruptibly;
->>>>>>> e79532a2
 
 import java.io.IOException;
 import java.lang.reflect.InvocationTargetException;
@@ -1246,25 +1242,6 @@
       sleepUninterruptibly(100, MILLISECONDS);
     }
 
-<<<<<<< HEAD
-=======
-    // if the replication name is ever set, then start replication services
-    final AtomicReference<TServer> replServer = new AtomicReference<>();
-    ScheduledFuture<?> future = context.getScheduledExecutor().scheduleWithFixedDelay(() -> {
-      try {
-        @SuppressWarnings("deprecation")
-        Property p = Property.REPLICATION_NAME;
-        if ((replServer.get() == null) && !getConfiguration().get(p).isEmpty()) {
-          log.info("{} was set, starting repl services.", p.getKey());
-          replServer.set(setupReplication());
-        }
-      } catch (UnknownHostException | KeeperException | InterruptedException e) {
-        log.error("Error occurred starting replication services. ", e);
-      }
-    }, 0, 5000, MILLISECONDS);
-    ThreadPools.watchNonCriticalScheduledTask(future);
-
->>>>>>> e79532a2
     // checking stored user hashes if any of them uses an outdated algorithm
     security.validateStoredUserCreditentials();
 
