--- conflicted
+++ resolved
@@ -72,13 +72,7 @@
 import org.apache.accumulo.core.dataImpl.KeyExtent;
 import org.apache.accumulo.core.fate.AgeOffStore;
 import org.apache.accumulo.core.fate.Fate;
-<<<<<<< HEAD
-=======
 import org.apache.accumulo.core.fate.TStore;
-import org.apache.accumulo.core.fate.zookeeper.ServiceLock;
-import org.apache.accumulo.core.fate.zookeeper.ServiceLock.LockLossReason;
-import org.apache.accumulo.core.fate.zookeeper.ServiceLock.ServiceLockPath;
->>>>>>> 10f45c41
 import org.apache.accumulo.core.fate.zookeeper.ZooCache.ZcStat;
 import org.apache.accumulo.core.fate.zookeeper.ZooReaderWriter;
 import org.apache.accumulo.core.fate.zookeeper.ZooUtil;
@@ -429,11 +423,7 @@
     }
   }
 
-<<<<<<< HEAD
-  Manager(ConfigOpts opts, String[] args) throws IOException {
-=======
-  protected Manager(ServerOpts opts, String[] args) throws IOException {
->>>>>>> 10f45c41
+  protected Manager(ConfigOpts opts, String[] args) throws IOException {
     super("manager", opts, args);
     ServerContext context = super.getContext();
     balancerEnvironment = new BalancerEnvironmentImpl(context);
@@ -1264,12 +1254,7 @@
               context.getZooReaderWriter()),
           HOURS.toMillis(8), System::currentTimeMillis);
 
-<<<<<<< HEAD
-      Fate<Manager> f = new Fate<>(this, store, TraceRepo::toLogString, getConfiguration());
-=======
-      Fate<Manager> f = initializeFateInstance(store);
-      f.startTransactionRunners(getConfiguration());
->>>>>>> 10f45c41
+      Fate<Manager> f = initializeFateInstance(store, getConfiguration());
       fateRef.set(f);
       fateReadyLatch.countDown();
 
@@ -1364,23 +1349,11 @@
     log.info("exiting");
   }
 
-<<<<<<< HEAD
-=======
-  @Deprecated
-  private void initializeZkForReplication(ZooReaderWriter zReaderWriter, String zroot) {
-    try {
-      org.apache.accumulo.server.replication.ZooKeeperInitialization
-          .ensureZooKeeperInitialized(zReaderWriter, zroot);
-    } catch (KeeperException | InterruptedException e) {
-      throw new IllegalStateException("Exception while ensuring ZooKeeper is initialized", e);
-    }
-  }
-
-  protected Fate<Manager> initializeFateInstance(TStore<Manager> store) {
-    return new Fate<>(this, store, TraceRepo::toLogString);
-  }
-
->>>>>>> 10f45c41
+  protected Fate<Manager> initializeFateInstance(TStore<Manager> store,
+      AccumuloConfiguration conf) {
+    return new Fate<>(this, store, TraceRepo::toLogString, conf);
+  }
+
   /**
    * Allows property configuration to block manager start-up waiting for a minimum number of
    * tservers to register in zookeeper. It also accepts a maximum time to wait - if the time
