/*
 * Licensed to the Apache Software Foundation (ASF) under one
 * or more contributor license agreements.  See the NOTICE file
 * distributed with this work for additional information
 * regarding copyright ownership.  The ASF licenses this file
 * to you under the Apache License, Version 2.0 (the
 * "License"); you may not use this file except in compliance
 * with the License.  You may obtain a copy of the License at
 *
 *   https://www.apache.org/licenses/LICENSE-2.0
 *
 * Unless required by applicable law or agreed to in writing,
 * software distributed under the License is distributed on an
 * "AS IS" BASIS, WITHOUT WARRANTIES OR CONDITIONS OF ANY
 * KIND, either express or implied.  See the License for the
 * specific language governing permissions and limitations
 * under the License.
 */
package org.apache.accumulo.manager;

import static com.google.common.util.concurrent.Uninterruptibles.sleepUninterruptibly;
import static java.nio.charset.StandardCharsets.UTF_8;
import static java.util.Collections.emptyMap;
import static java.util.Collections.emptySortedMap;
import static java.util.concurrent.TimeUnit.MILLISECONDS;
import static java.util.concurrent.TimeUnit.MINUTES;
import static java.util.concurrent.TimeUnit.NANOSECONDS;
import static java.util.concurrent.TimeUnit.SECONDS;

import java.io.IOException;
import java.net.UnknownHostException;
import java.time.Duration;
import java.util.ArrayList;
import java.util.Collection;
import java.util.Collections;
import java.util.EnumMap;
import java.util.HashMap;
import java.util.HashSet;
import java.util.Iterator;
import java.util.List;
import java.util.Map;
import java.util.Map.Entry;
import java.util.Optional;
import java.util.Set;
import java.util.SortedMap;
import java.util.TreeMap;
import java.util.UUID;
import java.util.concurrent.ConcurrentSkipListMap;
import java.util.concurrent.CountDownLatch;
import java.util.concurrent.ExecutionException;
import java.util.concurrent.ExecutorService;
import java.util.concurrent.Future;
import java.util.concurrent.ThreadPoolExecutor;
import java.util.concurrent.atomic.AtomicBoolean;
import java.util.concurrent.atomic.AtomicInteger;
import java.util.concurrent.atomic.AtomicReference;
import java.util.function.Function;
import java.util.function.Predicate;
import java.util.stream.Collectors;

import org.apache.accumulo.core.Constants;
import org.apache.accumulo.core.cli.ConfigOpts;
import org.apache.accumulo.core.client.admin.CompactionConfig;
import org.apache.accumulo.core.clientImpl.ClientContext;
import org.apache.accumulo.core.clientImpl.thrift.TableOperation;
import org.apache.accumulo.core.clientImpl.thrift.TableOperationExceptionType;
import org.apache.accumulo.core.clientImpl.thrift.ThriftTableOperationException;
import org.apache.accumulo.core.conf.AccumuloConfiguration;
import org.apache.accumulo.core.conf.Property;
import org.apache.accumulo.core.conf.SiteConfiguration;
import org.apache.accumulo.core.data.TableId;
import org.apache.accumulo.core.dataImpl.KeyExtent;
import org.apache.accumulo.core.fate.Fate;
import org.apache.accumulo.core.fate.FateCleaner;
import org.apache.accumulo.core.fate.FateId;
import org.apache.accumulo.core.fate.FateInstanceType;
import org.apache.accumulo.core.fate.FateStore;
import org.apache.accumulo.core.fate.user.UserFateStore;
import org.apache.accumulo.core.fate.zookeeper.MetaFateStore;
import org.apache.accumulo.core.fate.zookeeper.ZooCache.ZcStat;
import org.apache.accumulo.core.fate.zookeeper.ZooReaderWriter;
import org.apache.accumulo.core.fate.zookeeper.ZooUtil;
import org.apache.accumulo.core.fate.zookeeper.ZooUtil.NodeExistsPolicy;
import org.apache.accumulo.core.lock.ServiceLock;
import org.apache.accumulo.core.lock.ServiceLock.LockLossReason;
import org.apache.accumulo.core.lock.ServiceLockData;
import org.apache.accumulo.core.lock.ServiceLockData.ServiceDescriptor;
import org.apache.accumulo.core.lock.ServiceLockData.ServiceDescriptors;
import org.apache.accumulo.core.lock.ServiceLockData.ThriftService;
import org.apache.accumulo.core.lock.ServiceLockPaths.AddressSelector;
import org.apache.accumulo.core.lock.ServiceLockPaths.ServiceLockPath;
import org.apache.accumulo.core.manager.balancer.AssignmentParamsImpl;
import org.apache.accumulo.core.manager.balancer.BalanceParamsImpl;
import org.apache.accumulo.core.manager.balancer.TServerStatusImpl;
import org.apache.accumulo.core.manager.balancer.TabletServerIdImpl;
import org.apache.accumulo.core.manager.state.tables.TableState;
import org.apache.accumulo.core.manager.thrift.BulkImportState;
import org.apache.accumulo.core.manager.thrift.ManagerClientService;
import org.apache.accumulo.core.manager.thrift.ManagerGoalState;
import org.apache.accumulo.core.manager.thrift.ManagerMonitorInfo;
import org.apache.accumulo.core.manager.thrift.ManagerState;
import org.apache.accumulo.core.manager.thrift.TableInfo;
import org.apache.accumulo.core.manager.thrift.TabletServerStatus;
import org.apache.accumulo.core.metadata.AccumuloTable;
import org.apache.accumulo.core.metadata.TServerInstance;
import org.apache.accumulo.core.metadata.schema.Ample.DataLevel;
import org.apache.accumulo.core.metadata.schema.TabletMetadata;
import org.apache.accumulo.core.metrics.MetricsInfo;
import org.apache.accumulo.core.metrics.MetricsProducer;
import org.apache.accumulo.core.spi.balancer.BalancerEnvironment;
import org.apache.accumulo.core.spi.balancer.SimpleLoadBalancer;
import org.apache.accumulo.core.spi.balancer.TabletBalancer;
import org.apache.accumulo.core.spi.balancer.data.TServerStatus;
import org.apache.accumulo.core.spi.balancer.data.TabletMigration;
import org.apache.accumulo.core.spi.balancer.data.TabletServerId;
import org.apache.accumulo.core.trace.TraceUtil;
import org.apache.accumulo.core.util.Halt;
import org.apache.accumulo.core.util.Retry;
import org.apache.accumulo.core.util.Timer;
import org.apache.accumulo.core.util.threads.ThreadPools;
import org.apache.accumulo.core.util.threads.Threads;
import org.apache.accumulo.core.util.time.SteadyTime;
import org.apache.accumulo.manager.compaction.coordinator.CompactionCoordinator;
import org.apache.accumulo.manager.metrics.BalancerMetrics;
import org.apache.accumulo.manager.metrics.ManagerMetrics;
import org.apache.accumulo.manager.recovery.RecoveryManager;
import org.apache.accumulo.manager.split.Splitter;
import org.apache.accumulo.manager.state.TableCounts;
import org.apache.accumulo.manager.tableOps.TraceRepo;
import org.apache.accumulo.manager.upgrade.PreUpgradeValidation;
import org.apache.accumulo.manager.upgrade.UpgradeCoordinator;
import org.apache.accumulo.server.AbstractServer;
import org.apache.accumulo.server.HighlyAvailableService;
import org.apache.accumulo.server.ServerContext;
import org.apache.accumulo.server.compaction.CompactionConfigStorage;
import org.apache.accumulo.server.fs.VolumeManager;
import org.apache.accumulo.server.manager.LiveTServerSet;
import org.apache.accumulo.server.manager.LiveTServerSet.LiveTServersSnapshot;
import org.apache.accumulo.server.manager.LiveTServerSet.TServerConnection;
import org.apache.accumulo.server.manager.balancer.BalancerEnvironmentImpl;
import org.apache.accumulo.server.manager.state.DeadServerList;
import org.apache.accumulo.server.manager.state.TabletServerState;
import org.apache.accumulo.server.manager.state.TabletStateStore;
import org.apache.accumulo.server.manager.state.UnassignedTablet;
import org.apache.accumulo.server.rpc.HighlyAvailableServiceWrapper;
import org.apache.accumulo.server.rpc.ServerAddress;
import org.apache.accumulo.server.rpc.TServerUtils;
import org.apache.accumulo.server.rpc.ThriftProcessorTypes;
import org.apache.accumulo.server.security.SecurityOperation;
import org.apache.accumulo.server.security.delegation.AuthenticationTokenKeyManager;
import org.apache.accumulo.server.security.delegation.ZooAuthenticationKeyDistributor;
import org.apache.accumulo.server.tables.TableManager;
import org.apache.accumulo.server.tables.TableObserver;
import org.apache.accumulo.server.util.ScanServerMetadataEntries;
import org.apache.accumulo.server.util.ServerBulkImportStatus;
import org.apache.accumulo.server.util.TableInfoUtil;
import org.apache.thrift.TException;
import org.apache.thrift.server.TServer;
import org.apache.thrift.transport.TTransportException;
import org.apache.zookeeper.KeeperException;
import org.apache.zookeeper.KeeperException.NoAuthException;
import org.apache.zookeeper.WatchedEvent;
import org.apache.zookeeper.Watcher;
import org.slf4j.Logger;
import org.slf4j.LoggerFactory;

import com.google.common.base.Preconditions;
import com.google.common.collect.Comparators;
import com.google.common.collect.ImmutableSortedMap;
import com.google.common.collect.Maps;
import com.google.common.util.concurrent.RateLimiter;
import com.google.common.util.concurrent.Uninterruptibles;

import edu.umd.cs.findbugs.annotations.SuppressFBWarnings;
import io.micrometer.core.instrument.MeterRegistry;
import io.opentelemetry.api.trace.Span;
import io.opentelemetry.context.Scope;

/**
 * The Manager is responsible for assigning and balancing tablets to tablet servers.
 * <p>
 * The manager will also coordinate log recoveries and reports general status.
 */
public class Manager extends AbstractServer
    implements LiveTServerSet.Listener, TableObserver, HighlyAvailableService {

  static final Logger log = LoggerFactory.getLogger(Manager.class);

  static final int ONE_SECOND = 1000;
  private static final long CLEANUP_INTERVAL_MINUTES = 5;
  static final long WAIT_BETWEEN_ERRORS = ONE_SECOND;
  private static final long DEFAULT_WAIT_FOR_WATCHER = 10 * ONE_SECOND;
  private static final int MAX_CLEANUP_WAIT_TIME = ONE_SECOND;
  private static final int TIME_TO_WAIT_BETWEEN_LOCK_CHECKS = ONE_SECOND;
  static final int MAX_TSERVER_WORK_CHUNK = 5000;
  private static final int MAX_BAD_STATUS_COUNT = 3;
  private static final double MAX_SHUTDOWNS_PER_SEC = 10D / 60D;

  private final Object balancedNotifier = new Object();
  final LiveTServerSet tserverSet;
  private final List<TabletGroupWatcher> watchers = new ArrayList<>();
  final SecurityOperation security;
  final Map<TServerInstance,AtomicInteger> badServers =
      Collections.synchronizedMap(new HashMap<>());
  final Set<TServerInstance> serversToShutdown = Collections.synchronizedSet(new HashSet<>());
  final SortedMap<KeyExtent,TServerInstance> migrations =
      Collections.synchronizedSortedMap(new TreeMap<>());
  final EventCoordinator nextEvent = new EventCoordinator();
  RecoveryManager recoveryManager = null;
  private final ManagerTime timeKeeper;

  // Delegation Token classes
  private final boolean delegationTokensAvailable;
  private ZooAuthenticationKeyDistributor keyDistributor;
  private AuthenticationTokenKeyManager authenticationTokenKeyManager;

  ServiceLock managerLock = null;
  private TServer clientService = null;
  protected volatile TabletBalancer tabletBalancer;
  private final BalancerEnvironment balancerEnvironment;
  private final BalancerMetrics balancerMetrics = new BalancerMetrics();

  private ManagerState state = ManagerState.INITIAL;

  // fateReadyLatch and fateRefs go together; when this latch is ready, then the fate references
  // should already have been set; ConcurrentHashMap will guarantee that all threads will see
  // the initialized fate references after the latch is ready
  private final CountDownLatch fateReadyLatch = new CountDownLatch(1);
  private final AtomicReference<Map<FateInstanceType,Fate<Manager>>> fateRefs =
      new AtomicReference<>();

  volatile SortedMap<TServerInstance,TabletServerStatus> tserverStatus = emptySortedMap();
  volatile Map<String,Set<TServerInstance>> tServerGroupingForBalancer = emptyMap();

  final ServerBulkImportStatus bulkImportStatus = new ServerBulkImportStatus();

  private final AtomicBoolean managerInitialized = new AtomicBoolean(false);

  private final long timeToCacheRecoveryWalExistence;
  private ExecutorService tableInformationStatusPool = null;
  private ThreadPoolExecutor tabletRefreshThreadPool;

  private final TabletStateStore rootTabletStore;
  private final TabletStateStore metadataTabletStore;
  private final TabletStateStore userTabletStore;

  public synchronized ManagerState getManagerState() {
    return state;
  }

  public Map<FateId,Map<String,String>> getCompactionHints(DataLevel level) {
    Predicate<TableId> tablePredicate = (tableId) -> DataLevel.of(tableId) == level;
    Map<FateId,CompactionConfig> allConfig;
    try {
      allConfig = CompactionConfigStorage.getAllConfig(getContext(), tablePredicate);
    } catch (InterruptedException | KeeperException e) {
      throw new RuntimeException(e);
    }
    return Maps.transformValues(allConfig, CompactionConfig::getExecutionHints);
  }

  public boolean stillManager() {
    return getManagerState() != ManagerState.STOP;
  }

  /**
   * Retrieve the Fate object, blocking until it is ready. This could cause problems if Fate
   * operations are attempted to be used prior to the Manager being ready for them. If these
   * operations are triggered by a client side request from a tserver or client, it should be safe
   * to wait to handle those until Fate is ready, but if it occurs during an upgrade, or some other
   * time in the Manager before Fate is started, that may result in a deadlock and will need to be
   * fixed.
   *
   * @return the Fate object, only after the fate components are running and ready
   */
  public Fate<Manager> fate(FateInstanceType type) {
    try {
      // block up to 30 seconds until it's ready; if it's still not ready, introduce some logging
      if (!fateReadyLatch.await(30, SECONDS)) {
        String msgPrefix = "Unexpected use of fate in thread " + Thread.currentThread().getName()
            + " at time " + System.currentTimeMillis();
        // include stack trace so we know where it's coming from, in case we need to troubleshoot it
        log.warn("{} blocked until fate starts", msgPrefix,
            new IllegalStateException("Attempted fate action before manager finished starting up; "
                + "if this doesn't make progress, please report it as a bug to the developers"));
        int minutes = 0;
        while (!fateReadyLatch.await(5, MINUTES)) {
          minutes += 5;
          log.warn("{} still blocked after {} minutes; this is getting weird", msgPrefix, minutes);
        }
        log.debug("{} no longer blocked", msgPrefix);
      }
    } catch (InterruptedException e) {
      Thread.currentThread().interrupt();
      throw new IllegalStateException("Thread was interrupted; cannot proceed");
    }
    return getFateRefs().get(type);
  }

  static final boolean X = true;
  static final boolean O = false;
  // @formatter:off
  static final boolean[][] transitionOK = {
      //                            INITIAL HAVE_LOCK SAFE_MODE NORMAL UNLOAD_META UNLOAD_ROOT STOP
      /* INITIAL */                 {X, X, O, O, O, O, X},
      /* HAVE_LOCK */               {O, X, X, X, O, O, X},
      /* SAFE_MODE */               {O, O, X, X, X, O, X},
      /* NORMAL */                  {O, O, X, X, X, O, X},
      /* UNLOAD_METADATA_TABLETS */ {O, O, X, X, X, X, X},
      /* UNLOAD_ROOT_TABLET */      {O, O, O, X, X, X, X},
      /* STOP */                    {O, O, O, O, O, X, X}};
  //@formatter:on
  synchronized void setManagerState(final ManagerState newState) {
    if (state == newState) {
      return;
    }
    if (!transitionOK[state.ordinal()][newState.ordinal()]) {
      throw new IllegalStateException(String.format(
          "Programmer error: manager should not transition from %s to %s", state, newState));
    }
    final ManagerState oldState = state;
    state = newState;
    nextEvent.event("State changed from %s to %s", oldState, newState);
    switch (newState) {
      case STOP:
        // Give the server a little time before shutdown so the client
        // thread requesting the stop can return
        final var future = getContext().getScheduledExecutor().scheduleWithFixedDelay(() -> {
          // This frees the main thread and will cause the manager to exit
          clientService.stop();
          Manager.this.nextEvent.event("stopped event loop");
        }, 100L, 1000L, MILLISECONDS);
        ThreadPools.watchNonCriticalScheduledTask(future);
        break;
      case HAVE_LOCK:
        if (isUpgrading()) {
          new PreUpgradeValidation().validate(getContext(), nextEvent);
          upgradeCoordinator.upgradeZookeeper(getContext(), nextEvent);
        }
        break;
      case NORMAL:
        if (isUpgrading()) {
          upgradeMetadataFuture = upgradeCoordinator.upgradeMetadata(getContext(), nextEvent);
        }
        break;
      default:
        break;
    }
  }

  private final UpgradeCoordinator upgradeCoordinator = new UpgradeCoordinator();

  private Future<Void> upgradeMetadataFuture;

  private FateServiceHandler fateServiceHandler;
  private ManagerClientServiceHandler managerClientHandler;
  private CompactionCoordinator compactionCoordinator;

  private int assignedOrHosted(TableId tableId) {
    int result = 0;
    for (TabletGroupWatcher watcher : watchers) {
      TableCounts count = watcher.getStats(tableId);
      result += count.hosted() + count.assigned();
    }
    return result;
  }

  private int totalAssignedOrHosted() {
    int result = 0;
    for (TabletGroupWatcher watcher : watchers) {
      for (Entry<TableId,TableCounts> entry : watcher.getStats().entrySet()) {
        var tableId = entry.getKey();
        var counts = entry.getValue();
        log.debug(
            "Watcher: {}: TableId: {}, Assigned Tablets: {}, Hosted Tablets:{}, "
                + " Unassigned Tablets: {}, Dead tserver assignments: {}, Suspended Tablets: {}",
            watcher.getName(), tableId, counts.assigned(), counts.hosted(), counts.unassigned(),
            counts.assignedToDeadServers(), counts.suspended());
        result += counts.assigned() + counts.hosted();
      }
    }
    return result;
  }

  private int nonMetaDataTabletsAssignedOrHosted() {
    return totalAssignedOrHosted() - assignedOrHosted(AccumuloTable.METADATA.tableId())
        - assignedOrHosted(AccumuloTable.ROOT.tableId());
  }

  private int notHosted() {
    int result = 0;
    for (TabletGroupWatcher watcher : watchers) {
      for (TableCounts counts : watcher.getStats().values()) {
        result += counts.assigned() + counts.assignedToDeadServers() + counts.suspended();
      }
    }
    return result;
  }

  // The number of unassigned tablets that should be assigned: displayed on the monitor page
  int displayUnassigned() {
    int result = 0;
    switch (getManagerState()) {
      case NORMAL:
        // Count offline tablets for online tables
        for (TabletGroupWatcher watcher : watchers) {
          TableManager manager = getContext().getTableManager();
          for (Entry<TableId,TableCounts> entry : watcher.getStats().entrySet()) {
            TableId tableId = entry.getKey();
            TableCounts counts = entry.getValue();
            if (manager.getTableState(tableId) == TableState.ONLINE) {
              result += counts.unassigned() + counts.assignedToDeadServers() + counts.assigned()
                  + counts.suspended();
            }
          }
        }
        break;
      case SAFE_MODE:
        // Count offline tablets for the metadata table
        for (TabletGroupWatcher watcher : watchers) {
          TableCounts counts = watcher.getStats(AccumuloTable.METADATA.tableId());
          result += counts.unassigned() + counts.suspended();
        }
        break;
      case UNLOAD_METADATA_TABLETS:
      case UNLOAD_ROOT_TABLET:
        for (TabletGroupWatcher watcher : watchers) {
          TableCounts counts = watcher.getStats(AccumuloTable.METADATA.tableId());
          result += counts.unassigned() + counts.suspended();
        }
        break;
      default:
        break;
    }
    return result;
  }

  public void mustBeOnline(final TableId tableId) throws ThriftTableOperationException {
    ServerContext context = getContext();
    context.clearTableListCache();
    if (context.getTableState(tableId) != TableState.ONLINE) {
      throw new ThriftTableOperationException(tableId.canonical(), null, TableOperation.MERGE,
          TableOperationExceptionType.OFFLINE, "table is not online");
    }
  }

  public TableManager getTableManager() {
    return getContext().getTableManager();
  }

  public ThreadPoolExecutor getTabletRefreshThreadPool() {
    return tabletRefreshThreadPool;
  }

  public static void main(String[] args) throws Exception {
    try (Manager manager = new Manager(new ConfigOpts(), ServerContext::new, args)) {
      manager.runServer();
    }
  }

  protected Manager(ConfigOpts opts, Function<SiteConfiguration,ServerContext> serverContextFactory,
      String[] args) throws IOException {
    super("manager", opts, serverContextFactory, args);
    ServerContext context = super.getContext();
    balancerEnvironment = new BalancerEnvironmentImpl(context);

    AccumuloConfiguration aconf = context.getConfiguration();

    log.info("Version {}", Constants.VERSION);
    log.info("Instance {}", context.getInstanceID());
    timeKeeper = new ManagerTime(this, aconf);
    tserverSet = new LiveTServerSet(context, this);
    initializeBalancer();

    this.security = context.getSecurityOperation();

    final long tokenLifetime = aconf.getTimeInMillis(Property.GENERAL_DELEGATION_TOKEN_LIFETIME);

    this.rootTabletStore = TabletStateStore.getStoreForLevel(DataLevel.ROOT, context);
    this.metadataTabletStore = TabletStateStore.getStoreForLevel(DataLevel.METADATA, context);
    this.userTabletStore = TabletStateStore.getStoreForLevel(DataLevel.USER, context);

    authenticationTokenKeyManager = null;
    keyDistributor = null;
    if (getConfiguration().getBoolean(Property.INSTANCE_RPC_SASL_ENABLED)) {
      // SASL is enabled, create the key distributor (ZooKeeper) and manager (generates/rolls secret
      // keys)
      log.info("SASL is enabled, creating delegation token key manager and distributor");
      final long tokenUpdateInterval =
          aconf.getTimeInMillis(Property.GENERAL_DELEGATION_TOKEN_UPDATE_INTERVAL);
      keyDistributor = new ZooAuthenticationKeyDistributor(context.getZooReaderWriter(),
          context.getZooKeeperRoot() + Constants.ZDELEGATION_TOKEN_KEYS);
      authenticationTokenKeyManager = new AuthenticationTokenKeyManager(context.getSecretManager(),
          keyDistributor, tokenUpdateInterval, tokenLifetime);
      delegationTokensAvailable = true;
    } else {
      log.info("SASL is not enabled, delegation tokens will not be available");
      delegationTokensAvailable = false;
    }
    this.timeToCacheRecoveryWalExistence =
        aconf.getTimeInMillis(Property.MANAGER_RECOVERY_WAL_EXISTENCE_CACHE_TIME);
  }

  public TServerConnection getConnection(TServerInstance server) {
    return tserverSet.getConnection(server);
  }

  void setManagerGoalState(ManagerGoalState state) {
    try {
      getContext().getZooReaderWriter().putPersistentData(
          getContext().getZooKeeperRoot() + Constants.ZMANAGER_GOAL_STATE,
          state.name().getBytes(UTF_8), NodeExistsPolicy.OVERWRITE);
    } catch (Exception ex) {
      log.error("Unable to set manager goal state in zookeeper");
    }
  }

  ManagerGoalState getManagerGoalState() {
    while (true) {
      try {
        byte[] data = getContext().getZooReaderWriter()
            .getData(getContext().getZooKeeperRoot() + Constants.ZMANAGER_GOAL_STATE);
        return ManagerGoalState.valueOf(new String(data, UTF_8));
      } catch (Exception e) {
        log.error("Problem getting real goal state from zookeeper: ", e);
        sleepUninterruptibly(1, SECONDS);
      }
    }
  }

  public void clearMigrations(TableId tableId) {
    synchronized (migrations) {
      migrations.keySet().removeIf(extent -> extent.tableId().equals(tableId));
    }
  }

  private Splitter splitter;

  public Splitter getSplitter() {
    return splitter;
  }

  public MetricsProducer getBalancerMetrics() {
    return balancerMetrics;
  }

  public UpgradeCoordinator.UpgradeStatus getUpgradeStatus() {
    return upgradeCoordinator.getStatus();
  }

  public CompactionCoordinator getCompactionCoordinator() {
    return compactionCoordinator;
  }

  public void hostOndemand(List<KeyExtent> extents) {
    extents.forEach(e -> Preconditions.checkArgument(DataLevel.of(e.tableId()) == DataLevel.USER));

    for (var watcher : watchers) {
      if (watcher.getLevel() == DataLevel.USER) {
        watcher.hostOndemand(extents);
      }
    }
  }

  private class MigrationCleanupThread implements Runnable {

    @Override
    public void run() {
      while (stillManager()) {
        if (!migrations.isEmpty()) {
          try {
            cleanupOfflineMigrations();
            cleanupNonexistentMigrations(getContext());
          } catch (Exception ex) {
            log.error("Error cleaning up migrations", ex);
          }
        }
        sleepUninterruptibly(CLEANUP_INTERVAL_MINUTES, MINUTES);
      }
    }

    /**
     * If a migrating tablet splits, and the tablet dies before sending the manager a message, the
     * migration will refer to a non-existing tablet, so it can never complete. Periodically scan
     * the metadata table and remove any migrating tablets that no longer exist.
     */
    private void cleanupNonexistentMigrations(final ClientContext clientContext) {

      Map<DataLevel,Set<KeyExtent>> notSeen;

      synchronized (migrations) {
        notSeen = partitionMigrations(migrations.keySet());
      }

      // for each level find the set of migrating tablets that do not exists in metadata store
      for (DataLevel dataLevel : DataLevel.values()) {
        var notSeenForLevel = notSeen.getOrDefault(dataLevel, Set.of());
        if (notSeenForLevel.isEmpty() || dataLevel == DataLevel.ROOT) {
          // No need to scan this level if there are no migrations. The root tablet is always
          // expected to exists, so no need to read its metadata.
          continue;
        }

        try (var tablets = clientContext.getAmple().readTablets().forLevel(dataLevel)
            .fetch(TabletMetadata.ColumnType.PREV_ROW).build()) {
          // A goal of this code is to avoid reading all extents in the metadata table into memory
          // when finding extents that exists in the migrating set and not in the metadata table.
          tablets.forEach(tabletMeta -> notSeenForLevel.remove(tabletMeta.getExtent()));
        }

        // remove any tablets that previously existed in migrations for this level but were not seen
        // in the metadata table for the level
        migrations.keySet().removeAll(notSeenForLevel);
      }
    }

    /**
     * If migrating a tablet for a table that is offline, the migration can never succeed because no
     * tablet server will load the tablet. check for offline tables and remove their migrations.
     */
    private void cleanupOfflineMigrations() {
      ServerContext context = getContext();
      TableManager manager = context.getTableManager();
      for (TableId tableId : context.getTableIdToNameMap().keySet()) {
        TableState state = manager.getTableState(tableId);
        if (state == TableState.OFFLINE) {
          clearMigrations(tableId);
        }
      }
    }
  }

  private class ScanServerZKCleaner implements Runnable {

    @Override
    public void run() {

      final ZooReaderWriter zrw = getContext().getZooReaderWriter();

      while (stillManager()) {
        try {
          Set<ServiceLockPath> scanServerPaths =
              getContext().getServerPaths().getScanServer(rg -> true, AddressSelector.all(), false);
          for (ServiceLockPath path : scanServerPaths) {

            ZcStat stat = new ZcStat();
            Optional<ServiceLockData> lockData =
                ServiceLock.getLockData(getContext().getZooCache(), path, stat);

            if (lockData.isEmpty()) {
              try {
                log.debug("Deleting empty ScanServer ZK node {}", path);
                zrw.delete(path.toString());
              } catch (KeeperException.NotEmptyException e) {
                log.debug(
                    "Failed to delete ScanServer ZK node {} its not empty, likely an expected race condition.",
                    path);
              }
            }
          }
        } catch (KeeperException e) {
          log.error("Exception trying to delete empty scan server ZNodes, will retry", e);
        } catch (InterruptedException e) {
          Thread.interrupted();
          log.error("Interrupted trying to delete empty scan server ZNodes, will retry", e);
        } finally {
          // sleep for 5 mins
          sleepUninterruptibly(CLEANUP_INTERVAL_MINUTES, MINUTES);
        }
      }
    }

  }

  /**
   * balanceTablets() balances tables by DataLevel. Return the current set of migrations partitioned
   * by DataLevel
   */
  private static Map<DataLevel,Set<KeyExtent>>
      partitionMigrations(final Set<KeyExtent> migrations) {
    final Map<DataLevel,Set<KeyExtent>> partitionedMigrations = new EnumMap<>(DataLevel.class);
    // populate to prevent NPE
    for (DataLevel dl : DataLevel.values()) {
      partitionedMigrations.put(dl, new HashSet<>());
    }
    migrations.forEach(ke -> {
      partitionedMigrations.get(DataLevel.of(ke.tableId())).add(ke);
    });
    return partitionedMigrations;
  }

  private class StatusThread implements Runnable {

    private boolean goodStats() {
      int start;
      switch (getManagerState()) {
        case UNLOAD_METADATA_TABLETS:
          start = 1;
          break;
        case UNLOAD_ROOT_TABLET:
          start = 2;
          break;
        default:
          start = 0;
      }
      for (int i = start; i < watchers.size(); i++) {
        TabletGroupWatcher watcher = watchers.get(i);
        if (watcher.stats.getLastManagerState() != getManagerState()) {
          log.debug("{}: {} != {}", watcher.getName(), watcher.stats.getLastManagerState(),
              getManagerState());
          return false;
        }
      }
      return true;
    }

    @Override
    public void run() {
      EventCoordinator.Tracker eventTracker = nextEvent.getTracker();
      while (stillManager()) {
        long wait;
        try {
          switch (getManagerGoalState()) {
            case NORMAL:
              setManagerState(ManagerState.NORMAL);
              break;
            case SAFE_MODE:
              if (getManagerState() == ManagerState.NORMAL
                  || getManagerState() == ManagerState.HAVE_LOCK) {
                setManagerState(ManagerState.SAFE_MODE);
              }
              break;
            case CLEAN_STOP:
              switch (getManagerState()) {
                case NORMAL:
                  // USER fate stores its data in a user table and its operations may interact with
                  // all tables, need to completely shut it down before unloading user tablets
                  fate(FateInstanceType.USER).shutdown(1, MINUTES);
                  setManagerState(ManagerState.SAFE_MODE);
                  break;
                case SAFE_MODE: {
                  // META fate stores its data in Zookeeper and its operations interact with
                  // metadata and root tablets, need to completely shut it down before unloading
                  // metadata and root tablets
                  fate(FateInstanceType.META).shutdown(1, MINUTES);
                  int count = nonMetaDataTabletsAssignedOrHosted();
                  log.debug(
                      String.format("There are %d non-metadata tablets assigned or hosted", count));
                  if (count == 0 && goodStats()) {
                    setManagerState(ManagerState.UNLOAD_METADATA_TABLETS);
                  }
                }
                  break;
                case UNLOAD_METADATA_TABLETS: {
                  int count = assignedOrHosted(AccumuloTable.METADATA.tableId());
                  log.debug(
                      String.format("There are %d metadata tablets assigned or hosted", count));
                  if (count == 0 && goodStats()) {
                    setManagerState(ManagerState.UNLOAD_ROOT_TABLET);
                  }
                }
                  break;
                case UNLOAD_ROOT_TABLET:
                  int count = assignedOrHosted(AccumuloTable.METADATA.tableId());
                  if (count > 0 && goodStats()) {
                    log.debug(String.format("%d metadata tablets online", count));
                    setManagerState(ManagerState.UNLOAD_ROOT_TABLET);
                  }
                  int root_count = assignedOrHosted(AccumuloTable.ROOT.tableId());
                  if (root_count > 0 && goodStats()) {
                    log.debug("The root tablet is still assigned or hosted");
                  }
                  if (count + root_count == 0 && goodStats()) {
                    Set<TServerInstance> currentServers = tserverSet.getCurrentServers();
                    log.debug("stopping {} tablet servers", currentServers.size());
                    for (TServerInstance server : currentServers) {
                      try {
                        serversToShutdown.add(server);
                        tserverSet.getConnection(server).fastHalt(managerLock);
                      } catch (TException e) {
                        // its probably down, and we don't care
                      } finally {
                        tserverSet.remove(server);
                      }
                    }
                    if (currentServers.isEmpty()) {
                      setManagerState(ManagerState.STOP);
                    }
                  }
                  break;
                default:
                  break;
              }
          }
        } catch (Exception t) {
          log.error("Error occurred reading / switching manager goal state. Will"
              + " continue with attempt to update status", t);
        }

        Span span = TraceUtil.startSpan(this.getClass(), "run::updateStatus");
        try (Scope scope = span.makeCurrent()) {
          wait = updateStatus();
          eventTracker.waitForEvents(wait);
        } catch (Exception t) {
          TraceUtil.setException(span, t, false);
          log.error("Error balancing tablets, will wait for {} (seconds) and then retry ",
              WAIT_BETWEEN_ERRORS / ONE_SECOND, t);
          sleepUninterruptibly(WAIT_BETWEEN_ERRORS, MILLISECONDS);
        } finally {
          span.end();
        }
      }
    }

    private long updateStatus() {
      var tseversSnapshot = tserverSet.getSnapshot();
      tserverStatus = gatherTableInformation(tseversSnapshot.getTservers());
      tServerGroupingForBalancer = tseversSnapshot.getTserverGroups();

      checkForHeldServer(tserverStatus);

      if (!badServers.isEmpty()) {
        log.debug("not balancing because the balance information is out-of-date {}",
            badServers.keySet());
      } else if (getManagerGoalState() == ManagerGoalState.CLEAN_STOP) {
        log.debug("not balancing because the manager is attempting to stop cleanly");
      } else if (!serversToShutdown.isEmpty()) {
        log.debug("not balancing while shutting down servers {}", serversToShutdown);
      } else {
        for (TabletGroupWatcher tgw : watchers) {
          if (!tgw.isSameTserversAsLastScan(tseversSnapshot.getTservers())) {
            log.debug("not balancing just yet, as collection of live tservers is in flux");
            return DEFAULT_WAIT_FOR_WATCHER;
          }
        }
        return balanceTablets();
      }
      return DEFAULT_WAIT_FOR_WATCHER;
    }

    private void checkForHeldServer(SortedMap<TServerInstance,TabletServerStatus> tserverStatus) {
      TServerInstance instance = null;
      int crazyHoldTime = 0;
      int someHoldTime = 0;
      final long maxWait = getConfiguration().getTimeInMillis(Property.TSERV_HOLD_TIME_SUICIDE);
      for (Entry<TServerInstance,TabletServerStatus> entry : tserverStatus.entrySet()) {
        if (entry.getValue().getHoldTime() > 0) {
          someHoldTime++;
          if (entry.getValue().getHoldTime() > maxWait) {
            instance = entry.getKey();
            crazyHoldTime++;
          }
        }
      }
      if (crazyHoldTime == 1 && someHoldTime == 1 && tserverStatus.size() > 1) {
        log.warn("Tablet server {} exceeded maximum hold time: attempting to kill it", instance);
        try {
          TServerConnection connection = tserverSet.getConnection(instance);
          if (connection != null) {
            connection.fastHalt(managerLock);
          }
        } catch (TException e) {
          log.error("{}", e.getMessage(), e);
        }
        badServers.putIfAbsent(instance, new AtomicInteger(1));
      }
    }

    /**
     * Given the current tserverStatus map and a DataLevel, return a view of the tserverStatus map
     * that only contains entries for tables in the DataLevel
     */
    private SortedMap<TServerInstance,TabletServerStatus> createTServerStatusView(
        final DataLevel dl, final SortedMap<TServerInstance,TabletServerStatus> status) {
      final SortedMap<TServerInstance,TabletServerStatus> tserverStatusForLevel = new TreeMap<>();
      status.forEach((tsi, tss) -> {
        final TabletServerStatus copy = tss.deepCopy();
        final Map<String,TableInfo> oldTableMap = copy.getTableMap();
        final Map<String,TableInfo> newTableMap =
            new HashMap<>(dl == DataLevel.USER ? oldTableMap.size() : 1);
        if (dl == DataLevel.ROOT) {
          if (oldTableMap.containsKey(AccumuloTable.ROOT.tableName())) {
            newTableMap.put(AccumuloTable.ROOT.tableName(),
                oldTableMap.get(AccumuloTable.ROOT.tableName()));
          }
        } else if (dl == DataLevel.METADATA) {
          if (oldTableMap.containsKey(AccumuloTable.METADATA.tableName())) {
            newTableMap.put(AccumuloTable.METADATA.tableName(),
                oldTableMap.get(AccumuloTable.METADATA.tableName()));
          }
        } else if (dl == DataLevel.USER) {
          if (!oldTableMap.containsKey(AccumuloTable.METADATA.tableName())
              && !oldTableMap.containsKey(AccumuloTable.ROOT.tableName())) {
            newTableMap.putAll(oldTableMap);
          } else {
            oldTableMap.forEach((table, info) -> {
              if (!table.equals(AccumuloTable.ROOT.tableName())
                  && !table.equals(AccumuloTable.METADATA.tableName())) {
                newTableMap.put(table, info);
              }
            });
          }
        } else {
          throw new IllegalArgumentException("Unhandled DataLevel value: " + dl);
        }
        copy.setTableMap(newTableMap);
        tserverStatusForLevel.put(tsi, copy);
      });
      return tserverStatusForLevel;
    }

    private long balanceTablets() {

      final int tabletsNotHosted = notHosted();
      BalanceParamsImpl params = null;
      long wait = 0;
      long totalMigrationsOut = 0;
      final Map<DataLevel,Set<KeyExtent>> partitionedMigrations =
          partitionMigrations(migrationsSnapshot().keySet());
      int levelsCompleted = 0;

      for (DataLevel dl : DataLevel.values()) {
        if (dl == DataLevel.USER && tabletsNotHosted > 0) {
          log.debug("not balancing user tablets because there are {} unhosted tablets",
              tabletsNotHosted);
          continue;
        }
        // Create a view of the tserver status such that it only contains the tables
        // for this level in the tableMap.
        SortedMap<TServerInstance,TabletServerStatus> tserverStatusForLevel =
            createTServerStatusView(dl, tserverStatus);
        // Construct the Thrift variant of the map above for the BalancerParams
        final SortedMap<TabletServerId,TServerStatus> tserverStatusForBalancerLevel =
            new TreeMap<>();
        tserverStatusForLevel.forEach((tsi, status) -> tserverStatusForBalancerLevel
            .put(new TabletServerIdImpl(tsi), TServerStatusImpl.fromThrift(status)));

        long migrationsOutForLevel = 0;
        int attemptNum = 0;
        do {
          log.debug("Balancing for tables at level {}, times-in-loop: {}", dl, ++attemptNum);

          SortedMap<TabletServerId,TServerStatus> statusForBalancerLevel =
              tserverStatusForBalancerLevel;
          if (attemptNum > 1 && (dl == DataLevel.ROOT || dl == DataLevel.METADATA)) {
            // If we are still migrating then perform a re-check on the tablet
            // servers to make sure non of them have failed.
            Set<TServerInstance> currentServers = tserverSet.getCurrentServers();
            tserverStatus = gatherTableInformation(currentServers);
            // Create a view of the tserver status such that it only contains the tables
            // for this level in the tableMap.
            tserverStatusForLevel = createTServerStatusView(dl, tserverStatus);
            final SortedMap<TabletServerId,TServerStatus> tserverStatusForBalancerLevel2 =
                new TreeMap<>();
            tserverStatusForLevel.forEach((tsi, status) -> tserverStatusForBalancerLevel2
                .put(new TabletServerIdImpl(tsi), TServerStatusImpl.fromThrift(status)));
            statusForBalancerLevel = tserverStatusForBalancerLevel2;
          }

<<<<<<< HEAD
          params = BalanceParamsImpl.fromThrift(statusForBalancerLevel, tServerGroupingForBalancer,
              tserverStatusForLevel, partitionedMigrations.get(dl));
=======
          params = BalanceParamsImpl.fromThrift(statusForBalancerLevel, tserverStatusForLevel,
              partitionedMigrations.get(dl), dl);
>>>>>>> 31876556
          wait = Math.max(tabletBalancer.balance(params), wait);
          migrationsOutForLevel = 0;
          for (TabletMigration m : checkMigrationSanity(statusForBalancerLevel.keySet(),
              params.migrationsOut(), dl)) {
            final KeyExtent ke = KeyExtent.fromTabletId(m.getTablet());
            if (migrations.containsKey(ke)) {
              log.warn("balancer requested migration more than once, skipping {}", m);
              continue;
            }
            migrationsOutForLevel++;
            migrations.put(ke, TabletServerIdImpl.toThrift(m.getNewTabletServer()));
            log.debug("migration {}", m);
          }
        } while (migrationsOutForLevel > 0 && (dl == DataLevel.ROOT || dl == DataLevel.METADATA));
        totalMigrationsOut += migrationsOutForLevel;

        // increment this at end of loop to signal complete run w/o any continue
        levelsCompleted++;
      }
      balancerMetrics.assignMigratingCount(migrations::size);

      if (totalMigrationsOut == 0 && levelsCompleted == DataLevel.values().length) {
        synchronized (balancedNotifier) {
          balancedNotifier.notifyAll();
        }
      } else if (totalMigrationsOut > 0) {
        nextEvent.event("Migrating %d more tablets, %d total", totalMigrationsOut,
            migrations.size());
      }
      return wait;
    }

    private List<TabletMigration> checkMigrationSanity(Set<TabletServerId> current,
        List<TabletMigration> migrations, DataLevel level) {
      return migrations.stream().filter(m -> {
        boolean includeMigration = false;
        if (m.getTablet() == null) {
          log.error("Balancer gave back a null tablet {}", m);
        } else if (DataLevel.of(m.getTablet().getTable()) != level) {
          log.trace(
              "Balancer wants to move a tablet ({}) outside of the current processing level ({}), "
                  + "ignoring and should be processed at the correct level ({})",
              m.getTablet(), level, DataLevel.of(m.getTablet().getTable()));
        } else if (m.getNewTabletServer() == null) {
          log.error("Balancer did not set the destination {}", m);
        } else if (m.getOldTabletServer() == null) {
          log.error("Balancer did not set the source {}", m);
        } else if (!current.contains(m.getOldTabletServer())) {
          log.warn("Balancer wants to move a tablet from a server that is not current: {}", m);
        } else if (!current.contains(m.getNewTabletServer())) {
          log.warn("Balancer wants to move a tablet to a server that is not current: {}", m);
        } else {
          includeMigration = true;
        }
        return includeMigration;
      }).collect(Collectors.toList());
    }

  }

  private SortedMap<TServerInstance,TabletServerStatus>
      gatherTableInformation(Set<TServerInstance> currentServers) {
    final long rpcTimeout = getConfiguration().getTimeInMillis(Property.GENERAL_RPC_TIMEOUT);
    int threads = getConfiguration().getCount(Property.MANAGER_STATUS_THREAD_POOL_SIZE);
    long start = System.currentTimeMillis();
    final SortedMap<TServerInstance,TabletServerStatus> result = new ConcurrentSkipListMap<>();
    final RateLimiter shutdownServerRateLimiter = RateLimiter.create(MAX_SHUTDOWNS_PER_SEC);
    final ArrayList<Future<?>> tasks = new ArrayList<>();
    for (TServerInstance serverInstance : currentServers) {
      final TServerInstance server = serverInstance;
      if (threads == 0) {
        // Since an unbounded thread pool is being used, rate limit how fast task are added to the
        // executor. This prevents the threads from growing large unless there are lots of
        // unresponsive tservers.
        sleepUninterruptibly(Math.max(1, rpcTimeout / 120_000), MILLISECONDS);
      }
      tasks.add(tableInformationStatusPool.submit(() -> {
        try {
          Thread t = Thread.currentThread();
          String oldName = t.getName();
          try {
            String message = "Getting status from " + server;
            t.setName(message);
            long startForServer = System.currentTimeMillis();
            log.trace(message);
            TServerConnection connection1 = tserverSet.getConnection(server);
            if (connection1 == null) {
              throw new IOException("No connection to " + server);
            }
            TabletServerStatus status = connection1.getTableMap(false);
            result.put(server, status);

            long duration = System.currentTimeMillis() - startForServer;
            log.trace("Got status from {} in {} ms", server, duration);

          } finally {
            t.setName(oldName);
          }
        } catch (Exception ex) {
          log.error("unable to get tablet server status {} {}", server, ex.toString());
          log.debug("unable to get tablet server status {}", server, ex);
          // Attempt to shutdown server only if able to acquire. If unable, this tablet server
          // will be removed from the badServers set below and status will be reattempted again
          // MAX_BAD_STATUS_COUNT times
          if (badServers.computeIfAbsent(server, k -> new AtomicInteger(0)).incrementAndGet()
              > MAX_BAD_STATUS_COUNT) {
            if (shutdownServerRateLimiter.tryAcquire()) {
              log.warn("attempting to stop {}", server);
              try {
                TServerConnection connection2 = tserverSet.getConnection(server);
                if (connection2 != null) {
                  connection2.halt(managerLock);
                }
              } catch (TTransportException e1) {
                // ignore: it's probably down
              } catch (Exception e2) {
                log.info("error talking to troublesome tablet server", e2);
              }
            } else {
              log.warn("Unable to shutdown {} as over the shutdown limit of {} per minute", server,
                  MAX_SHUTDOWNS_PER_SEC * 60);
            }
            badServers.remove(server);
          }
        }
      }));
    }
    // wait at least 10 seconds
    final Duration timeToWait =
        Comparators.max(Duration.ofSeconds(10), Duration.ofMillis(rpcTimeout / 3));
    final Timer startTime = Timer.startNew();
    // Wait for all tasks to complete
    while (!tasks.isEmpty()) {
      boolean cancel = startTime.hasElapsed(timeToWait);
      Iterator<Future<?>> iter = tasks.iterator();
      while (iter.hasNext()) {
        Future<?> f = iter.next();
        if (f.isDone()) {
          iter.remove();
        } else if (cancel) {
          f.cancel(true);
        }
      }
      Uninterruptibles.sleepUninterruptibly(1, MILLISECONDS);
    }

    // Threads may still modify map after shutdownNow is called, so create an immutable snapshot.
    SortedMap<TServerInstance,TabletServerStatus> info = ImmutableSortedMap.copyOf(result);

    synchronized (badServers) {
      badServers.keySet().retainAll(currentServers);
      badServers.keySet().removeAll(info.keySet());
    }
    log.debug(String.format("Finished gathering information from %d of %d servers in %.2f seconds",
        info.size(), currentServers.size(), (System.currentTimeMillis() - start) / 1000.));

    return info;
  }

  @Override
  public void run() {
    final ServerContext context = getContext();
    final String zroot = context.getZooKeeperRoot();

    // ACCUMULO-4424 Put up the Thrift servers before getting the lock as a sign of process health
    // when a hot-standby
    //
    // Start the Manager's Fate Service
    fateServiceHandler = new FateServiceHandler(this);
    managerClientHandler = new ManagerClientServiceHandler(this);
    compactionCoordinator = new CompactionCoordinator(context, security, fateRefs, this);

    // Start the Manager's Client service
    // Ensure that calls before the manager gets the lock fail
    ManagerClientService.Iface haProxy =
        HighlyAvailableServiceWrapper.service(managerClientHandler, this);

    ServerAddress sa;
    var processor = ThriftProcessorTypes.getManagerTProcessor(fateServiceHandler,
        compactionCoordinator.getThriftService(), haProxy, getContext());

    try {
      sa = TServerUtils.startServer(context, getHostname(), Property.MANAGER_CLIENTPORT, processor,
          "Manager", "Manager Client Service Handler", null, Property.MANAGER_MINTHREADS,
          Property.MANAGER_MINTHREADS_TIMEOUT, Property.MANAGER_THREADCHECK);
    } catch (UnknownHostException e) {
      throw new IllegalStateException("Unable to start server on host " + getHostname(), e);
    }
    clientService = sa.server;
    log.info("Started Manager client service at {}", sa.address);

    // block until we can obtain the ZK lock for the manager
    ServiceLockData sld;
    try {
      sld = getManagerLock(context.getServerPaths().createManagerPath());
    } catch (KeeperException | InterruptedException e) {
      throw new IllegalStateException("Exception getting manager lock", e);
    }

    MetricsInfo metricsInfo = getContext().getMetricsInfo();
    ManagerMetrics managerMetrics = new ManagerMetrics(getConfiguration(), this);
    var producers = managerMetrics.getProducers(getConfiguration(), this);
    producers.add(balancerMetrics);

    metricsInfo.addMetricsProducers(producers.toArray(new MetricsProducer[0]));
    metricsInfo.init(MetricsInfo.serviceTags(getContext().getInstanceName(), getApplicationName(),
        sa.getAddress(), getResourceGroup()));

    recoveryManager = new RecoveryManager(this, timeToCacheRecoveryWalExistence);

    context.getTableManager().addObserver(this);

    tableInformationStatusPool = ThreadPools.getServerThreadPools()
        .createExecutorService(getConfiguration(), Property.MANAGER_STATUS_THREAD_POOL_SIZE, false);

    tabletRefreshThreadPool = ThreadPools.getServerThreadPools().getPoolBuilder("Tablet refresh ")
        .numCoreThreads(getConfiguration().getCount(Property.MANAGER_TABLET_REFRESH_MINTHREADS))
        .numMaxThreads(getConfiguration().getCount(Property.MANAGER_TABLET_REFRESH_MAXTHREADS))
        .build();

    Thread statusThread = Threads.createThread("Status Thread", new StatusThread());
    statusThread.start();

    Threads.createThread("Migration Cleanup Thread", new MigrationCleanupThread()).start();

    tserverSet.startListeningForTabletServerChanges();

    Threads.createThread("ScanServer Cleanup Thread", new ScanServerZKCleaner()).start();

    try {
      blockForTservers();
    } catch (InterruptedException ex) {
      Thread.currentThread().interrupt();
    }

    // Don't call start the CompactionCoordinator until we have tservers.
    compactionCoordinator.start();

    ZooReaderWriter zReaderWriter = context.getZooReaderWriter();

    try {
      zReaderWriter.getChildren(zroot + Constants.ZRECOVERY, new Watcher() {
        @Override
        public void process(WatchedEvent event) {
          nextEvent.event("Noticed recovery changes %s", event.getType());
          try {
            // watcher only fires once, add it back
            zReaderWriter.getChildren(zroot + Constants.ZRECOVERY, this);
          } catch (Exception e) {
            log.error("Failed to add log recovery watcher back", e);
          }
        }
      });
    } catch (KeeperException | InterruptedException e) {
      throw new IllegalStateException("Unable to read " + zroot + Constants.ZRECOVERY, e);
    }

    this.splitter = new Splitter(context);
    this.splitter.start();

    watchers.add(new TabletGroupWatcher(this, this.userTabletStore, null, managerMetrics) {
      @Override
      boolean canSuspendTablets() {
        // Always allow user data tablets to enter suspended state.
        return true;
      }
    });

    watchers.add(
        new TabletGroupWatcher(this, this.metadataTabletStore, watchers.get(0), managerMetrics) {
          @Override
          boolean canSuspendTablets() {
            // Allow metadata tablets to enter suspended state only if so configured. Generally
            // we'll want metadata tablets to
            // be immediately reassigned, even if there's a global table.suspension.duration
            // setting.
            return getConfiguration().getBoolean(Property.MANAGER_METADATA_SUSPENDABLE);
          }
        });

    watchers
        .add(new TabletGroupWatcher(this, this.rootTabletStore, watchers.get(1), managerMetrics) {
          @Override
          boolean canSuspendTablets() {
            // Never allow root tablet to enter suspended state.
            return false;
          }
        });
    for (TabletGroupWatcher watcher : watchers) {
      watcher.start();
    }

    // Once we are sure the upgrade is complete, we can safely allow fate use.
    try {
      // wait for metadata upgrade running in background to complete
      if (upgradeMetadataFuture != null) {
        upgradeMetadataFuture.get();
      }
    } catch (ExecutionException | InterruptedException e) {
      throw new IllegalStateException("Metadata upgrade failed", e);
    }

    // Everything should be fully upgraded by this point, but check before starting fate
    if (isUpgrading()) {
      throw new IllegalStateException("Upgrade coordinator is unexpectedly not complete");
    }
    try {
      Predicate<ZooUtil.LockID> isLockHeld =
          lock -> ServiceLock.isLockHeld(context.getZooCache(), lock);
      var metaInstance = initializeFateInstance(context,
          new MetaFateStore<>(context.getZooKeeperRoot() + Constants.ZFATE,
              context.getZooReaderWriter(), managerLock.getLockID(), isLockHeld));
      var userInstance = initializeFateInstance(context, new UserFateStore<>(context,
          AccumuloTable.FATE.tableName(), managerLock.getLockID(), isLockHeld));

      if (!fateRefs.compareAndSet(null,
          Map.of(FateInstanceType.META, metaInstance, FateInstanceType.USER, userInstance))) {
        throw new IllegalStateException(
            "Unexpected previous fate reference map already initialized");
      }
      fateReadyLatch.countDown();
    } catch (KeeperException | InterruptedException e) {
      throw new IllegalStateException("Exception setting up FaTE cleanup thread", e);
    }

    ThreadPools.watchCriticalScheduledTask(context.getScheduledExecutor()
        .scheduleWithFixedDelay(() -> ScanServerMetadataEntries.clean(context), 10, 10, MINUTES));

    // Make sure that we have a secret key (either a new one or an old one from ZK) before we start
    // the manager client service.
    Thread authenticationTokenKeyManagerThread = null;
    if (authenticationTokenKeyManager != null && keyDistributor != null) {
      log.info("Starting delegation-token key manager");
      try {
        keyDistributor.initialize();
      } catch (KeeperException | InterruptedException e) {
        throw new IllegalStateException("Exception setting up delegation-token key manager", e);
      }
      authenticationTokenKeyManagerThread =
          Threads.createThread("Delegation Token Key Manager", authenticationTokenKeyManager);
      authenticationTokenKeyManagerThread.start();
      boolean logged = false;
      while (!authenticationTokenKeyManager.isInitialized()) {
        // Print out a status message when we start waiting for the key manager to get initialized
        if (!logged) {
          log.info("Waiting for AuthenticationTokenKeyManager to be initialized");
          logged = true;
        }
        sleepUninterruptibly(200, MILLISECONDS);
      }
      // And log when we are initialized
      log.info("AuthenticationTokenSecretManager is initialized");
    }

    String address = sa.address.toString();
    UUID uuid = sld.getServerUUID(ThriftService.MANAGER);
    ServiceDescriptors descriptors = new ServiceDescriptors();
    for (ThriftService svc : new ThriftService[] {ThriftService.MANAGER, ThriftService.COORDINATOR,
        ThriftService.FATE}) {
      descriptors.addService(new ServiceDescriptor(uuid, svc, address, this.getResourceGroup()));
    }

    sld = new ServiceLockData(descriptors);
    log.info("Setting manager lock data to {}", sld);
    try {
      managerLock.replaceLockData(sld);
    } catch (KeeperException | InterruptedException e) {
      throw new IllegalStateException("Exception updating manager lock", e);
    }

    while (!clientService.isServing()) {
      sleepUninterruptibly(100, MILLISECONDS);
    }

    // The manager is fully initialized. Clients are allowed to connect now.
    managerInitialized.set(true);

    while (clientService.isServing()) {
      sleepUninterruptibly(500, MILLISECONDS);
    }
    log.info("Shutting down fate.");
    getFateRefs().keySet().forEach(type -> fate(type).shutdown(0, MINUTES));

    splitter.stop();

    final long deadline = System.currentTimeMillis() + MAX_CLEANUP_WAIT_TIME;
    try {
      statusThread.join(remaining(deadline));
    } catch (InterruptedException e) {
      throw new IllegalStateException("Exception stopping status thread", e);
    }

    tableInformationStatusPool.shutdownNow();
    tabletRefreshThreadPool.shutdownNow();

    compactionCoordinator.shutdown();

    // Signal that we want it to stop, and wait for it to do so.
    if (authenticationTokenKeyManager != null) {
      authenticationTokenKeyManager.gracefulStop();
      try {
        if (null != authenticationTokenKeyManagerThread) {
          authenticationTokenKeyManagerThread.join(remaining(deadline));
        }
      } catch (InterruptedException e) {
        throw new IllegalStateException("Exception waiting on delegation-token key manager", e);
      }
    }

    // quit, even if the tablet servers somehow jam up and the watchers
    // don't stop
    for (TabletGroupWatcher watcher : watchers) {
      try {
        watcher.join(remaining(deadline));
      } catch (InterruptedException e) {
        throw new IllegalStateException("Exception waiting on watcher", e);
      }
    }
    log.info("exiting");
  }

  protected Fate<Manager> initializeFateInstance(ServerContext context, FateStore<Manager> store) {

    final Fate<Manager> fateInstance =
        new Fate<>(this, store, true, TraceRepo::toLogString, getConfiguration());

    var fateCleaner = new FateCleaner<>(store, Duration.ofHours(8), this::getSteadyTime);
    ThreadPools.watchCriticalScheduledTask(context.getScheduledExecutor()
        .scheduleWithFixedDelay(fateCleaner::ageOff, 10, 4 * 60, MINUTES));

    return fateInstance;
  }

  /**
   * Allows property configuration to block manager start-up waiting for a minimum number of
   * tservers to register in zookeeper. It also accepts a maximum time to wait - if the time
   * expires, the start-up will continue with any tservers available. This check is only performed
   * at manager initialization, when the manager acquires the lock. The following properties are
   * used to control the behaviour:
   * <ul>
   * <li>MANAGER_STARTUP_TSERVER_AVAIL_MIN_COUNT - when set to 0 or less, no blocking occurs
   * (default behaviour) otherwise will block until the number of tservers are available.</li>
   * <li>MANAGER_STARTUP_TSERVER_AVAIL_MAX_WAIT - time to wait in milliseconds. When set to 0 or
   * less, will block indefinitely.</li>
   * </ul>
   *
   * @throws InterruptedException if interrupted while blocking, propagated for caller to handle.
   */
  private void blockForTservers() throws InterruptedException {
    long waitStart = System.nanoTime();

    long minTserverCount =
        getConfiguration().getCount(Property.MANAGER_STARTUP_TSERVER_AVAIL_MIN_COUNT);

    if (minTserverCount <= 0) {
      log.info("tserver availability check disabled, continuing with-{} servers. To enable, set {}",
          tserverSet.size(), Property.MANAGER_STARTUP_TSERVER_AVAIL_MIN_COUNT.getKey());
      return;
    }
    long userWait = MILLISECONDS.toSeconds(
        getConfiguration().getTimeInMillis(Property.MANAGER_STARTUP_TSERVER_AVAIL_MAX_WAIT));

    // Setting retry values for defined wait timeouts
    long retries = 10;
    // Set these to the same value so the max possible wait time always matches the provided maxWait
    long initialWait = userWait / retries;
    long maxWaitPeriod = initialWait;
    long waitIncrement = 0;

    if (userWait <= 0) {
      log.info("tserver availability check set to block indefinitely, To change, set {} > 0.",
          Property.MANAGER_STARTUP_TSERVER_AVAIL_MAX_WAIT.getKey());
      userWait = Long.MAX_VALUE;

      // If indefinitely blocking, change retry values to support incremental backoff and logging.
      retries = userWait;
      initialWait = 1;
      maxWaitPeriod = 30;
      waitIncrement = 5;
    }

    Retry tserverRetry = Retry.builder().maxRetries(retries)
        .retryAfter(Duration.ofSeconds(initialWait)).incrementBy(Duration.ofSeconds(waitIncrement))
        .maxWait(Duration.ofSeconds(maxWaitPeriod)).backOffFactor(1)
        .logInterval(Duration.ofSeconds(30)).createRetry();

    log.info("Checking for tserver availability - need to reach {} servers. Have {}",
        minTserverCount, tserverSet.size());

    boolean needTservers = tserverSet.size() < minTserverCount;

    while (needTservers && tserverRetry.canRetry()) {

      tserverRetry.waitForNextAttempt(log, "block until minimum tservers reached");

      needTservers = tserverSet.size() < minTserverCount;

      // suppress last message once threshold reached.
      if (needTservers) {
        tserverRetry.logRetry(log, String.format(
            "Blocking for tserver availability - need to reach %s servers. Have %s Time spent blocking %s seconds.",
            minTserverCount, tserverSet.size(),
            NANOSECONDS.toSeconds(System.nanoTime() - waitStart)));
      }
      tserverRetry.useRetry();
    }

    if (tserverSet.size() < minTserverCount) {
      log.warn(
          "tserver availability check time expired - continuing. Requested {}, have {} tservers on line. "
              + " Time waiting {} sec",
          tserverSet.size(), minTserverCount, NANOSECONDS.toSeconds(System.nanoTime() - waitStart));

    } else {
      log.info(
          "tserver availability check completed. Requested {}, have {} tservers on line. "
              + " Time waiting {} sec",
          tserverSet.size(), minTserverCount, NANOSECONDS.toSeconds(System.nanoTime() - waitStart));
    }
  }

  private long remaining(long deadline) {
    return Math.max(1, deadline - System.currentTimeMillis());
  }

  public ServiceLock getManagerLock() {
    return managerLock;
  }

  private static class ManagerLockWatcher implements ServiceLock.AccumuloLockWatcher {

    boolean acquiredLock = false;
    boolean failedToAcquireLock = false;

    @Override
    public void lostLock(LockLossReason reason) {
      Halt.halt("Manager lock in zookeeper lost (reason = " + reason + "), exiting!", -1);
    }

    @Override
    public void unableToMonitorLockNode(final Exception e) {
      // ACCUMULO-3651 Changed level to error and added FATAL to message for slf4j compatibility
      Halt.halt(-1, () -> log.error("FATAL: No longer able to monitor manager lock node", e));

    }

    @Override
    public synchronized void acquiredLock() {
      log.debug("Acquired manager lock");

      if (acquiredLock || failedToAcquireLock) {
        Halt.halt("Zoolock in unexpected state AL " + acquiredLock + " " + failedToAcquireLock, -1);
      }

      acquiredLock = true;
      notifyAll();
    }

    @Override
    public synchronized void failedToAcquireLock(Exception e) {
      log.warn("Failed to get manager lock", e);

      if (e instanceof NoAuthException) {
        String msg = "Failed to acquire manager lock due to incorrect ZooKeeper authentication.";
        log.error("{} Ensure instance.secret is consistent across Accumulo configuration", msg, e);
        Halt.halt(msg, -1);
      }

      if (acquiredLock) {
        Halt.halt("Zoolock in unexpected state acquiredLock true with FAL " + failedToAcquireLock,
            -1);
      }

      failedToAcquireLock = true;
      notifyAll();
    }

    public synchronized void waitForChange() {
      while (!acquiredLock && !failedToAcquireLock) {
        try {
          wait();
        } catch (InterruptedException e) {
          // empty
        }
      }
    }
  }

  private ServiceLockData getManagerLock(final ServiceLockPath zManagerLoc)
      throws KeeperException, InterruptedException {
    var zooKeeper = getContext().getZooReaderWriter().getZooKeeper();
    log.info("trying to get manager lock");

    final String managerClientAddress =
        getHostname() + ":" + getConfiguration().getPort(Property.MANAGER_CLIENTPORT)[0];

    UUID zooLockUUID = UUID.randomUUID();

    ServiceDescriptors descriptors = new ServiceDescriptors();
    descriptors.addService(new ServiceDescriptor(zooLockUUID, ThriftService.MANAGER,
        managerClientAddress, this.getResourceGroup()));

    ServiceLockData sld = new ServiceLockData(descriptors);

    managerLock = new ServiceLock(zooKeeper, zManagerLoc, zooLockUUID);

    while (true) {

      ManagerLockWatcher managerLockWatcher = new ManagerLockWatcher();
      managerLock.lock(managerLockWatcher, sld);

      managerLockWatcher.waitForChange();

      if (managerLockWatcher.acquiredLock) {
        break;
      }

      if (!managerLockWatcher.failedToAcquireLock) {
        throw new IllegalStateException("manager lock in unknown state");
      }

      managerLock.tryToCancelAsyncLockOrUnlock();

      sleepUninterruptibly(TIME_TO_WAIT_BETWEEN_LOCK_CHECKS, MILLISECONDS);
    }

    this.getContext().setServiceLock(getManagerLock());
    setManagerState(ManagerState.HAVE_LOCK);
    return sld;
  }

  @Override
  public void update(LiveTServerSet current, Set<TServerInstance> deleted,
      Set<TServerInstance> added) {

    // if we have deleted or added tservers, then adjust our dead server list
    if (!deleted.isEmpty() || !added.isEmpty()) {
      DeadServerList obit = new DeadServerList(getContext());
      if (!added.isEmpty()) {
        log.info("New servers: {}", added);
        for (TServerInstance up : added) {
          obit.delete(up.getHostPort());
        }
      }
      for (TServerInstance dead : deleted) {
        String cause = "unexpected failure";
        if (serversToShutdown.contains(dead)) {
          cause = "clean shutdown"; // maybe an incorrect assumption
        }
        if (!getManagerGoalState().equals(ManagerGoalState.CLEAN_STOP)) {
          obit.post(dead.getHostPort(), cause);
        }
      }

      Set<TServerInstance> unexpected = new HashSet<>(deleted);
      unexpected.removeAll(this.serversToShutdown);
      if (!unexpected.isEmpty()
          && (stillManager() && !getManagerGoalState().equals(ManagerGoalState.CLEAN_STOP))) {
        log.warn("Lost servers {}", unexpected);
      }
      serversToShutdown.removeAll(deleted);
      badServers.keySet().removeAll(deleted);
      // clear out any bad server with the same host/port as a new server
      synchronized (badServers) {
        cleanListByHostAndPort(badServers.keySet(), deleted, added);
      }
      synchronized (serversToShutdown) {
        cleanListByHostAndPort(serversToShutdown, deleted, added);
      }

      synchronized (migrations) {
        Iterator<Entry<KeyExtent,TServerInstance>> iter = migrations.entrySet().iterator();
        while (iter.hasNext()) {
          Entry<KeyExtent,TServerInstance> entry = iter.next();
          if (deleted.contains(entry.getValue())) {
            log.info("Canceling migration of {} to {}", entry.getKey(), entry.getValue());
            iter.remove();
          }
        }
      }
      nextEvent.event("There are now %d tablet servers", current.size());
    }

    // clear out any servers that are no longer current
    // this is needed when we are using a fate operation to shutdown a tserver as it
    // will continue to add the server to the serversToShutdown (ACCUMULO-4410)
    serversToShutdown.retainAll(current.getCurrentServers());
  }

  private static void cleanListByHostAndPort(Collection<TServerInstance> badServers,
      Set<TServerInstance> deleted, Set<TServerInstance> added) {
    Iterator<TServerInstance> badIter = badServers.iterator();
    while (badIter.hasNext()) {
      TServerInstance bad = badIter.next();
      for (TServerInstance add : added) {
        if (bad.getHostPort().equals(add.getHostPort())) {
          badIter.remove();
          break;
        }
      }
      for (TServerInstance del : deleted) {
        if (bad.getHostPort().equals(del.getHostPort())) {
          badIter.remove();
          break;
        }
      }
    }
  }

  @Override
  public void stateChanged(TableId tableId, TableState state) {
    nextEvent.event(tableId, "Table state in zookeeper changed for %s to %s", tableId, state);
    if (state == TableState.OFFLINE) {
      clearMigrations(tableId);
    }
  }

  @Override
  public void initialize() {}

  @Override
  public void sessionExpired() {}

  public Set<TableId> onlineTables() {
    Set<TableId> result = new HashSet<>();
    if (getManagerState() != ManagerState.NORMAL) {
      if (getManagerState() != ManagerState.UNLOAD_METADATA_TABLETS) {
        result.add(AccumuloTable.METADATA.tableId());
      }
      if (getManagerState() != ManagerState.UNLOAD_ROOT_TABLET) {
        result.add(AccumuloTable.ROOT.tableId());
      }
      return result;
    }
    ServerContext context = getContext();
    TableManager manager = context.getTableManager();

    for (TableId tableId : context.getTableIdToNameMap().keySet()) {
      TableState state = manager.getTableState(tableId);
      if (state == TableState.ONLINE) {
        result.add(tableId);
      }
    }
    return result;
  }

  public Set<TServerInstance> onlineTabletServers() {
    return tserverSet.getSnapshot().getTservers();
  }

  public LiveTServersSnapshot tserversSnapshot() {
    return tserverSet.getSnapshot();
  }

  // recovers state from the persistent transaction to shutdown a server
  public void shutdownTServer(TServerInstance server) {
    nextEvent.event("Tablet Server shutdown requested for %s", server);
    serversToShutdown.add(server);
  }

  public EventCoordinator getEventCoordinator() {
    return nextEvent;
  }

  public VolumeManager getVolumeManager() {
    return getContext().getVolumeManager();
  }

  public void assignedTablet(KeyExtent extent) {
    if (extent.isMeta() && getManagerState() == ManagerState.UNLOAD_ROOT_TABLET) {
      setManagerState(ManagerState.UNLOAD_METADATA_TABLETS);
    }
    // probably too late, but try anyhow
    if (extent.isRootTablet() && getManagerState() == ManagerState.STOP) {
      setManagerState(ManagerState.UNLOAD_ROOT_TABLET);
    }
  }

  @SuppressFBWarnings(value = "UW_UNCOND_WAIT", justification = "TODO needs triage")
  public void waitForBalance() {
    synchronized (balancedNotifier) {
      long eventCounter;
      do {
        eventCounter = nextEvent.waitForEvents(0, 0);
        try {
          balancedNotifier.wait();
        } catch (InterruptedException e) {
          log.debug(e.toString(), e);
        }
      } while (displayUnassigned() > 0 || !migrations.isEmpty()
          || eventCounter != nextEvent.waitForEvents(0, 0));
    }
  }

  public ManagerMonitorInfo getManagerMonitorInfo() {
    final ManagerMonitorInfo result = new ManagerMonitorInfo();

    result.tServerInfo = new ArrayList<>();
    result.tableMap = new HashMap<>();
    for (Entry<TServerInstance,TabletServerStatus> serverEntry : tserverStatus.entrySet()) {
      final TabletServerStatus status = serverEntry.getValue();
      result.tServerInfo.add(status);
      for (Entry<String,TableInfo> entry : status.tableMap.entrySet()) {
        TableInfoUtil.add(result.tableMap.computeIfAbsent(entry.getKey(), k -> new TableInfo()),
            entry.getValue());
      }
    }
    result.badTServers = new HashMap<>();
    synchronized (badServers) {
      for (TServerInstance bad : badServers.keySet()) {
        result.badTServers.put(bad.getHostPort(), TabletServerState.UNRESPONSIVE.getId());
      }
    }
    result.state = getManagerState();
    result.goalState = getManagerGoalState();
    result.unassignedTablets = displayUnassigned();
    result.serversShuttingDown = new HashSet<>();
    synchronized (serversToShutdown) {
      for (TServerInstance server : serversToShutdown) {
        result.serversShuttingDown.add(server.getHostPort());
      }
    }
    DeadServerList obit = new DeadServerList(getContext());
    result.deadTabletServers = obit.getList();
    result.bulkImports = bulkImportStatus.getBulkLoadStatus();
    return result;
  }

  /**
   * Can delegation tokens be generated for users
   */
  public boolean delegationTokensAvailable() {
    return delegationTokensAvailable;
  }

  public Map<KeyExtent,TServerInstance> migrationsSnapshot() {
    synchronized (migrations) {
      return Map.copyOf(migrations);
    }
  }

  public Set<TServerInstance> shutdownServers() {
    synchronized (serversToShutdown) {
      return Set.copyOf(serversToShutdown);
    }
  }

  public void updateBulkImportStatus(String directory, BulkImportState state) {
    bulkImportStatus.updateBulkImportStatus(Collections.singletonList(directory), state);
  }

  public void removeBulkImportStatus(String directory) {
    bulkImportStatus.removeBulkImportStatus(Collections.singletonList(directory));
  }

  /**
   * Return how long there has been a manager overseeing this cluster. This is an approximately
   * monotonic clock, which will be approximately consistent between different managers or different
   * runs of the same manager. SteadyTime supports both nanoseconds and milliseconds.
   */
  public SteadyTime getSteadyTime() {
    return timeKeeper.getTime();
  }

  @Override
  public boolean isActiveService() {
    return managerInitialized.get();
  }

  @Override
  public boolean isUpgrading() {
    return upgradeCoordinator.getStatus() != UpgradeCoordinator.UpgradeStatus.COMPLETE;
  }

  void initializeBalancer() {
    var localTabletBalancer = Property.createInstanceFromPropertyName(getConfiguration(),
        Property.MANAGER_TABLET_BALANCER, TabletBalancer.class, new SimpleLoadBalancer());
    localTabletBalancer.init(balancerEnvironment);
    tabletBalancer = localTabletBalancer;
  }

  Class<?> getBalancerClass() {
    return tabletBalancer.getClass();
  }

  void getAssignments(SortedMap<TServerInstance,TabletServerStatus> currentStatus,
      Map<String,Set<TServerInstance>> currentTServerGroups,
      Map<KeyExtent,UnassignedTablet> unassigned, Map<KeyExtent,TServerInstance> assignedOut) {
    AssignmentParamsImpl params =
        AssignmentParamsImpl.fromThrift(currentStatus, currentTServerGroups,
            unassigned.entrySet().stream().collect(HashMap::new,
                (m, e) -> m.put(e.getKey(),
                    e.getValue().getLastLocation() == null ? null
                        : e.getValue().getLastLocation().getServerInstance()),
                Map::putAll),
            assignedOut);
    tabletBalancer.getAssignments(params);
  }

  public TabletStateStore getTabletStateStore(DataLevel level) {
    switch (level) {
      case METADATA:
        return this.metadataTabletStore;
      case ROOT:
        return this.rootTabletStore;
      case USER:
        return this.userTabletStore;
      default:
        throw new IllegalStateException("Unhandled DataLevel value: " + level);
    }
  }

  @Override
  public void registerMetrics(MeterRegistry registry) {
    super.registerMetrics(registry);
    compactionCoordinator.registerMetrics(registry);
  }

  private Map<FateInstanceType,Fate<Manager>> getFateRefs() {
    var fateRefs = this.fateRefs.get();
    Preconditions.checkState(fateRefs != null, "Unexpected null fate references map");
    return fateRefs;
  }
}<|MERGE_RESOLUTION|>--- conflicted
+++ resolved
@@ -957,13 +957,8 @@
             statusForBalancerLevel = tserverStatusForBalancerLevel2;
           }
 
-<<<<<<< HEAD
           params = BalanceParamsImpl.fromThrift(statusForBalancerLevel, tServerGroupingForBalancer,
-              tserverStatusForLevel, partitionedMigrations.get(dl));
-=======
-          params = BalanceParamsImpl.fromThrift(statusForBalancerLevel, tserverStatusForLevel,
-              partitionedMigrations.get(dl), dl);
->>>>>>> 31876556
+              tserverStatusForLevel, partitionedMigrations.get(dl), dl);
           wait = Math.max(tabletBalancer.balance(params), wait);
           migrationsOutForLevel = 0;
           for (TabletMigration m : checkMigrationSanity(statusForBalancerLevel.keySet(),
