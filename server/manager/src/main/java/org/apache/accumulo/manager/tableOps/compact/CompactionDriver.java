--- conflicted
+++ resolved
@@ -45,11 +45,7 @@
 import org.apache.accumulo.core.fate.FateId;
 import org.apache.accumulo.core.fate.Repo;
 import org.apache.accumulo.core.fate.zookeeper.ZooReaderWriter;
-<<<<<<< HEAD
 import org.apache.accumulo.core.logging.TabletLogger;
-=======
-import org.apache.accumulo.core.fate.zookeeper.ZooUtil;
->>>>>>> dd2d40ff
 import org.apache.accumulo.core.manager.state.tables.TableState;
 import org.apache.accumulo.core.metadata.AbstractTabletFile;
 import org.apache.accumulo.core.metadata.AccumuloTable;
@@ -73,16 +69,9 @@
 
 import com.google.common.base.Preconditions;
 
-<<<<<<< HEAD
 public class CompactionDriver extends ManagerRepo {
 
   private static final Logger log = LoggerFactory.getLogger(CompactionDriver.class);
-=======
-  public static String createCompactionCancellationPath(InstanceId instanceId, TableId tableId) {
-    return ZooUtil.getRoot(instanceId) + Constants.ZTABLES + "/" + tableId.canonical()
-        + Constants.ZTABLE_COMPACT_CANCEL_ID;
-  }
->>>>>>> dd2d40ff
 
   private static final long serialVersionUID = 1L;
 
@@ -107,11 +96,6 @@
       return 0;
     }
 
-<<<<<<< HEAD
-=======
-    String zCancelID =
-        createCompactionCancellationPath(manager.getContext().getInstanceID(), tableId);
->>>>>>> dd2d40ff
     ZooReaderWriter zoo = manager.getContext().getZooReaderWriter();
 
     if (isCancelled(fateId, manager.getContext())) {
