/*
 * Licensed to the Apache Software Foundation (ASF) under one
 * or more contributor license agreements.  See the NOTICE file
 * distributed with this work for additional information
 * regarding copyright ownership.  The ASF licenses this file
 * to you under the Apache License, Version 2.0 (the
 * "License"); you may not use this file except in compliance
 * with the License.  You may obtain a copy of the License at
 *
 *   https://www.apache.org/licenses/LICENSE-2.0
 *
 * Unless required by applicable law or agreed to in writing,
 * software distributed under the License is distributed on an
 * "AS IS" BASIS, WITHOUT WARRANTIES OR CONDITIONS OF ANY
 * KIND, either express or implied.  See the License for the
 * specific language governing permissions and limitations
 * under the License.
 */
package org.apache.accumulo.manager;

import static com.google.common.util.concurrent.Uninterruptibles.sleepUninterruptibly;
import static java.nio.charset.StandardCharsets.UTF_8;
import static org.apache.accumulo.core.metadata.schema.TabletMetadata.ColumnType.FLUSH_ID;
import static org.apache.accumulo.core.metadata.schema.TabletMetadata.ColumnType.LOCATION;
import static org.apache.accumulo.core.metadata.schema.TabletMetadata.ColumnType.LOGS;
import static org.apache.accumulo.core.metadata.schema.TabletMetadata.ColumnType.PREV_ROW;

import java.nio.ByteBuffer;
import java.util.ArrayList;
import java.util.ConcurrentModificationException;
import java.util.HashSet;
import java.util.List;
import java.util.Map;
import java.util.Map.Entry;
import java.util.Set;
import java.util.concurrent.TimeUnit;

import org.apache.accumulo.core.Constants;
import org.apache.accumulo.core.client.TableNotFoundException;
import org.apache.accumulo.core.client.admin.DelegationTokenConfig;
import org.apache.accumulo.core.clientImpl.AuthenticationTokenIdentifier;
import org.apache.accumulo.core.clientImpl.ClientContext;
import org.apache.accumulo.core.clientImpl.DelegationTokenConfigSerializer;
import org.apache.accumulo.core.clientImpl.thrift.SecurityErrorCode;
import org.apache.accumulo.core.clientImpl.thrift.TInfo;
import org.apache.accumulo.core.clientImpl.thrift.TVersionedProperties;
import org.apache.accumulo.core.clientImpl.thrift.TableOperation;
import org.apache.accumulo.core.clientImpl.thrift.TableOperationExceptionType;
import org.apache.accumulo.core.clientImpl.thrift.ThriftConcurrentModificationException;
import org.apache.accumulo.core.clientImpl.thrift.ThriftNotActiveServiceException;
import org.apache.accumulo.core.clientImpl.thrift.ThriftSecurityException;
import org.apache.accumulo.core.clientImpl.thrift.ThriftTableOperationException;
import org.apache.accumulo.core.conf.DeprecatedPropertyUtil;
import org.apache.accumulo.core.conf.Property;
import org.apache.accumulo.core.data.NamespaceId;
import org.apache.accumulo.core.data.TableId;
import org.apache.accumulo.core.dataImpl.KeyExtent;
import org.apache.accumulo.core.dataImpl.thrift.TKeyExtent;
import org.apache.accumulo.core.fate.Fate;
import org.apache.accumulo.core.fate.FateId;
import org.apache.accumulo.core.fate.FateInstanceType;
import org.apache.accumulo.core.fate.zookeeper.ZooReaderWriter;
import org.apache.accumulo.core.manager.thrift.ManagerClientService;
import org.apache.accumulo.core.manager.thrift.ManagerGoalState;
import org.apache.accumulo.core.manager.thrift.ManagerMonitorInfo;
import org.apache.accumulo.core.manager.thrift.ManagerState;
import org.apache.accumulo.core.manager.thrift.TabletLoadState;
import org.apache.accumulo.core.manager.thrift.ThriftPropertyException;
import org.apache.accumulo.core.metadata.AccumuloTable;
import org.apache.accumulo.core.metadata.TServerInstance;
import org.apache.accumulo.core.metadata.schema.TabletDeletedException;
import org.apache.accumulo.core.metadata.schema.TabletMetadata;
import org.apache.accumulo.core.metadata.schema.TabletsMetadata;
import org.apache.accumulo.core.securityImpl.thrift.TCredentials;
import org.apache.accumulo.core.securityImpl.thrift.TDelegationToken;
import org.apache.accumulo.core.securityImpl.thrift.TDelegationTokenConfig;
import org.apache.accumulo.core.util.ByteBufferUtil;
import org.apache.accumulo.manager.tableOps.TraceRepo;
import org.apache.accumulo.manager.tserverOps.ShutdownTServer;
import org.apache.accumulo.server.client.ClientServiceHandler;
import org.apache.accumulo.server.conf.store.NamespacePropKey;
import org.apache.accumulo.server.conf.store.TablePropKey;
import org.apache.accumulo.server.manager.LiveTServerSet.TServerConnection;
import org.apache.accumulo.server.security.delegation.AuthenticationTokenSecretManager;
import org.apache.accumulo.server.util.PropUtil;
import org.apache.accumulo.server.util.SystemPropUtil;
import org.apache.hadoop.io.Text;
import org.apache.hadoop.security.token.Token;
import org.apache.thrift.TException;
import org.apache.zookeeper.KeeperException.NoNodeException;
import org.slf4j.Logger;

import com.google.common.collect.Lists;

public class ManagerClientServiceHandler implements ManagerClientService.Iface {

  private static final Logger log = Manager.log;
  private final Manager manager;

  protected ManagerClientServiceHandler(Manager manager) {
    this.manager = manager;
  }

  @Override
  public long initiateFlush(TInfo tinfo, TCredentials c, String tableIdStr)
      throws ThriftSecurityException, ThriftTableOperationException {
    TableId tableId = TableId.of(tableIdStr);
    NamespaceId namespaceId = getNamespaceIdFromTableId(TableOperation.FLUSH, tableId);
    if (!manager.security.canFlush(c, tableId, namespaceId)) {
      throw new ThriftSecurityException(c.getPrincipal(), SecurityErrorCode.PERMISSION_DENIED);
    }

    String zTablePath = manager.getContext().getZooKeeperRoot() + Constants.ZTABLES + "/" + tableId
        + Constants.ZTABLE_FLUSH_ID;

    ZooReaderWriter zoo = manager.getContext().getZooSession().asReaderWriter();
    byte[] fid;
    try {
      fid = zoo.mutateExisting(zTablePath, currentValue -> {
        long flushID = Long.parseLong(new String(currentValue, UTF_8));
        return Long.toString(flushID + 1).getBytes(UTF_8);
      });
    } catch (NoNodeException nne) {
      throw new ThriftTableOperationException(tableId.canonical(), null, TableOperation.FLUSH,
          TableOperationExceptionType.NOTFOUND, null);
    } catch (Exception e) {
      Manager.log.warn("{}", e.getMessage(), e);
      throw new ThriftTableOperationException(tableId.canonical(), null, TableOperation.FLUSH,
          TableOperationExceptionType.OTHER, null);
    }
    return Long.parseLong(new String(fid, UTF_8));
  }

  @Override
  public void waitForFlush(TInfo tinfo, TCredentials c, String tableIdStr, ByteBuffer startRowBB,
      ByteBuffer endRowBB, long flushID, long maxLoops)
      throws ThriftSecurityException, ThriftTableOperationException {
    TableId tableId = TableId.of(tableIdStr);
    NamespaceId namespaceId = getNamespaceIdFromTableId(TableOperation.FLUSH, tableId);
    if (!manager.security.canFlush(c, tableId, namespaceId)) {
      throw new ThriftSecurityException(c.getPrincipal(), SecurityErrorCode.PERMISSION_DENIED);
    }

    Text startRow = ByteBufferUtil.toText(startRowBB);
    Text endRow = ByteBufferUtil.toText(endRowBB);

    if (endRow != null && startRow != null && startRow.compareTo(endRow) >= 0) {
      throw new ThriftTableOperationException(tableId.canonical(), null, TableOperation.FLUSH,
          TableOperationExceptionType.BAD_RANGE, "start row must be less than end row");
    }

    Set<TServerInstance> serversToFlush = new HashSet<>(manager.tserverSet.getCurrentServers());

    for (long l = 0; l < maxLoops; l++) {

      for (TServerInstance instance : serversToFlush) {
        try {
          final TServerConnection server = manager.tserverSet.getConnection(instance);
          if (server != null) {
            server.flush(manager.managerLock, tableId, ByteBufferUtil.toBytes(startRowBB),
                ByteBufferUtil.toBytes(endRowBB));
          }
        } catch (TException ex) {
          Manager.log.error(ex.toString());
        }
      }

      if (tableId.equals(AccumuloTable.ROOT.tableId())) {
        break; // this code does not properly handle the root tablet. See #798
      }

      if (l == maxLoops - 1) {
        break;
      }

      sleepUninterruptibly(50, TimeUnit.MILLISECONDS);

      serversToFlush.clear();

      try (TabletsMetadata tablets = TabletsMetadata.builder(manager.getContext()).forTable(tableId)
          .overlapping(startRow, endRow).fetch(FLUSH_ID, LOCATION, LOGS, PREV_ROW).build()) {
        int tabletsToWaitFor = 0;
        int tabletCount = 0;

        for (TabletMetadata tablet : tablets) {
          int logs = tablet.getLogs().size();

          // when tablet is not online and has no logs, there is no reason to wait for it
          if ((tablet.hasCurrent() || logs > 0) && tablet.getFlushId().orElse(-1) < flushID) {
            tabletsToWaitFor++;
            if (tablet.hasCurrent()) {
              serversToFlush.add(tablet.getLocation().getServerInstance());
            }
          }

          tabletCount++;
        }

        if (tabletsToWaitFor == 0) {
          break;
        }

        // TODO detect case of table offline AND tablets w/ logs? - ACCUMULO-1296

        if (tabletCount == 0 && !manager.getContext().tableNodeExists(tableId)) {
          throw new ThriftTableOperationException(tableId.canonical(), null, TableOperation.FLUSH,
              TableOperationExceptionType.NOTFOUND, null);
        }

      } catch (TabletDeletedException e) {
        Manager.log.debug("Failed to scan {} table to wait for flush {}",
            AccumuloTable.METADATA.tableName(), tableId, e);
      }
    }

  }

  private NamespaceId getNamespaceIdFromTableId(TableOperation tableOp, TableId tableId)
      throws ThriftTableOperationException {
    NamespaceId namespaceId;
    try {
      namespaceId = manager.getContext().getNamespaceId(tableId);
    } catch (TableNotFoundException e) {
      throw new ThriftTableOperationException(tableId.canonical(), null, tableOp,
          TableOperationExceptionType.NOTFOUND, e.getMessage());
    }
    return namespaceId;
  }

  @Override
  public ManagerMonitorInfo getManagerStats(TInfo info, TCredentials credentials) {
    return manager.getManagerMonitorInfo();
  }

  @Override
  public void removeTableProperty(TInfo info, TCredentials credentials, String tableName,
      String property)
      throws ThriftSecurityException, ThriftTableOperationException, ThriftPropertyException {
    alterTableProperty(credentials, tableName, property, null, TableOperation.REMOVE_PROPERTY);
  }

  @Override
  public void setTableProperty(TInfo info, TCredentials credentials, String tableName,
      String property, String value)
      throws ThriftSecurityException, ThriftTableOperationException, ThriftPropertyException {
    alterTableProperty(credentials, tableName, property, value, TableOperation.SET_PROPERTY);
  }

  @Override
  public void modifyTableProperties(TInfo tinfo, TCredentials credentials, String tableName,
      TVersionedProperties properties)
      throws ThriftSecurityException, ThriftTableOperationException,
      ThriftConcurrentModificationException, ThriftPropertyException {
    final TableId tableId = ClientServiceHandler.checkTableId(manager.getContext(), tableName,
        TableOperation.SET_PROPERTY);
    NamespaceId namespaceId = getNamespaceIdFromTableId(TableOperation.SET_PROPERTY, tableId);
    if (!manager.security.canAlterTable(credentials, tableId, namespaceId)) {
      throw new ThriftSecurityException(credentials.getPrincipal(),
          SecurityErrorCode.PERMISSION_DENIED);
    }

    try {
      PropUtil.replaceProperties(manager.getContext(),
          TablePropKey.of(manager.getContext(), tableId), properties.getVersion(),
          properties.getProperties());
    } catch (ConcurrentModificationException cme) {
      log.warn("Error modifying table properties, properties have changed", cme);
      throw new ThriftConcurrentModificationException(cme.getMessage());
    } catch (IllegalStateException ex) {
      log.warn("Error modifying table properties: tableId: {}", tableId.canonical());
      // race condition... table no longer exists? This call will throw an exception if the table
      // was deleted:
      ClientServiceHandler.checkTableId(manager.getContext(), tableName,
          TableOperation.SET_PROPERTY);
      throw new ThriftTableOperationException(tableId.canonical(), tableName,
          TableOperation.SET_PROPERTY, TableOperationExceptionType.OTHER,
          "Error modifying table properties: tableId: " + tableId.canonical());
    } catch (IllegalArgumentException iae) {
      throw new ThriftPropertyException();
    }

  }

  @Override
  public void shutdown(TInfo info, TCredentials c, boolean stopTabletServers)
      throws ThriftSecurityException {
    if (!manager.security.canPerformSystemActions(c)) {
      throw new ThriftSecurityException(c.getPrincipal(), SecurityErrorCode.PERMISSION_DENIED);
    }
    if (stopTabletServers) {
      manager.setManagerGoalState(ManagerGoalState.CLEAN_STOP);
      EventCoordinator.Tracker eventTracker = manager.nextEvent.getTracker();
      do {
        eventTracker.waitForEvents(Manager.ONE_SECOND);
      } while (manager.tserverSet.size() > 0);
    }
    manager.setManagerState(ManagerState.STOP);
  }

  @Override
  public void shutdownTabletServer(TInfo info, TCredentials c, String tabletServer, boolean force)
      throws ThriftSecurityException {
    if (!manager.security.canPerformSystemActions(c)) {
      throw new ThriftSecurityException(c.getPrincipal(), SecurityErrorCode.PERMISSION_DENIED);
    }

    final TServerInstance doomed = manager.tserverSet.find(tabletServer);
    if (doomed == null) {
      Manager.log.warn("No server found for name {}, unable to shut it down", tabletServer);
      return;
    }
    if (!force) {
      final TServerConnection server = manager.tserverSet.getConnection(doomed);
      if (server == null) {
        Manager.log.warn("No server found for name {}, unable to shut it down", tabletServer);
        return;
      }
    }

    Fate<Manager> fate = manager.fate(FateInstanceType.META);
    FateId fateId = fate.startTransaction();

    String msg = "Shutdown tserver " + tabletServer;

    fate.seedTransaction(Fate.FateOperation.SHUTDOWN_TSERVER, fateId,
        new TraceRepo<>(
            new ShutdownTServer(doomed, manager.tserverSet.getResourceGroup(doomed), force)),
        false, msg);
    fate.waitForCompletion(fateId);
    fate.delete(fateId);

    log.debug("FATE op shutting down " + tabletServer + " finished");
  }

  @Override
<<<<<<< HEAD
=======
  public void tabletServerStopping(TInfo tinfo, TCredentials credentials, String tabletServer)
      throws ThriftSecurityException, ThriftNotActiveServiceException, TException {
    if (!manager.security.canPerformSystemActions(credentials)) {
      throw new ThriftSecurityException(credentials.getPrincipal(),
          SecurityErrorCode.PERMISSION_DENIED);
    }
    log.info("Tablet Server {} has reported it's shutting down", tabletServer);
    manager.tserverSet.tabletServerShuttingDown(tabletServer);
  }

  @Override
  public void reportSplitExtent(TInfo info, TCredentials credentials, String serverName,
      TabletSplit split) throws ThriftSecurityException {
    if (!manager.security.canPerformSystemActions(credentials)) {
      throw new ThriftSecurityException(credentials.getPrincipal(),
          SecurityErrorCode.PERMISSION_DENIED);
    }

    KeyExtent oldTablet = KeyExtent.fromThrift(split.oldTablet);
    if (manager.migrations.remove(oldTablet) != null) {
      Manager.log.info("Canceled migration of {}", split.oldTablet);
    }
    for (TServerInstance instance : manager.tserverSet.getCurrentServers()) {
      if (serverName.equals(instance.getHostPort())) {
        manager.nextEvent.event("%s reported split %s, %s", serverName,
            KeyExtent.fromThrift(split.newTablets.get(0)),
            KeyExtent.fromThrift(split.newTablets.get(1)));
        return;
      }
    }
    Manager.log.warn("Got a split from a server we don't recognize: {}", serverName);
  }

  @Override
>>>>>>> 9fee5991
  public void reportTabletStatus(TInfo info, TCredentials credentials, String serverName,
      TabletLoadState status, TKeyExtent ttablet) throws ThriftSecurityException {
    if (!manager.security.canPerformSystemActions(credentials)) {
      throw new ThriftSecurityException(credentials.getPrincipal(),
          SecurityErrorCode.PERMISSION_DENIED);
    }

    KeyExtent tablet = KeyExtent.fromThrift(ttablet);

    switch (status) {
      case LOAD_FAILURE:
        Manager.log.error("{} reports assignment failed for tablet {}", serverName, tablet);
        break;
      case LOADED:
        manager.nextEvent.event(tablet, "tablet %s was loaded on %s", tablet, serverName);
        break;
      case UNLOADED:
        manager.nextEvent.event(tablet, "tablet %s was unloaded from %s", tablet, serverName);
        break;
      case UNLOAD_ERROR:
        Manager.log.error("{} reports unload failed for tablet {}", serverName, tablet);
        break;
      case UNLOAD_FAILURE_NOT_SERVING:
        if (Manager.log.isTraceEnabled()) {
          Manager.log.trace("{} reports unload failed: not serving tablet, could be a split: {}",
              serverName, tablet);
        }
        break;
    }
  }

  @Override
  public void setManagerGoalState(TInfo info, TCredentials c, ManagerGoalState state)
      throws ThriftSecurityException {
    if (!manager.security.canPerformSystemActions(c)) {
      throw new ThriftSecurityException(c.getPrincipal(), SecurityErrorCode.PERMISSION_DENIED);
    }

    manager.setManagerGoalState(state);
  }

  @Override
  public void removeSystemProperty(TInfo info, TCredentials c, String property)
      throws ThriftSecurityException {
    if (!manager.security.canPerformSystemActions(c)) {
      throw new ThriftSecurityException(c.getPrincipal(), SecurityErrorCode.PERMISSION_DENIED);
    }

    try {
      SystemPropUtil.removeSystemProperty(manager.getContext(), property);
      updatePlugins(property);
    } catch (Exception e) {
      Manager.log.error("Problem removing config property in zookeeper", e);
      throw new RuntimeException(e.getMessage());
    }
  }

  @Override
  public void setSystemProperty(TInfo info, TCredentials c, String property, String value)
      throws TException {
    if (!manager.security.canPerformSystemActions(c)) {
      throw new ThriftSecurityException(c.getPrincipal(), SecurityErrorCode.PERMISSION_DENIED);
    }

    try {
      SystemPropUtil.setSystemProperty(manager.getContext(), property, value);
      updatePlugins(property);
    } catch (IllegalArgumentException iae) {
      Manager.log.error("Problem setting invalid property", iae);
      throw new ThriftPropertyException(property, value, "Property is invalid");
    } catch (Exception e) {
      Manager.log.error("Problem setting config property in zookeeper", e);
      throw new TException(e.getMessage());
    }
  }

  @Override
  public void modifySystemProperties(TInfo info, TCredentials c, TVersionedProperties properties)
      throws TException {
    if (!manager.security.canPerformSystemActions(c)) {
      throw new ThriftSecurityException(c.getPrincipal(), SecurityErrorCode.PERMISSION_DENIED);
    }

    try {
      SystemPropUtil.modifyProperties(manager.getContext(), properties.getVersion(),
          properties.getProperties());
      for (Map.Entry<String,String> entry : properties.getProperties().entrySet()) {
        updatePlugins(entry.getKey());
      }
    } catch (IllegalArgumentException iae) {
      Manager.log.error("Problem setting invalid property", iae);
      throw new ThriftPropertyException("Modify properties", "failed", iae.getMessage());
    } catch (ConcurrentModificationException cme) {
      log.warn("Error modifying system properties, properties have changed", cme);
      throw new ThriftConcurrentModificationException(cme.getMessage());
    } catch (Exception e) {
      Manager.log.error("Problem setting config property in zookeeper", e);
      throw new TException(e.getMessage());
    }
  }

  @Override
  public void setNamespaceProperty(TInfo tinfo, TCredentials credentials, String ns,
      String property, String value)
      throws ThriftSecurityException, ThriftTableOperationException, ThriftPropertyException {
    alterNamespaceProperty(credentials, ns, property, value, TableOperation.SET_PROPERTY);
  }

  @Override
  public void modifyNamespaceProperties(TInfo tinfo, TCredentials credentials, String ns,
      TVersionedProperties properties) throws TException {
    final NamespaceId namespaceId = ClientServiceHandler.checkNamespaceId(manager.getContext(), ns,
        TableOperation.SET_PROPERTY);
    if (!manager.security.canAlterNamespace(credentials, namespaceId)) {
      throw new ThriftSecurityException(credentials.getPrincipal(),
          SecurityErrorCode.PERMISSION_DENIED);
    }

    try {
      PropUtil.replaceProperties(manager.getContext(),
          NamespacePropKey.of(manager.getContext(), namespaceId), properties.getVersion(),
          properties.getProperties());
    } catch (ConcurrentModificationException cme) {
      log.warn("Error modifying namespace properties, properties have changed", cme);
      throw new ThriftConcurrentModificationException(cme.getMessage());
    } catch (IllegalStateException ex) {
      // race condition on delete... namespace no longer exists? An undelying ZooKeeper.NoNode
      // exception will be thrown an exception if the namespace was deleted:
      ClientServiceHandler.checkNamespaceId(manager.getContext(), ns, TableOperation.SET_PROPERTY);
      log.warn("Error modifying namespace properties", ex);
      throw new ThriftTableOperationException(namespaceId.canonical(), ns,
          TableOperation.SET_PROPERTY, TableOperationExceptionType.OTHER,
          "Error modifying namespace properties");
    } catch (IllegalArgumentException iae) {
      throw new ThriftPropertyException("All properties", "failed", iae.getMessage());
    }
  }

  @Override
  public void removeNamespaceProperty(TInfo tinfo, TCredentials credentials, String ns,
      String property)
      throws ThriftSecurityException, ThriftTableOperationException, ThriftPropertyException {
    alterNamespaceProperty(credentials, ns, property, null, TableOperation.REMOVE_PROPERTY);
  }

  private void alterNamespaceProperty(TCredentials c, String namespace, String property,
      String value, TableOperation op)
      throws ThriftSecurityException, ThriftTableOperationException, ThriftPropertyException {

    NamespaceId namespaceId =
        ClientServiceHandler.checkNamespaceId(manager.getContext(), namespace, op);

    if (!manager.security.canAlterNamespace(c, namespaceId)) {
      throw new ThriftSecurityException(c.getPrincipal(), SecurityErrorCode.PERMISSION_DENIED);
    }

    try {
      if (value == null) {
        PropUtil.removeProperties(manager.getContext(),
            NamespacePropKey.of(manager.getContext(), namespaceId), List.of(property));
      } else {
        PropUtil.setProperties(manager.getContext(),
            NamespacePropKey.of(manager.getContext(), namespaceId), Map.of(property, value));
      }
    } catch (IllegalStateException ex) {
      // race condition on delete... namespace no longer exists? An undelying ZooKeeper.NoNode
      // exception will be thrown an exception if the namespace was deleted:
      ClientServiceHandler.checkNamespaceId(manager.getContext(), namespace, op);
      log.info("Error altering namespace property", ex);
      throw new ThriftTableOperationException(namespaceId.canonical(), namespace, op,
          TableOperationExceptionType.OTHER, "Problem altering namespace property");
    } catch (IllegalArgumentException iae) {
      throw new ThriftPropertyException(property, value, iae.getMessage());
    }
  }

  private void alterTableProperty(TCredentials c, String tableName, String property, String value,
      TableOperation op)
      throws ThriftSecurityException, ThriftTableOperationException, ThriftPropertyException {
    final TableId tableId = ClientServiceHandler.checkTableId(manager.getContext(), tableName, op);
    NamespaceId namespaceId = getNamespaceIdFromTableId(op, tableId);
    if (!manager.security.canAlterTable(c, tableId, namespaceId)) {
      throw new ThriftSecurityException(c.getPrincipal(), SecurityErrorCode.PERMISSION_DENIED);
    }

    try {
      if (op == TableOperation.REMOVE_PROPERTY) {
        PropUtil.removeProperties(manager.getContext(),
            TablePropKey.of(manager.getContext(), tableId), List.of(property));
      } else if (op == TableOperation.SET_PROPERTY) {
        if (value == null || value.isEmpty()) {
          value = "";
        }
        PropUtil.setProperties(manager.getContext(), TablePropKey.of(manager.getContext(), tableId),
            Map.of(property, value));
      }
    } catch (IllegalStateException ex) {
      log.warn("Invalid table property, tried to set: tableId: " + tableId.canonical() + " to: "
          + property + "=" + value);
      // race condition... table no longer exists? This call will throw an exception if the table
      // was deleted:
      ClientServiceHandler.checkTableId(manager.getContext(), tableName, op);
      throw new ThriftTableOperationException(tableId.canonical(), tableName, op,
          TableOperationExceptionType.OTHER, "Invalid table property, tried to set: tableId: "
              + tableId.canonical() + " to: " + property + "=" + value);
    } catch (IllegalArgumentException iae) {
      throw new ThriftPropertyException(property, value, iae.getMessage());
    }
  }

  private void updatePlugins(String property) {
    // resolve without warning; any warnings should have already occurred
    String resolved = DeprecatedPropertyUtil.getReplacementName(property, (log, replacement) -> {});
    if (resolved.equals(Property.MANAGER_TABLET_BALANCER.getKey())) {
      manager.initializeBalancer();
      log.info("tablet balancer changed to {}", manager.getBalancerClass().getName());
    }
  }

  @Override
  public void waitForBalance(TInfo tinfo) {
    manager.waitForBalance();
  }

  @Override
  public List<String> getActiveTservers(TInfo tinfo, TCredentials credentials)
      throws ThriftSecurityException {
    if (!manager.security.canPerformSystemActions(credentials)) {
      throw new ThriftSecurityException(credentials.getPrincipal(),
          SecurityErrorCode.PERMISSION_DENIED);
    }

    Set<TServerInstance> tserverInstances = manager.onlineTabletServers();
    List<String> servers = new ArrayList<>();
    for (TServerInstance tserverInstance : tserverInstances) {
      servers.add(tserverInstance.getHostPort());
    }

    return servers;
  }

  @Override
  public TDelegationToken getDelegationToken(TInfo tinfo, TCredentials credentials,
      TDelegationTokenConfig tConfig) throws ThriftSecurityException, TException {
    if (!manager.security.canObtainDelegationToken(credentials)) {
      throw new ThriftSecurityException(credentials.getPrincipal(),
          SecurityErrorCode.PERMISSION_DENIED);
    }

    // Make sure we're actually generating the secrets to make delegation tokens
    // Round-about way to verify that SASL is also enabled.
    if (!manager.delegationTokensAvailable()) {
      throw new TException("Delegation tokens are not available for use");
    }

    final DelegationTokenConfig config = DelegationTokenConfigSerializer.deserialize(tConfig);
    final AuthenticationTokenSecretManager secretManager = manager.getContext().getSecretManager();
    try {
      Entry<Token<AuthenticationTokenIdentifier>,AuthenticationTokenIdentifier> pair =
          secretManager.generateToken(credentials.principal, config);

      return new TDelegationToken(ByteBuffer.wrap(pair.getKey().getPassword()),
          pair.getValue().getThriftIdentifier());
    } catch (Exception e) {
      throw new TException(e.getMessage());
    }
  }

  @Override
  public void requestTabletHosting(TInfo tinfo, TCredentials credentials, String tableIdStr,
      List<TKeyExtent> extents) throws ThriftSecurityException, ThriftTableOperationException {

    final TableId tableId = TableId.of(tableIdStr);
    NamespaceId namespaceId = getNamespaceIdFromTableId(null, tableId);
    if (!manager.security.canScan(credentials, tableId, namespaceId)) {
      throw new ThriftSecurityException(credentials.getPrincipal(),
          SecurityErrorCode.PERMISSION_DENIED);
    }

    manager.mustBeOnline(tableId);

    manager.hostOndemand(Lists.transform(extents, KeyExtent::fromThrift));
  }

  protected TableId getTableId(ClientContext context, String tableName)
      throws ThriftTableOperationException {
    return ClientServiceHandler.checkTableId(context, tableName, null);
  }
}<|MERGE_RESOLUTION|>--- conflicted
+++ resolved
@@ -333,8 +333,6 @@
   }
 
   @Override
-<<<<<<< HEAD
-=======
   public void tabletServerStopping(TInfo tinfo, TCredentials credentials, String tabletServer)
       throws ThriftSecurityException, ThriftNotActiveServiceException, TException {
     if (!manager.security.canPerformSystemActions(credentials)) {
@@ -346,30 +344,6 @@
   }
 
   @Override
-  public void reportSplitExtent(TInfo info, TCredentials credentials, String serverName,
-      TabletSplit split) throws ThriftSecurityException {
-    if (!manager.security.canPerformSystemActions(credentials)) {
-      throw new ThriftSecurityException(credentials.getPrincipal(),
-          SecurityErrorCode.PERMISSION_DENIED);
-    }
-
-    KeyExtent oldTablet = KeyExtent.fromThrift(split.oldTablet);
-    if (manager.migrations.remove(oldTablet) != null) {
-      Manager.log.info("Canceled migration of {}", split.oldTablet);
-    }
-    for (TServerInstance instance : manager.tserverSet.getCurrentServers()) {
-      if (serverName.equals(instance.getHostPort())) {
-        manager.nextEvent.event("%s reported split %s, %s", serverName,
-            KeyExtent.fromThrift(split.newTablets.get(0)),
-            KeyExtent.fromThrift(split.newTablets.get(1)));
-        return;
-      }
-    }
-    Manager.log.warn("Got a split from a server we don't recognize: {}", serverName);
-  }
-
-  @Override
->>>>>>> 9fee5991
   public void reportTabletStatus(TInfo info, TCredentials credentials, String serverName,
       TabletLoadState status, TKeyExtent ttablet) throws ThriftSecurityException {
     if (!manager.security.canPerformSystemActions(credentials)) {
