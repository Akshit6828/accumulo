/*
 * Licensed to the Apache Software Foundation (ASF) under one
 * or more contributor license agreements.  See the NOTICE file
 * distributed with this work for additional information
 * regarding copyright ownership.  The ASF licenses this file
 * to you under the Apache License, Version 2.0 (the
 * "License"); you may not use this file except in compliance
 * with the License.  You may obtain a copy of the License at
 *
 *   https://www.apache.org/licenses/LICENSE-2.0
 *
 * Unless required by applicable law or agreed to in writing,
 * software distributed under the License is distributed on an
 * "AS IS" BASIS, WITHOUT WARRANTIES OR CONDITIONS OF ANY
 * KIND, either express or implied.  See the License for the
 * specific language governing permissions and limitations
 * under the License.
 */
package org.apache.accumulo.manager.tableOps.bulkVer2;

import static org.apache.accumulo.core.metadata.schema.TabletMetadata.ColumnType.LOADED;
import static org.apache.accumulo.core.metadata.schema.TabletMetadata.ColumnType.LOCATION;
import static org.apache.accumulo.core.metadata.schema.TabletMetadata.ColumnType.PREV_ROW;
import static org.apache.accumulo.core.metadata.schema.TabletMetadata.ColumnType.TIME;
import static org.apache.accumulo.core.metadata.schema.TabletMetadata.LocationType.CURRENT;

import java.util.ArrayList;
import java.util.Comparator;
import java.util.HashMap;
import java.util.Iterator;
import java.util.List;
import java.util.Map;
import java.util.NoSuchElementException;
import java.util.Set;
import java.util.stream.Collectors;

import org.apache.accumulo.core.clientImpl.bulk.Bulk;
import org.apache.accumulo.core.clientImpl.bulk.Bulk.Files;
import org.apache.accumulo.core.clientImpl.bulk.BulkSerialize;
import org.apache.accumulo.core.clientImpl.bulk.LoadMappingIterator;
import org.apache.accumulo.core.conf.Property;
import org.apache.accumulo.core.data.TableId;
import org.apache.accumulo.core.dataImpl.KeyExtent;
import org.apache.accumulo.core.dataImpl.thrift.TKeyExtent;
import org.apache.accumulo.core.fate.FateTxId;
import org.apache.accumulo.core.fate.Repo;
import org.apache.accumulo.core.manager.thrift.BulkImportState;
import org.apache.accumulo.core.metadata.ReferencedTabletFile;
import org.apache.accumulo.core.metadata.StoredTabletFile;
import org.apache.accumulo.core.metadata.schema.Ample;
import org.apache.accumulo.core.metadata.schema.Ample.ConditionalResult.Status;
import org.apache.accumulo.core.metadata.schema.DataFileValue;
import org.apache.accumulo.core.metadata.schema.TabletMetadata;
import org.apache.accumulo.core.metadata.schema.TabletsMetadata;
import org.apache.accumulo.core.rpc.ThriftUtil;
import org.apache.accumulo.core.rpc.clients.ThriftClientTypes;
import org.apache.accumulo.core.tabletserver.thrift.TabletServerClientService;
import org.apache.accumulo.core.trace.TraceUtil;
import org.apache.accumulo.core.util.PeekingIterator;
import org.apache.accumulo.manager.Manager;
import org.apache.accumulo.manager.tableOps.ManagerRepo;
import org.apache.accumulo.server.fs.VolumeManager;
import org.apache.accumulo.server.tablets.TabletTime;
import org.apache.hadoop.fs.Path;
import org.apache.hadoop.io.Text;
import org.apache.thrift.TException;
import org.slf4j.Logger;
import org.slf4j.LoggerFactory;

import com.google.common.net.HostAndPort;

/**
 * Make asynchronous load calls to each overlapping Tablet. This RepO does its work on the isReady
 * and will return a linear sleep value based on the largest number of Tablets on a TabletServer.
 */
class LoadFiles extends ManagerRepo {

  private static final long serialVersionUID = 1L;

  private static final Logger log = LoggerFactory.getLogger(LoadFiles.class);

  private final BulkInfo bulkInfo;

  public LoadFiles(BulkInfo bulkInfo) {
    this.bulkInfo = bulkInfo;
  }

  @Override
  public long isReady(long tid, Manager manager) throws Exception {
    if (manager.onlineTabletServers().isEmpty()) {
      log.warn("There are no tablet server to process bulkDir import, waiting (tid = "
          + FateTxId.formatTid(tid) + ")");
      return 100;
    }
    VolumeManager fs = manager.getVolumeManager();
    final Path bulkDir = new Path(bulkInfo.bulkDir);
    manager.updateBulkImportStatus(bulkInfo.sourceDir, BulkImportState.LOADING);
    try (LoadMappingIterator lmi =
        BulkSerialize.getUpdatedLoadMapping(bulkDir.toString(), bulkInfo.tableId, fs::open)) {
      return loadFiles(bulkInfo.tableId, bulkDir, lmi, manager, tid);
    }
  }

  @Override
  public Repo<Manager> call(final long tid, final Manager manager) {
    return new RefreshTablets(bulkInfo);
  }

  private static class Loader {
    protected Path bulkDir;
    protected Manager manager;
    protected long tid;
    private String logId;
    protected boolean setTime;
    Ample.ConditionalTabletsMutator conditionalMutator;

    private long skipped = 0;

    void start(Path bulkDir, Manager manager, long tid, boolean setTime) throws Exception {
      this.bulkDir = bulkDir;
      this.manager = manager;
      this.tid = tid;
      this.logId = FateTxId.formatTid(tid);
      this.setTime = setTime;
      conditionalMutator = manager.getContext().getAmple().conditionallyMutateTablets();
      this.skipped = 0;
    }

    void load(List<TabletMetadata> tablets, Files files) {

      Map<ReferencedTabletFile,Bulk.FileInfo> toLoad = new HashMap<>();
      for (var fileInfo : files) {
        toLoad.put(new ReferencedTabletFile(new Path(bulkDir, fileInfo.getFileName())), fileInfo);
      }

      // remove any tablets that already have loaded flags
      tablets = tablets.stream().filter(tabletMeta -> {
        Set<ReferencedTabletFile> loaded = tabletMeta.getLoaded().keySet().stream()
            .map(StoredTabletFile::getTabletFile).collect(Collectors.toSet());
        return !loaded.containsAll(toLoad.keySet());
      }).collect(Collectors.toList());

      // timestamps from tablets that are hosted on a tablet server
      Map<KeyExtent,Long> hostedTimestamps;
      if (setTime) {
        hostedTimestamps = allocateTimestamps(tablets, toLoad.size());
        hostedTimestamps.forEach((e, t) -> {
          log.trace("{} allocated timestamp {} {}", logId, e, t);
        });
      } else {
        hostedTimestamps = Map.of();
      }

      for (TabletMetadata tablet : tablets) {
        if (setTime && tablet.getLocation() != null
            && !hostedTimestamps.containsKey(tablet.getExtent())) {
          skipped++;
          log.debug("{} tablet {} did not have a timestamp allocated, will retry later", logId,
              tablet.getExtent());
          continue;
        }

        Map<ReferencedTabletFile,DataFileValue> filesToLoad = new HashMap<>();

        var tabletTime = TabletTime.getInstance(tablet.getTime());

        int timeOffset = 0;

        for (var entry : toLoad.entrySet()) {
          ReferencedTabletFile refTabFile = entry.getKey();
          Bulk.FileInfo fileInfo = entry.getValue();

          DataFileValue dfv;

          if (setTime) {
            if (tablet.getLocation() == null) {
              dfv = new DataFileValue(fileInfo.getEstFileSize(), fileInfo.getEstNumEntries(),
                  tabletTime.getAndUpdateTime());
            } else {
              dfv = new DataFileValue(fileInfo.getEstFileSize(), fileInfo.getEstNumEntries(),
                  hostedTimestamps.get(tablet.getExtent()) + timeOffset);
              timeOffset++;
            }
          } else {
            dfv = new DataFileValue(fileInfo.getEstFileSize(), fileInfo.getEstNumEntries());
          }

          filesToLoad.put(refTabFile, dfv);

        }

        // remove any files that were already loaded
        tablet.getLoaded().keySet().forEach(stf -> {
          filesToLoad.keySet().remove(stf.getTabletFile());
        });

        if (!filesToLoad.isEmpty()) {
          var tabletMutator = conditionalMutator.mutateTablet(tablet.getExtent())
              .requireAbsentOperation().requireSame(tablet, LOADED, TIME, LOCATION);

          filesToLoad.forEach((f, v) -> {
            tabletMutator.putBulkFile(f, tid);
            tabletMutator.putFile(f, v);
          });

          if (setTime && tablet.getLocation() == null) {
            tabletMutator.putTime(tabletTime.getMetadataTime());
          }

          tabletMutator.submit(tm -> false);
        }
      }
    }

    private Map<KeyExtent,Long> allocateTimestamps(List<TabletMetadata> tablets, int numStamps) {

      Map<HostAndPort,List<TKeyExtent>> serversToAsk = new HashMap<>();

      Map<KeyExtent,Long> allTimestamps = new HashMap<>();

      for (var tablet : tablets) {
        if (tablet.getLocation() != null && tablet.getLocation().getType() == CURRENT) {
          var location = tablet.getLocation().getHostAndPort();
          serversToAsk.computeIfAbsent(location, l -> new ArrayList<>())
              .add(tablet.getExtent().toThrift());
        }
      }

      for (var entry : serversToAsk.entrySet()) {
        HostAndPort server = entry.getKey();
        List<TKeyExtent> extents = entry.getValue();

        Map<KeyExtent,Long> serversTimestamps = allocateTimestamps(server, extents, numStamps);
        allTimestamps.putAll(serversTimestamps);

      }

      return allTimestamps;
    }

    private Map<KeyExtent,Long> allocateTimestamps(HostAndPort server, List<TKeyExtent> extents,
        int numStamps) {
      TabletServerClientService.Client client = null;
      var context = manager.getContext();
      try {

        log.trace("{} sending allocate timestamps request to {} for {} extents", logId, server,
            extents.size());
        var timeInMillis =
            context.getConfiguration().getTimeInMillis(Property.MANAGER_BULK_TIMEOUT);
        client =
            ThriftUtil.getClient(ThriftClientTypes.TABLET_SERVER, server, context, timeInMillis);

        var timestamps = client.allocateTimestamps(TraceUtil.traceInfo(), context.rpcCreds(),
            extents, numStamps);

        log.trace("{} allocate timestamps request to {} returned {} timestamps", logId, server,
            timestamps.size());

        var converted = new HashMap<KeyExtent,Long>();
        timestamps.forEach((k, v) -> converted.put(KeyExtent.fromThrift(k), v));
        return converted;
      } catch (TException ex) {
        log.debug("rpc failed server: " + server + ", " + logId + " " + ex.getMessage(), ex);
        // return an empty map, should retry later
        return Map.of();
      } finally {
        ThriftUtil.returnClient(client, context);
      }

    }

    long finish() {
      var results = conditionalMutator.process();

      boolean allDone =
          results.values().stream().allMatch(result -> result.getStatus() == Status.ACCEPTED)
              && skipped == 0;

      long sleepTime = 0;
      if (!allDone) {
        sleepTime = 1000;

        results.forEach((extent, condResult) -> {
          if (condResult.getStatus() != Status.ACCEPTED) {
            var metadata = condResult.readMetadata();
            if (metadata == null) {
              log.debug("Tablet update failed, tablet is gone {} {} {}", logId, extent,
                  condResult.getStatus());
            } else {
              log.debug("Tablet update failed {} {} {} {} {} {}", logId, extent,
                  condResult.getStatus(), metadata.getOperationId(), metadata.getLocation(),
                  metadata.getLoaded());
            }
          }
        });
      }

      return sleepTime;
    }
  }

  /**
   * Make asynchronous load calls to each overlapping Tablet in the bulk mapping. Return a sleep
   * time to isReady based on a factor of the TabletServer with the most Tablets. This method will
   * scan the metadata table getting Tablet range and location information. It will return 0 when
   * all files have been loaded.
   */
  private long loadFiles(TableId tableId, Path bulkDir, LoadMappingIterator loadMapIter,
      Manager manager, long tid) throws Exception {
    PeekingIterator<Map.Entry<KeyExtent,Bulk.Files>> lmi = new PeekingIterator<>(loadMapIter);
    Map.Entry<KeyExtent,Bulk.Files> loadMapEntry = lmi.peek();

    Text startRow = loadMapEntry.getKey().prevEndRow();

<<<<<<< HEAD
    Iterator<TabletMetadata> tabletIter =
        TabletsMetadata.builder(manager.getContext()).forTable(tableId).overlapping(startRow, null)
            .checkConsistency().fetch(PREV_ROW, LOCATION, LOADED, TIME).build().iterator();

    Loader loader = new Loader();

=======
    Loader loader;
    if (bulkInfo.tableState == TableState.ONLINE) {
      loader = new OnlineLoader();
    } else {
      loader = new OfflineLoader();
    }
    long t1;
>>>>>>> f26c702a
    loader.start(bulkDir, manager, tid, bulkInfo.setTime);
    try (TabletsMetadata tabletsMetadata =
        TabletsMetadata.builder(manager.getContext()).forTable(tableId).overlapping(startRow, null)
            .checkConsistency().fetch(PREV_ROW, LOCATION, LOADED).build()) {

      t1 = System.currentTimeMillis();
      while (lmi.hasNext()) {
        loadMapEntry = lmi.next();
        List<TabletMetadata> tablets =
            findOverlappingTablets(loadMapEntry.getKey(), tabletsMetadata.iterator());
        loader.load(tablets, loadMapEntry.getValue());
      }
    }

    long sleepTime = loader.finish();
    if (sleepTime > 0) {
      long scanTime = Math.min(System.currentTimeMillis() - t1, 30000);
      sleepTime = Math.max(sleepTime, scanTime * 2);
    }
    return sleepTime;
  }

  private static final Comparator<Text> PREV_COMP = Comparator.nullsFirst(Text::compareTo);
  private static final Comparator<Text> END_COMP = Comparator.nullsLast(Text::compareTo);

  /**
   * Find all the tablets within the provided bulk load mapping range.
   */
  private List<TabletMetadata> findOverlappingTablets(KeyExtent loadRange,
      Iterator<TabletMetadata> tabletIter) {

    TabletMetadata currTablet = null;

    try {

      List<TabletMetadata> tablets = new ArrayList<>();
      currTablet = tabletIter.next();

      int cmp;

      // skip tablets until we find the prevEndRow of loadRange
      while ((cmp = PREV_COMP.compare(currTablet.getPrevEndRow(), loadRange.prevEndRow())) < 0) {
        currTablet = tabletIter.next();
      }

      if (cmp != 0) {
        throw new IllegalStateException(
            "Unexpected prev end row " + currTablet.getExtent() + " " + loadRange);
      }

      // we have found the first tablet in the range, add it to the list
      tablets.add(currTablet);

      // find the remaining tablets within the loadRange by
      // adding tablets to the list until the endRow matches the loadRange
      while ((cmp = END_COMP.compare(currTablet.getEndRow(), loadRange.endRow())) < 0) {
        currTablet = tabletIter.next();
        tablets.add(currTablet);
      }

      if (cmp != 0) {
        throw new IllegalStateException("Unexpected end row " + currTablet + " " + loadRange);
      }

      return tablets;
    } catch (NoSuchElementException e) {
      NoSuchElementException ne2 = new NoSuchElementException(
          "Failed to find overlapping tablets " + currTablet + " " + loadRange);
      ne2.initCause(e);
      throw ne2;
    }
  }
}<|MERGE_RESOLUTION|>--- conflicted
+++ resolved
@@ -313,26 +313,12 @@
 
     Text startRow = loadMapEntry.getKey().prevEndRow();
 
-<<<<<<< HEAD
-    Iterator<TabletMetadata> tabletIter =
-        TabletsMetadata.builder(manager.getContext()).forTable(tableId).overlapping(startRow, null)
-            .checkConsistency().fetch(PREV_ROW, LOCATION, LOADED, TIME).build().iterator();
-
     Loader loader = new Loader();
-
-=======
-    Loader loader;
-    if (bulkInfo.tableState == TableState.ONLINE) {
-      loader = new OnlineLoader();
-    } else {
-      loader = new OfflineLoader();
-    }
     long t1;
->>>>>>> f26c702a
     loader.start(bulkDir, manager, tid, bulkInfo.setTime);
     try (TabletsMetadata tabletsMetadata =
         TabletsMetadata.builder(manager.getContext()).forTable(tableId).overlapping(startRow, null)
-            .checkConsistency().fetch(PREV_ROW, LOCATION, LOADED).build()) {
+            .checkConsistency().fetch(PREV_ROW, LOCATION, LOADED, TIME).build()) {
 
       t1 = System.currentTimeMillis();
       while (lmi.hasNext()) {
