--- conflicted
+++ resolved
@@ -16,8 +16,8 @@
  */
 package org.apache.accumulo.start;
 
-<<<<<<< HEAD
 import java.io.IOException;
+import java.lang.reflect.InvocationTargetException;
 import java.lang.reflect.Method;
 import java.lang.reflect.Modifier;
 import java.util.jar.Attributes;
@@ -27,18 +27,7 @@
 
 public class Main {
 
-  public static void main(String[] args) throws Exception {
-=======
-import java.lang.reflect.InvocationTargetException;
-import java.lang.reflect.Method;
-import java.lang.reflect.Modifier;
- 
-import org.apache.accumulo.start.classloader.AccumuloClassLoader;
-
-public class Main {
-  
   public static void main(String[] args) {
->>>>>>> 62580184
     Runnable r = null;
 
     try {
@@ -170,8 +159,6 @@
     }
   }
 
-<<<<<<< HEAD
-=======
   /**
    * Print a stack trace to stderr and exit with a non-zero status.
    *
@@ -184,7 +171,6 @@
     System.exit(1);
   }
 
->>>>>>> 62580184
   private static void printUsage() {
     System.out
         .println("accumulo init | master | tserver | monitor | shell | admin | gc | classpath | rfile-info | login-info | tracer | minicluster | proxy | zookeeper | create-token | info | version | jar <jar> [<main class>] args | <accumulo class> args");
