/*
 * Licensed to the Apache Software Foundation (ASF) under one or more
 * contributor license agreements.  See the NOTICE file distributed with
 * this work for additional information regarding copyright ownership.
 * The ASF licenses this file to You under the Apache License, Version 2.0
 * (the "License"); you may not use this file except in compliance with
 * the License.  You may obtain a copy of the License at
 *
 *     http://www.apache.org/licenses/LICENSE-2.0
 *
 * Unless required by applicable law or agreed to in writing, software
 * distributed under the License is distributed on an "AS IS" BASIS,
 * WITHOUT WARRANTIES OR CONDITIONS OF ANY KIND, either express or implied.
 * See the License for the specific language governing permissions and
 * limitations under the License.
 */
package org.apache.accumulo.start;

import java.io.IOException;
import java.lang.reflect.InvocationTargetException;
import java.lang.reflect.Method;
import java.lang.reflect.Modifier;
import java.util.Collections;
import java.util.Comparator;
import java.util.Map;
import java.util.ServiceLoader;
import java.util.TreeMap;
import java.util.TreeSet;

import org.apache.accumulo.start.classloader.AccumuloClassLoader;
import org.apache.accumulo.start.spi.KeywordExecutable;
import org.apache.accumulo.start.spi.KeywordExecutable.UsageGroup;
import org.slf4j.Logger;
import org.slf4j.LoggerFactory;

public class Main {

  private static final Logger log = LoggerFactory.getLogger(Main.class);
  private static ClassLoader classLoader;
  private static Class<?> vfsClassLoader;
  private static Map<String,KeywordExecutable> servicesMap;

  public static void main(final String[] args) {
    try {
      // Preload classes that cause a deadlock between the ServiceLoader and the DFSClient when
      // using
      // the VFSClassLoader with jars in HDFS.
      ClassLoader loader = getClassLoader();
      Class<?> confClass = null;
      try {
        confClass =
            AccumuloClassLoader.getClassLoader().loadClass("org.apache.hadoop.conf.Configuration");
      } catch (ClassNotFoundException e) {
        log.error("Unable to find Hadoop Configuration class on classpath, check configuration.",
            e);
        System.exit(1);
      }
      Object conf = null;
      try {
        conf = confClass.newInstance();
      } catch (Exception e) {
        log.error("Error creating new instance of Hadoop Configuration", e);
        System.exit(1);
      }
      try {
        Method getClassByNameOrNullMethod =
            conf.getClass().getMethod("getClassByNameOrNull", String.class);
        getClassByNameOrNullMethod.invoke(conf, "org.apache.hadoop.mapred.JobConf");
        getClassByNameOrNullMethod.invoke(conf, "org.apache.hadoop.mapred.JobConfigurable");
      } catch (Exception e) {
        log.error("Error pre-loading JobConf and JobConfigurable classes, VFS classloader with "
            + "system classes in HDFS may not work correctly", e);
        System.exit(1);
      }

      if (args.length == 0) {
        printUsage();
        System.exit(1);
      }
      if (args[0].equals("-h") || args[0].equals("-help") || args[0].equals("--help")) {
        printUsage();
        System.exit(1);
      }

      // determine whether a keyword was used or a class name, and execute it with the remaining
      // args
      String keywordOrClassName = args[0];
      KeywordExecutable keywordExec = getExecutables(loader).get(keywordOrClassName);
      if (keywordExec != null) {
        execKeyword(keywordExec, stripArgs(args, 1));
      } else {
        execMainClassName(keywordOrClassName, stripArgs(args, 1));
      }

    } catch (Throwable t) {
      log.error("Uncaught exception", t);
      System.exit(1);
    }
  }

  public static synchronized ClassLoader getClassLoader() {
    if (classLoader == null) {
      try {
<<<<<<< HEAD
        classLoader = (ClassLoader) getVFSClassLoader().getMethod("getClassLoader").invoke(null);
=======
        ClassLoader clTmp =
            (ClassLoader) getVFSClassLoader().getMethod("getClassLoader").invoke(null);
        classLoader = clTmp;
>>>>>>> 0a9837f3
        Thread.currentThread().setContextClassLoader(classLoader);
      } catch (ClassNotFoundException | IOException | IllegalAccessException
          | IllegalArgumentException | InvocationTargetException | NoSuchMethodException
          | SecurityException e) {
        log.error("Problem initializing the class loader", e);
        System.exit(1);
      }
    }
    return classLoader;
  }

  public static synchronized Class<?> getVFSClassLoader()
      throws IOException, ClassNotFoundException {
    if (vfsClassLoader == null) {
      Thread.currentThread().setContextClassLoader(AccumuloClassLoader.getClassLoader());
      vfsClassLoader = AccumuloClassLoader.getClassLoader()
          .loadClass("org.apache.accumulo.start.classloader.vfs.AccumuloVFSClassLoader");
    }
    return vfsClassLoader;
  }

  private static void execKeyword(final KeywordExecutable keywordExec, final String[] args) {
    Runnable r = () -> {
      try {
        keywordExec.execute(args);
      } catch (Exception e) {
        die(e);
      }
    };
    startThread(r, keywordExec.keyword());
  }

  private static void execMainClassName(final String className, final String[] args) {
    Class<?> classWithMain = null;
    try {
      classWithMain = getClassLoader().loadClass(className);
    } catch (ClassNotFoundException cnfe) {
      System.out.println("Invalid argument: Java <main class> '" + className
          + "' was not found.  Please use the wholly qualified package name.");
      printUsage();
      System.exit(1);
    }
    execMainClass(classWithMain, args);
  }

  public static void execMainClass(final Class<?> classWithMain, final String[] args) {
    Method main = null;
    try {
      main = classWithMain.getMethod("main", args.getClass());
    } catch (Throwable t) {
      log.error("Could not run main method on '" + classWithMain.getName() + "'.", t);
    }
    if (main == null || !Modifier.isPublic(main.getModifiers())
        || !Modifier.isStatic(main.getModifiers())) {
      System.out.println(classWithMain.getName()
          + " must implement a public static void main(String args[]) method");
      System.exit(1);
    }
    final Method finalMain = main;
    Runnable r = () -> {
      try {
        finalMain.invoke(null, (Object) args);
      } catch (InvocationTargetException e) {
        if (e.getCause() != null) {
          die(e.getCause());
        } else {
          // Should never happen, but check anyway.
          die(e);
        }
      } catch (Exception e) {
        die(e);
      }
    };
    startThread(r, classWithMain.getName());
  }

  public static String[] stripArgs(final String[] originalArgs, int numToStrip) {
    int newSize = originalArgs.length - numToStrip;
    String[] newArgs = new String[newSize];
    System.arraycopy(originalArgs, numToStrip, newArgs, 0, newSize);
    return newArgs;
  }

  private static void startThread(final Runnable r, final String name) {
    Thread t = new Thread(r, name);
    t.setContextClassLoader(getClassLoader());
    t.start();
  }

  /**
   * Print a stack trace to stderr and exit with a non-zero status.
   *
   * @param t
   *          The {@link Throwable} containing a stack trace to print.
   */
  private static void die(final Throwable t) {
    log.error("Thread '" + Thread.currentThread().getName() + "' died.", t);
    System.exit(1);
  }

  public static void printCommands(TreeSet<KeywordExecutable> set, UsageGroup group) {
    set.stream().filter(e -> e.usageGroup() == group)
        .forEach(ke -> System.out.printf("  %-30s %s\n", ke.usage(), ke.description()));
  }

  public static void printUsage() {
    TreeSet<KeywordExecutable> executables = new TreeSet<>(
        Comparator.comparing(KeywordExecutable::keyword));
    executables.addAll(getExecutables(getClassLoader()).values());

    System.out.println("\nUsage: accumulo <command> [--help] (<argument> ...)\n\n"
        + "  --help   Prints usage for specified command");
    System.out.println("\nCore Commands:");
    printCommands(executables, UsageGroup.CORE);

    System.out.println("  classpath                      Prints Accumulo classpath\n"
        + "  <main class> args              Runs Java <main class> located on Accumulo classpath");

    System.out.println("\nProcess Commands:");
    printCommands(executables, UsageGroup.PROCESS);

    System.out.println("\nOther Commands:");
    printCommands(executables, UsageGroup.OTHER);

    System.out.println();
  }

  public static synchronized Map<String,KeywordExecutable> getExecutables(final ClassLoader cl) {
    if (servicesMap == null) {
      servicesMap = checkDuplicates(ServiceLoader.load(KeywordExecutable.class, cl));
    }
    return servicesMap;
  }

  public static Map<String,KeywordExecutable>
      checkDuplicates(final Iterable<? extends KeywordExecutable> services) {
    TreeSet<String> blacklist = new TreeSet<>();
    TreeMap<String,KeywordExecutable> results = new TreeMap<>();
    for (KeywordExecutable service : services) {
      String keyword = service.keyword();
      if (blacklist.contains(keyword)) {
        // subsequent times a duplicate is found, just warn and exclude it
        warnDuplicate(service);
      } else if (results.containsKey(keyword)) {
        // the first time a duplicate is found, blacklist it and warn
        blacklist.add(keyword);
        warnDuplicate(results.remove(keyword));
        warnDuplicate(service);
      } else {
        // first observance of this keyword, so just add it to the list
        results.put(service.keyword(), service);
      }
    }
    return Collections.unmodifiableSortedMap(results);
  }

  private static void warnDuplicate(final KeywordExecutable service) {
    log.warn("Ambiguous duplicate binding for keyword '{}' found: {}", service.keyword(),
        service.getClass().getName());
  }
}<|MERGE_RESOLUTION|>--- conflicted
+++ resolved
@@ -101,13 +101,7 @@
   public static synchronized ClassLoader getClassLoader() {
     if (classLoader == null) {
       try {
-<<<<<<< HEAD
         classLoader = (ClassLoader) getVFSClassLoader().getMethod("getClassLoader").invoke(null);
-=======
-        ClassLoader clTmp =
-            (ClassLoader) getVFSClassLoader().getMethod("getClassLoader").invoke(null);
-        classLoader = clTmp;
->>>>>>> 0a9837f3
         Thread.currentThread().setContextClassLoader(classLoader);
       } catch (ClassNotFoundException | IOException | IllegalAccessException
           | IllegalArgumentException | InvocationTargetException | NoSuchMethodException
@@ -214,8 +208,8 @@
   }
 
   public static void printUsage() {
-    TreeSet<KeywordExecutable> executables = new TreeSet<>(
-        Comparator.comparing(KeywordExecutable::keyword));
+    TreeSet<KeywordExecutable> executables =
+        new TreeSet<>(Comparator.comparing(KeywordExecutable::keyword));
     executables.addAll(getExecutables(getClassLoader()).values());
 
     System.out.println("\nUsage: accumulo <command> [--help] (<argument> ...)\n\n"
