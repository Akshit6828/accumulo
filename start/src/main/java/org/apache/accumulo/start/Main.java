--- conflicted
+++ resolved
@@ -210,11 +210,7 @@
     System.out.println("accumulo " + kwString + " | <accumulo class> args");
   }
 
-<<<<<<< HEAD
-  public static Map<String,KeywordExecutable> getExecutables(final ClassLoader cl) {
-=======
-  static synchronized Map<String,KeywordExecutable> getExecutables(final ClassLoader cl) {
->>>>>>> 1ca7e2ea
+  public static synchronized Map<String,KeywordExecutable> getExecutables(final ClassLoader cl) {
     if (servicesMap == null) {
       servicesMap = checkDuplicates(ServiceLoader.load(KeywordExecutable.class, cl));
     }
