/*
 * Licensed to the Apache Software Foundation (ASF) under one or more
 * contributor license agreements.  See the NOTICE file distributed with
 * this work for additional information regarding copyright ownership.
 * The ASF licenses this file to You under the Apache License, Version 2.0
 * (the "License"); you may not use this file except in compliance with
 * the License.  You may obtain a copy of the License at
 *
 *     http://www.apache.org/licenses/LICENSE-2.0
 *
 * Unless required by applicable law or agreed to in writing, software
 * distributed under the License is distributed on an "AS IS" BASIS,
 * WITHOUT WARRANTIES OR CONDITIONS OF ANY KIND, either express or implied.
 * See the License for the specific language governing permissions and
 * limitations under the License.
 */
package org.apache.accumulo.start.classloader.vfs;

import java.io.File;
import java.io.FileWriter;
import java.io.IOException;
import java.net.URLClassLoader;

import org.apache.accumulo.start.classloader.AccumuloClassLoader;
import org.apache.commons.io.FileUtils;
import org.apache.commons.vfs2.FileSystemManager;
import org.apache.commons.vfs2.impl.VFSClassLoader;
import org.junit.After;
import org.junit.Assert;
import org.junit.Before;
import org.junit.Test;
import org.junit.rules.TemporaryFolder;
import org.junit.runner.RunWith;
import org.powermock.core.classloader.annotations.PowerMockIgnore;
import org.powermock.core.classloader.annotations.PrepareForTest;
import org.powermock.core.classloader.annotations.SuppressStaticInitializationFor;
import org.powermock.modules.junit4.PowerMockRunner;
import org.powermock.reflect.Whitebox;

@RunWith(PowerMockRunner.class)
@PrepareForTest(AccumuloVFSClassLoader.class)
@SuppressStaticInitializationFor({"org.apache.accumulo.start.classloader.AccumuloVFSClassLoader",
    "org.apache.log4j.LogManager"})
@PowerMockIgnore({"org.apache.log4j.*", "org.apache.hadoop.log.metrics",
    "org.apache.commons.logging.*", "org.xml.*", "javax.xml.*", "org.w3c.dom.*",
    "org.apache.hadoop.*"})
public class AccumuloVFSClassLoaderTest {

  private TemporaryFolder folder1 = new TemporaryFolder(
      new File(System.getProperty("user.dir") + "/target"));

  @Before
  public void setup() throws IOException {
    folder1.create();
  }

  @After
  public void tearDown() {
    folder1.delete();
  }

  /*
   * Test that if enabled, but not configured, that the code creates the 2nd level classloader
   */
  @Test
  public void testDefaultConfig() throws Exception {

    Whitebox.setInternalState(AccumuloVFSClassLoader.class, "loader",
        (AccumuloReloadingVFSClassLoader) null);

    File conf = folder1.newFile("accumulo-site.xml");
    FileWriter out = new FileWriter(conf);
    out.append("<?xml version=\"1.0\" encoding=\"UTF-8\"?>\n");
    out.append("<configuration>\n");
    out.append("<property>\n");
    out.append("<name>general.classpaths</name>\n");
    out.append("<value></value>\n");
    out.append("</property>\n");
    out.append("<property>\n");
    out.append("<name>general.vfs.classpaths</name>\n");
    out.append("<value></value>\n");
    out.append("</property>\n");
    out.append("</configuration>\n");
    out.close();

<<<<<<< HEAD
    Whitebox.setInternalState(AccumuloClassLoader.class, "accumuloConfigUrl", conf.toURI().toURL());
=======
    Whitebox.setInternalState(AccumuloClassLoader.class, "SITE_CONF",
        conf.toURI().toURL().toString());
>>>>>>> f4f43feb
    Whitebox.setInternalState(AccumuloVFSClassLoader.class, "lock", new Object());
    ClassLoader acl = AccumuloVFSClassLoader.getClassLoader();
    Assert.assertTrue((acl instanceof VFSClassLoader));
    Assert.assertTrue((acl.getParent() instanceof URLClassLoader));
  }

  /*
   * Test with default context configured
   */
  @Test
  public void testDefaultContextConfigured() throws Exception {

    Whitebox.setInternalState(AccumuloVFSClassLoader.class, "loader",
        (AccumuloReloadingVFSClassLoader) null);

    // Copy jar file to TEST_DIR
    FileUtils.copyURLToFile(this.getClass().getResource("/HelloWorld.jar"),
        folder1.newFile("HelloWorld.jar"));

    File conf = folder1.newFile("accumulo-site.xml");
    FileWriter out = new FileWriter(conf);
    out.append("<?xml version=\"1.0\" encoding=\"UTF-8\"?>\n");
    out.append("<configuration>\n");
    out.append("<property>\n");
    out.append("<name>general.classpaths</name>\n");
    out.append("<value></value>\n");
    out.append("</property>\n");
    out.append("<property>\n");
    out.append("<name>general.vfs.classpaths</name>\n");
    out.append("<value>" + new File(folder1.getRoot(), "HelloWorld.jar").toURI() + "</value>\n");
    out.append("</property>\n");
    out.append("</configuration>\n");
    out.close();

<<<<<<< HEAD
    Whitebox.setInternalState(AccumuloClassLoader.class, "accumuloConfigUrl", conf.toURI().toURL());
=======
    Whitebox.setInternalState(AccumuloClassLoader.class, "SITE_CONF",
        conf.toURI().toURL().toString());
>>>>>>> f4f43feb
    Whitebox.setInternalState(AccumuloVFSClassLoader.class, "lock", new Object());
    ClassLoader acl = AccumuloVFSClassLoader.getClassLoader();
    Assert.assertTrue((acl instanceof VFSClassLoader));
    Assert.assertTrue((acl.getParent() instanceof VFSClassLoader));
    VFSClassLoader arvcl = (VFSClassLoader) acl.getParent();
    Assert.assertEquals(1, arvcl.getFileObjects().length);
    // We can't be sure what the authority/host will be due to FQDN mappings, so just check the path
    Assert.assertTrue(arvcl.getFileObjects()[0].getURL().toString().contains("HelloWorld.jar"));
    Class<?> clazz1 = arvcl.loadClass("test.HelloWorld");
    Object o1 = clazz1.newInstance();
    Assert.assertEquals("Hello World!", o1.toString());
    Whitebox.setInternalState(AccumuloVFSClassLoader.class, "loader",
        (AccumuloReloadingVFSClassLoader) null);
  }

  @Test
  public void testDefaultCacheDirectory() throws Exception {

    Whitebox.setInternalState(AccumuloVFSClassLoader.class, "loader",
        (AccumuloReloadingVFSClassLoader) null);

    File conf = folder1.newFile("accumulo-site.xml");
    FileWriter out = new FileWriter(conf);
    out.append("<?xml version=\"1.0\" encoding=\"UTF-8\"?>\n");
    out.append("<configuration>\n");
    out.append("<property>\n");
    out.append("<name>general.classpaths</name>\n");
    out.append("<value></value>\n");
    out.append("</property>\n");
    out.append("<property>\n");
    out.append("<name>general.vfs.classpaths</name>\n");
    out.append("<value></value>\n");
    out.append("</property>\n");
    out.append("</configuration>\n");
    out.close();

<<<<<<< HEAD
    Whitebox.setInternalState(AccumuloClassLoader.class, "accumuloConfigUrl", conf.toURI().toURL());
=======
    Whitebox.setInternalState(AccumuloClassLoader.class, "SITE_CONF",
        conf.toURI().toURL().toString());
>>>>>>> f4f43feb
    Whitebox.setInternalState(AccumuloVFSClassLoader.class, "lock", new Object());
    AccumuloVFSClassLoader.getClassLoader();
    FileSystemManager manager = AccumuloVFSClassLoader.generateVfs();
    UniqueFileReplicator replicator = Whitebox.getInternalState(manager, "fileReplicator");
    File tempDir = Whitebox.getInternalState(replicator, "tempDir");
    String tempDirParent = tempDir.getParent();
    String tempDirName = tempDir.getName();
    String javaIoTmpDir = System.getProperty("java.io.tmpdir");

    // trim off any final separator, because java.io.File does the same.
    if (javaIoTmpDir.endsWith(File.separator)) {
      javaIoTmpDir = javaIoTmpDir.substring(0, javaIoTmpDir.length() - File.separator.length());
    }

    Assert.assertTrue(javaIoTmpDir.equals(tempDirParent));
    Assert.assertTrue(tempDirName.startsWith("accumulo-vfs-cache-"));
    Assert.assertTrue(tempDirName.endsWith(System.getProperty("user.name", "nouser")));

    Whitebox.setInternalState(AccumuloVFSClassLoader.class, "loader",
        (AccumuloReloadingVFSClassLoader) null);
  }

  @Test
  public void testCacheDirectoryConfigured() throws Exception {

    Whitebox.setInternalState(AccumuloVFSClassLoader.class, "loader",
        (AccumuloReloadingVFSClassLoader) null);
    String cacheDir = "/some/random/cache/dir";

    File conf = folder1.newFile("accumulo-site.xml");
    FileWriter out = new FileWriter(conf);
    out.append("<?xml version=\"1.0\" encoding=\"UTF-8\"?>\n");
    out.append("<configuration>\n");
    out.append("<property>\n");
    out.append("<name>general.classpaths</name>\n");
    out.append("<value></value>\n");
    out.append("</property>\n");
    out.append("<property>\n");
    out.append("<name>" + AccumuloVFSClassLoader.VFS_CACHE_DIR + "</name>\n");
    out.append("<value>" + cacheDir + "</value>\n");
    out.append("</property>\n");
    out.append("</configuration>\n");
    out.close();

<<<<<<< HEAD
    Whitebox.setInternalState(AccumuloClassLoader.class, "accumuloConfigUrl", conf.toURI().toURL());
=======
    Whitebox.setInternalState(AccumuloClassLoader.class, "SITE_CONF",
        conf.toURI().toURL().toString());
>>>>>>> f4f43feb
    Whitebox.setInternalState(AccumuloVFSClassLoader.class, "lock", new Object());
    AccumuloVFSClassLoader.getClassLoader();
    FileSystemManager manager = AccumuloVFSClassLoader.generateVfs();
    UniqueFileReplicator replicator = Whitebox.getInternalState(manager, "fileReplicator");
    File tempDir = Whitebox.getInternalState(replicator, "tempDir");
    String tempDirParent = tempDir.getParent();
    String tempDirName = tempDir.getName();
    Assert.assertTrue(cacheDir.equals(tempDirParent));
    Assert.assertTrue(tempDirName.startsWith("accumulo-vfs-cache-"));
    Assert.assertTrue(tempDirName.endsWith(System.getProperty("user.name", "nouser")));

    Whitebox.setInternalState(AccumuloVFSClassLoader.class, "loader",
        (AccumuloReloadingVFSClassLoader) null);
  }
}<|MERGE_RESOLUTION|>--- conflicted
+++ resolved
@@ -83,12 +83,7 @@
     out.append("</configuration>\n");
     out.close();
 
-<<<<<<< HEAD
-    Whitebox.setInternalState(AccumuloClassLoader.class, "accumuloConfigUrl", conf.toURI().toURL());
-=======
-    Whitebox.setInternalState(AccumuloClassLoader.class, "SITE_CONF",
-        conf.toURI().toURL().toString());
->>>>>>> f4f43feb
+    Whitebox.setInternalState(AccumuloClassLoader.class, "accumuloConfigUrl", conf.toURI().toURL());
     Whitebox.setInternalState(AccumuloVFSClassLoader.class, "lock", new Object());
     ClassLoader acl = AccumuloVFSClassLoader.getClassLoader();
     Assert.assertTrue((acl instanceof VFSClassLoader));
@@ -123,12 +118,7 @@
     out.append("</configuration>\n");
     out.close();
 
-<<<<<<< HEAD
-    Whitebox.setInternalState(AccumuloClassLoader.class, "accumuloConfigUrl", conf.toURI().toURL());
-=======
-    Whitebox.setInternalState(AccumuloClassLoader.class, "SITE_CONF",
-        conf.toURI().toURL().toString());
->>>>>>> f4f43feb
+    Whitebox.setInternalState(AccumuloClassLoader.class, "accumuloConfigUrl", conf.toURI().toURL());
     Whitebox.setInternalState(AccumuloVFSClassLoader.class, "lock", new Object());
     ClassLoader acl = AccumuloVFSClassLoader.getClassLoader();
     Assert.assertTrue((acl instanceof VFSClassLoader));
@@ -165,12 +155,7 @@
     out.append("</configuration>\n");
     out.close();
 
-<<<<<<< HEAD
-    Whitebox.setInternalState(AccumuloClassLoader.class, "accumuloConfigUrl", conf.toURI().toURL());
-=======
-    Whitebox.setInternalState(AccumuloClassLoader.class, "SITE_CONF",
-        conf.toURI().toURL().toString());
->>>>>>> f4f43feb
+    Whitebox.setInternalState(AccumuloClassLoader.class, "accumuloConfigUrl", conf.toURI().toURL());
     Whitebox.setInternalState(AccumuloVFSClassLoader.class, "lock", new Object());
     AccumuloVFSClassLoader.getClassLoader();
     FileSystemManager manager = AccumuloVFSClassLoader.generateVfs();
@@ -215,12 +200,7 @@
     out.append("</configuration>\n");
     out.close();
 
-<<<<<<< HEAD
-    Whitebox.setInternalState(AccumuloClassLoader.class, "accumuloConfigUrl", conf.toURI().toURL());
-=======
-    Whitebox.setInternalState(AccumuloClassLoader.class, "SITE_CONF",
-        conf.toURI().toURL().toString());
->>>>>>> f4f43feb
+    Whitebox.setInternalState(AccumuloClassLoader.class, "accumuloConfigUrl", conf.toURI().toURL());
     Whitebox.setInternalState(AccumuloVFSClassLoader.class, "lock", new Object());
     AccumuloVFSClassLoader.getClassLoader();
     FileSystemManager manager = AccumuloVFSClassLoader.generateVfs();
