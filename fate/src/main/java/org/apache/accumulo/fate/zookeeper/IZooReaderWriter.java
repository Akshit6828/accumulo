/*
 * Licensed to the Apache Software Foundation (ASF) under one or more
 * contributor license agreements.  See the NOTICE file distributed with
 * this work for additional information regarding copyright ownership.
 * The ASF licenses this file to You under the Apache License, Version 2.0
 * (the "License"); you may not use this file except in compliance with
 * the License.  You may obtain a copy of the License at
 *
 *     http://www.apache.org/licenses/LICENSE-2.0
 *
 * Unless required by applicable law or agreed to in writing, software
 * distributed under the License is distributed on an "AS IS" BASIS,
 * WITHOUT WARRANTIES OR CONDITIONS OF ANY KIND, either express or implied.
 * See the License for the specific language governing permissions and
 * limitations under the License.
 */
package org.apache.accumulo.fate.zookeeper;

import java.util.List;

import org.apache.accumulo.fate.zookeeper.ZooUtil.NodeExistsPolicy;
import org.apache.accumulo.fate.zookeeper.ZooUtil.NodeMissingPolicy;
import org.apache.zookeeper.KeeperException;
import org.apache.zookeeper.ZooKeeper;
import org.apache.zookeeper.data.ACL;

public interface IZooReaderWriter extends IZooReader {
<<<<<<< HEAD

  ZooKeeper getZooKeeper();

  void recursiveDelete(String zPath, NodeMissingPolicy policy) throws KeeperException, InterruptedException;

  void recursiveDelete(String zPath, int version, NodeMissingPolicy policy) throws KeeperException, InterruptedException;

=======
  
  public abstract ZooKeeper getZooKeeper();
  
  public abstract void recursiveDelete(String zPath, NodeMissingPolicy policy) throws KeeperException, InterruptedException;
  
>>>>>>> 69d665cb
  /**
   * Create a persistent node with the default ACL
   *
   * @return true if the node was created or altered; false if it was skipped
   */
  boolean putPersistentData(String zPath, byte[] data, NodeExistsPolicy policy) throws KeeperException, InterruptedException;

<<<<<<< HEAD
  boolean putPrivatePersistentData(String zPath, byte[] data, NodeExistsPolicy policy) throws KeeperException, InterruptedException;

  void putPersistentData(String zPath, byte[] data, int version, NodeExistsPolicy policy) throws KeeperException, InterruptedException;
=======
  public abstract void recursiveCopyPersistent(String source, String destination, NodeExistsPolicy policy) throws KeeperException, InterruptedException;
  
  public abstract void delete(String path, int version) throws InterruptedException, KeeperException;
  
  public abstract byte[] mutate(String zPath, byte[] createValue, List<ACL> acl, Mutator mutator) throws Exception;
  
  public abstract boolean isLockHeld(ZooUtil.LockID lockID) throws KeeperException, InterruptedException;
  
  public abstract void mkdirs(String path) throws KeeperException, InterruptedException;
  
  @Override
  public abstract void sync(String path) throws KeeperException, InterruptedException;
>>>>>>> 69d665cb
  
  boolean putPersistentData(String zPath, byte[] data, int version, NodeExistsPolicy policy, List<ACL> acls) throws KeeperException, InterruptedException;

  String putPersistentSequential(String zPath, byte[] data) throws KeeperException, InterruptedException;

  String putEphemeralSequential(String zPath, byte[] data) throws KeeperException, InterruptedException;

  String putEphemeralData(String zPath, byte[] data) throws KeeperException, InterruptedException;

  void recursiveCopyPersistent(String source, String destination, NodeExistsPolicy policy) throws KeeperException, InterruptedException;

  void delete(String path, int version) throws InterruptedException, KeeperException;

  interface Mutator {
    byte[] mutate(byte[] currentValue) throws Exception;
  }

  byte[] mutate(String zPath, byte[] createValue, List<ACL> acl, Mutator mutator) throws Exception;

  boolean isLockHeld(ZooUtil.LockID lockID) throws KeeperException, InterruptedException;

  void mkdirs(String path) throws KeeperException, InterruptedException;

  void sync(String path) throws KeeperException, InterruptedException;

}<|MERGE_RESOLUTION|>--- conflicted
+++ resolved
@@ -25,21 +25,11 @@
 import org.apache.zookeeper.data.ACL;
 
 public interface IZooReaderWriter extends IZooReader {
-<<<<<<< HEAD
 
   ZooKeeper getZooKeeper();
 
   void recursiveDelete(String zPath, NodeMissingPolicy policy) throws KeeperException, InterruptedException;
 
-  void recursiveDelete(String zPath, int version, NodeMissingPolicy policy) throws KeeperException, InterruptedException;
-
-=======
-  
-  public abstract ZooKeeper getZooKeeper();
-  
-  public abstract void recursiveDelete(String zPath, NodeMissingPolicy policy) throws KeeperException, InterruptedException;
-  
->>>>>>> 69d665cb
   /**
    * Create a persistent node with the default ACL
    *
@@ -47,24 +37,9 @@
    */
   boolean putPersistentData(String zPath, byte[] data, NodeExistsPolicy policy) throws KeeperException, InterruptedException;
 
-<<<<<<< HEAD
   boolean putPrivatePersistentData(String zPath, byte[] data, NodeExistsPolicy policy) throws KeeperException, InterruptedException;
 
   void putPersistentData(String zPath, byte[] data, int version, NodeExistsPolicy policy) throws KeeperException, InterruptedException;
-=======
-  public abstract void recursiveCopyPersistent(String source, String destination, NodeExistsPolicy policy) throws KeeperException, InterruptedException;
-  
-  public abstract void delete(String path, int version) throws InterruptedException, KeeperException;
-  
-  public abstract byte[] mutate(String zPath, byte[] createValue, List<ACL> acl, Mutator mutator) throws Exception;
-  
-  public abstract boolean isLockHeld(ZooUtil.LockID lockID) throws KeeperException, InterruptedException;
-  
-  public abstract void mkdirs(String path) throws KeeperException, InterruptedException;
-  
-  @Override
-  public abstract void sync(String path) throws KeeperException, InterruptedException;
->>>>>>> 69d665cb
   
   boolean putPersistentData(String zPath, byte[] data, int version, NodeExistsPolicy policy, List<ACL> acls) throws KeeperException, InterruptedException;
 
