/*
 * Licensed to the Apache Software Foundation (ASF) under one or more
 * contributor license agreements.  See the NOTICE file distributed with
 * this work for additional information regarding copyright ownership.
 * The ASF licenses this file to You under the Apache License, Version 2.0
 * (the "License"); you may not use this file except in compliance with
 * the License.  You may obtain a copy of the License at
 *
 *     http://www.apache.org/licenses/LICENSE-2.0
 *
 * Unless required by applicable law or agreed to in writing, software
 * distributed under the License is distributed on an "AS IS" BASIS,
 * WITHOUT WARRANTIES OR CONDITIONS OF ANY KIND, either express or implied.
 * See the License for the specific language governing permissions and
 * limitations under the License.
 */
package org.apache.accumulo.fate.zookeeper;

import static java.util.Objects.requireNonNull;
import static java.util.concurrent.TimeUnit.MILLISECONDS;

import java.math.BigInteger;
import java.util.ArrayList;
import java.util.Arrays;
import java.util.Collections;
import java.util.List;
import java.util.concurrent.TimeUnit;

import org.apache.accumulo.fate.util.Retry;
import org.apache.accumulo.fate.util.Retry.RetryFactory;
import org.apache.commons.lang.builder.HashCodeBuilder;
import org.apache.zookeeper.CreateMode;
import org.apache.zookeeper.KeeperException;
import org.apache.zookeeper.KeeperException.Code;
import org.apache.zookeeper.KeeperException.NoNodeException;
import org.apache.zookeeper.ZooDefs.Ids;
import org.apache.zookeeper.ZooDefs.Perms;
import org.apache.zookeeper.ZooKeeper;
import org.apache.zookeeper.data.ACL;
import org.apache.zookeeper.data.Stat;
import org.slf4j.Logger;
import org.slf4j.LoggerFactory;

public class ZooUtil {

  public static final RetryFactory DEFAULT_RETRY = Retry.builder().maxRetries(10)
      .retryAfter(250, MILLISECONDS).incrementBy(250, MILLISECONDS).maxWait(5, TimeUnit.SECONDS)
      .logInterval(3, TimeUnit.MINUTES).createFactory();

  private static final Logger log = LoggerFactory.getLogger(ZooUtil.class);

  public enum NodeExistsPolicy {
    SKIP, OVERWRITE, FAIL
  }

  public enum NodeMissingPolicy {
    SKIP, CREATE, FAIL
  }

  public static class LockID {
    public long eid;
    public String path;
    public String node;

    public LockID(String root, String serializedLID) {
      String sa[] = serializedLID.split("\\$");
      int lastSlash = sa[0].lastIndexOf('/');

      if (sa.length != 2 || lastSlash < 0) {
        throw new IllegalArgumentException("Malformed serialized lock id " + serializedLID);
      }

      if (lastSlash == 0)
        path = root;
      else
        path = root + "/" + sa[0].substring(0, lastSlash);
      node = sa[0].substring(lastSlash + 1);
      eid = new BigInteger(sa[1], 16).longValue();
    }

    public LockID(String path, String node, long eid) {
      this.path = path;
      this.node = node;
      this.eid = eid;
    }

    public String serialize(String root) {

      return path.substring(root.length()) + "/" + node + "$" + Long.toHexString(eid);
    }

    @Override
    public String toString() {
      return " path = " + path + " node = " + node + " eid = " + Long.toHexString(eid);
    }
  }

  protected static class ZooKeeperConnectionInfo {
    String keepers, scheme;
    int timeout;
    byte[] auth;

    public ZooKeeperConnectionInfo(String keepers, int timeout, String scheme, byte[] auth) {
      requireNonNull(keepers);
      this.keepers = keepers;
      this.timeout = timeout;
      this.scheme = scheme;
      this.auth = auth;
    }

    @Override
    public int hashCode() {
      final HashCodeBuilder hcb = new HashCodeBuilder(31, 47);
      hcb.append(keepers).append(timeout);
      if (null != scheme) {
        hcb.append(scheme);
      }
      if (null != auth) {
        hcb.append(auth);
      }
      return hcb.toHashCode();
    }

    @Override
    public boolean equals(Object o) {
      if (o instanceof ZooKeeperConnectionInfo) {
        ZooKeeperConnectionInfo other = (ZooKeeperConnectionInfo) o;
        if (!keepers.equals(other.keepers) || timeout != other.timeout) {
          return false;
        }

        if (null != scheme) {
          if (null == other.scheme) {
            // Ours is non-null, theirs is null
            return false;
          } else if (!scheme.equals(other.scheme)) {
            // Both non-null but not equal
            return false;
          }
        }

        if (null != auth) {
          if (null == other.auth) {
            return false;
          } else if (!Arrays.equals(auth, other.auth)) {
            // both non-null but not equal
            return false;
          }
        }

        return true;
      }

      return false;
    }

    @Override
    public String toString() {
      StringBuilder sb = new StringBuilder(64);
      sb.append("zookeepers=").append(keepers);
      sb.append(", timeout=").append(timeout);
      sb.append(", scheme=").append(scheme);
      sb.append(", auth=").append(null == auth ? "null" : "REDACTED");
      return sb.toString();
    }
  }

  public static final List<ACL> PRIVATE;
  public static final List<ACL> PUBLIC;
  private static final RetryFactory RETRY_FACTORY;

  static {
    PRIVATE = new ArrayList<>();
    PRIVATE.addAll(Ids.CREATOR_ALL_ACL);
    PUBLIC = new ArrayList<>();
    PUBLIC.addAll(PRIVATE);
    PUBLIC.add(new ACL(Perms.READ, Ids.ANYONE_ID_UNSAFE));
    RETRY_FACTORY = DEFAULT_RETRY;
  }

  protected static ZooKeeper getZooKeeper(ZooKeeperConnectionInfo info) {
    return getZooKeeper(info.keepers, info.timeout, info.scheme, info.auth);
  }

  protected static ZooKeeper getZooKeeper(String keepers, int timeout, String scheme, byte[] auth) {
    return ZooSession.getSession(keepers, timeout, scheme, auth);
  }

  protected static void retryOrThrow(Retry retry, KeeperException e) throws KeeperException {
    log.warn("Saw (possibly) transient exception communicating with ZooKeeper", e);
    if (retry.canRetry()) {
      retry.useRetry();
      return;
    }

<<<<<<< HEAD
    log.error("Retry attempts ({}) exceeded trying to communicate with ZooKeeper", retry.retriesCompleted());
=======
    log.error("Retry attempts (" + retry.retriesCompleted()
        + ") exceeded trying to communicate with ZooKeeper");
>>>>>>> f4f43feb
    throw e;
  }

  /**
   * This method will delete a node and all its children from zookeeper
   *
   * @param zPath
   *          the path to delete
   */
  static void recursiveDelete(ZooKeeperConnectionInfo info, String zPath, NodeMissingPolicy policy)
      throws KeeperException, InterruptedException {
    if (policy.equals(NodeMissingPolicy.CREATE))
      throw new IllegalArgumentException(policy.name() + " is invalid for this operation");
    try {
      List<String> children;
      final Retry retry = RETRY_FACTORY.createRetry();
      while (true) {
        try {
          children = getZooKeeper(info).getChildren(zPath, false);
          break;
        } catch (KeeperException e) {
          final Code c = e.code();
          if (c == Code.CONNECTIONLOSS || c == Code.OPERATIONTIMEOUT || c == Code.SESSIONEXPIRED) {
            retryOrThrow(retry, e);
          } else {
            throw e;
          }
        }
        retry.waitForNextAttempt();
      }
      for (String child : children)
        recursiveDelete(info, zPath + "/" + child, NodeMissingPolicy.SKIP);

      Stat stat;
      while (true) {
        try {
          stat = getZooKeeper(info).exists(zPath, null);
          // Node exists
          if (stat != null) {
            try {
              // Try to delete it. We don't care if there was an update to the node
              // since we got the Stat, just delete all versions (-1).
              getZooKeeper(info).delete(zPath, -1);
              return;
            } catch (NoNodeException e) {
              // If the node is gone now, it's ok if we have SKIP
              if (policy.equals(NodeMissingPolicy.SKIP)) {
                return;
              }
              throw e;
            }
            // Let other KeeperException bubble to the outer catch
          } else {
            // If the stat is null, the node is now gone which is fine.
            return;
          }
        } catch (KeeperException e) {
          final Code c = e.code();
          if (c == Code.CONNECTIONLOSS || c == Code.OPERATIONTIMEOUT || c == Code.SESSIONEXPIRED) {
            retryOrThrow(retry, e);
          } else {
            throw e;
          }
        }

        retry.waitForNextAttempt();
      }
    } catch (KeeperException e) {
      if (policy.equals(NodeMissingPolicy.SKIP) && e.code().equals(KeeperException.Code.NONODE))
        return;
      throw e;
    }
  }

  /**
   * Create a persistent node with the default ACL
   *
   * @return true if the node was created or altered; false if it was skipped
   */
  public static boolean putPersistentData(ZooKeeperConnectionInfo info, String zPath, byte[] data,
      NodeExistsPolicy policy) throws KeeperException, InterruptedException {
    return putData(info, zPath, data, CreateMode.PERSISTENT, -1, policy, PUBLIC);
  }

  public static boolean putPersistentData(ZooKeeperConnectionInfo info, String zPath, byte[] data,
      int version, NodeExistsPolicy policy) throws KeeperException, InterruptedException {
    return putData(info, zPath, data, CreateMode.PERSISTENT, version, policy, PUBLIC);
  }

  public static boolean putPersistentData(ZooKeeperConnectionInfo info, String zPath, byte[] data,
      int version, NodeExistsPolicy policy, List<ACL> acls)
      throws KeeperException, InterruptedException {
    return putData(info, zPath, data, CreateMode.PERSISTENT, version, policy, acls);
  }

  private static boolean putData(ZooKeeperConnectionInfo info, String zPath, byte[] data,
      CreateMode mode, int version, NodeExistsPolicy policy, List<ACL> acls)
      throws KeeperException, InterruptedException {
    if (policy == null)
      policy = NodeExistsPolicy.FAIL;

    final Retry retry = RETRY_FACTORY.createRetry();
    while (true) {
      try {
        getZooKeeper(info).create(zPath, data, acls, mode);
        return true;
      } catch (KeeperException e) {
        final Code code = e.code();
        if (code == Code.NODEEXISTS) {
          switch (policy) {
            case SKIP:
              return false;
            case OVERWRITE:
              // overwrite the data in the node when it already exists
              try {
                getZooKeeper(info).setData(zPath, data, version);
                return true;
              } catch (KeeperException e2) {
                final Code code2 = e2.code();
                if (code2 == Code.NONODE) {
                  // node delete between create call and set data, so try create call again
                  continue;
                } else if (code2 == Code.CONNECTIONLOSS || code2 == Code.OPERATIONTIMEOUT
                    || code2 == Code.SESSIONEXPIRED) {
                  retryOrThrow(retry, e2);
                  break;
                } else {
                  // unhandled exception on setData()
                  throw e2;
                }
              }
            default:
              throw e;
          }
        } else if (code == Code.CONNECTIONLOSS || code == Code.OPERATIONTIMEOUT
            || code == Code.SESSIONEXPIRED) {
          retryOrThrow(retry, e);
        } else {
          // unhandled exception on create()
          throw e;
        }
      }

      // Catch all to wait before retrying
      retry.waitForNextAttempt();
    }
  }

  public static byte[] getData(ZooKeeperConnectionInfo info, String zPath, Stat stat)
      throws KeeperException, InterruptedException {
    final Retry retry = RETRY_FACTORY.createRetry();
    while (true) {
      try {
        return getZooKeeper(info).getData(zPath, false, stat);
      } catch (KeeperException e) {
        final Code c = e.code();
        if (c == Code.CONNECTIONLOSS || c == Code.OPERATIONTIMEOUT || c == Code.SESSIONEXPIRED) {
          retryOrThrow(retry, e);
        } else {
          throw e;
        }
      }

      retry.waitForNextAttempt();
    }
  }

  public static Stat getStatus(ZooKeeperConnectionInfo info, String zPath)
      throws KeeperException, InterruptedException {
    final Retry retry = RETRY_FACTORY.createRetry();
    while (true) {
      try {
        return getZooKeeper(info).exists(zPath, false);
      } catch (KeeperException e) {
        final Code c = e.code();
        if (c == Code.CONNECTIONLOSS || c == Code.OPERATIONTIMEOUT || c == Code.SESSIONEXPIRED) {
          retryOrThrow(retry, e);
        } else {
          throw e;
        }
      }

      retry.waitForNextAttempt();
    }
  }

  public static boolean exists(ZooKeeperConnectionInfo info, String zPath)
      throws KeeperException, InterruptedException {
    return getStatus(info, zPath) != null;
  }

  public static void recursiveCopyPersistent(ZooKeeperConnectionInfo info, String source,
      String destination, NodeExistsPolicy policy) throws KeeperException, InterruptedException {
    Stat stat = null;
    if (!exists(info, source))
      throw KeeperException.create(Code.NONODE, source);
    if (exists(info, destination)) {
      switch (policy) {
        case OVERWRITE:
          break;
        case SKIP:
          return;
        case FAIL:
        default:
          throw KeeperException.create(Code.NODEEXISTS, source);
      }
    }

    stat = new Stat();
    byte[] data = getData(info, source, stat);

    if (stat.getEphemeralOwner() == 0) {
      if (data == null)
        throw KeeperException.create(Code.NONODE, source);
      putPersistentData(info, destination, data, policy);
      if (stat.getNumChildren() > 0) {
        List<String> children;
        final Retry retry = RETRY_FACTORY.createRetry();
        while (true) {
          try {
            children = getZooKeeper(info).getChildren(source, false);
            break;
          } catch (KeeperException e) {
            final Code c = e.code();
            if (c == Code.CONNECTIONLOSS || c == Code.OPERATIONTIMEOUT
                || c == Code.SESSIONEXPIRED) {
              retryOrThrow(retry, e);
            } else {
              throw e;
            }
          }
          retry.waitForNextAttempt();
        }
        for (String child : children) {
          recursiveCopyPersistent(info, source + "/" + child, destination + "/" + child, policy);
        }
      }
    }
  }

  public static boolean putPrivatePersistentData(ZooKeeperConnectionInfo info, String zPath,
      byte[] data, NodeExistsPolicy policy) throws KeeperException, InterruptedException {
    return putData(info, zPath, data, CreateMode.PERSISTENT, -1, policy, PRIVATE);
  }

  public static String putPersistentSequential(ZooKeeperConnectionInfo info, String zPath,
      byte[] data) throws KeeperException, InterruptedException {
    final Retry retry = RETRY_FACTORY.createRetry();
    while (true) {
      try {
        return getZooKeeper(info).create(zPath, data, ZooUtil.PUBLIC,
            CreateMode.PERSISTENT_SEQUENTIAL);
      } catch (KeeperException e) {
        final Code c = e.code();
        if (c == Code.CONNECTIONLOSS || c == Code.OPERATIONTIMEOUT || c == Code.SESSIONEXPIRED) {
          retryOrThrow(retry, e);
        } else {
          throw e;
        }
      }

      retry.waitForNextAttempt();
    }
  }

  public static String putEphemeralData(ZooKeeperConnectionInfo info, String zPath, byte[] data)
      throws KeeperException, InterruptedException {
    final Retry retry = RETRY_FACTORY.createRetry();
    while (true) {
      try {
        return getZooKeeper(info).create(zPath, data, ZooUtil.PUBLIC, CreateMode.EPHEMERAL);
      } catch (KeeperException e) {
        final Code c = e.code();
        if (c == Code.CONNECTIONLOSS || c == Code.OPERATIONTIMEOUT || c == Code.SESSIONEXPIRED) {
          retryOrThrow(retry, e);
        } else {
          throw e;
        }
      }

      retry.waitForNextAttempt();
    }
  }

  public static String putEphemeralSequential(ZooKeeperConnectionInfo info, String zPath,
      byte[] data) throws KeeperException, InterruptedException {
    final Retry retry = RETRY_FACTORY.createRetry();
    while (true) {
      try {
        return getZooKeeper(info).create(zPath, data, ZooUtil.PUBLIC,
            CreateMode.EPHEMERAL_SEQUENTIAL);
      } catch (KeeperException e) {
        final Code c = e.code();
        if (c == Code.CONNECTIONLOSS || c == Code.OPERATIONTIMEOUT || c == Code.SESSIONEXPIRED) {
          retryOrThrow(retry, e);
        } else {
          throw e;
        }
      }

      retry.waitForNextAttempt();
    }
  }

  public static byte[] getLockData(ZooCache zc, String path) {

    List<String> children = zc.getChildren(path);

    if (children == null || children.size() == 0) {
      return null;
    }

    children = new ArrayList<>(children);
    Collections.sort(children);

    String lockNode = children.get(0);

    return zc.get(path + "/" + lockNode);
  }

  public static boolean isLockHeld(ZooKeeperConnectionInfo info, LockID lid)
      throws KeeperException, InterruptedException {
    final Retry retry = RETRY_FACTORY.createRetry();
    while (true) {
      try {
        List<String> children = getZooKeeper(info).getChildren(lid.path, false);

        if (children.size() == 0) {
          return false;
        }

        Collections.sort(children);

        String lockNode = children.get(0);
        if (!lid.node.equals(lockNode))
          return false;

        Stat stat = getZooKeeper(info).exists(lid.path + "/" + lid.node, false);
        return stat != null && stat.getEphemeralOwner() == lid.eid;
      } catch (KeeperException ex) {
        final Code c = ex.code();
        if (c == Code.CONNECTIONLOSS || c == Code.OPERATIONTIMEOUT || c == Code.SESSIONEXPIRED) {
          retryOrThrow(retry, ex);
        }
      }

      retry.waitForNextAttempt();
    }
  }

  public static List<ACL> getACL(ZooKeeperConnectionInfo info, String zPath, Stat stat)
      throws KeeperException, InterruptedException {
    final Retry retry = RETRY_FACTORY.createRetry();
    while (true) {
      try {
        return getZooKeeper(info).getACL(zPath, stat);
      } catch (KeeperException e) {
        final Code c = e.code();
        if (c == Code.CONNECTIONLOSS || c == Code.OPERATIONTIMEOUT || c == Code.SESSIONEXPIRED) {
          retryOrThrow(retry, e);
        } else {
          throw e;
        }
      }

      retry.waitForNextAttempt();
    }
  }

}<|MERGE_RESOLUTION|>--- conflicted
+++ resolved
@@ -193,12 +193,8 @@
       return;
     }
 
-<<<<<<< HEAD
-    log.error("Retry attempts ({}) exceeded trying to communicate with ZooKeeper", retry.retriesCompleted());
-=======
-    log.error("Retry attempts (" + retry.retriesCompleted()
-        + ") exceeded trying to communicate with ZooKeeper");
->>>>>>> f4f43feb
+    log.error("Retry attempts ({}) exceeded trying to communicate with ZooKeeper",
+        retry.retriesCompleted());
     throw e;
   }
 
