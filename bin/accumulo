#! /usr/bin/env bash

# Licensed to the Apache Software Foundation (ASF) under one or more
# contributor license agreements.  See the NOTICE file distributed with
# this work for additional information regarding copyright ownership.
# The ASF licenses this file to You under the Apache License, Version 2.0
# (the "License"); you may not use this file except in compliance with
# the License.  You may obtain a copy of the License at
#
#     http://www.apache.org/licenses/LICENSE-2.0
#
# Unless required by applicable law or agreed to in writing, software
# distributed under the License is distributed on an "AS IS" BASIS,
# WITHOUT WARRANTIES OR CONDITIONS OF ANY KIND, either express or implied.
# See the License for the specific language governing permissions and
# limitations under the License.

# Start: Resolve Script Directory
SOURCE="${BASH_SOURCE[0]}"
while [ -h "${SOURCE}" ]; do # resolve $SOURCE until the file is no longer a symlink
   bin="$( cd -P "$( dirname "${SOURCE}" )" && pwd )"
   SOURCE="$(readlink "${SOURCE}")"
   [[ "${SOURCE}" != /* ]] && SOURCE="${bin}/${SOURCE}" # if $SOURCE was a relative symlink, we need to resolve it relative to the path where the symlink file was located
done
bin="$( cd -P "$( dirname "${SOURCE}" )" && pwd )"
script=$( basename "${SOURCE}" )
# Stop: Resolve Script Directory

. "${bin}"/config.sh

START_JAR="${ACCUMULO_HOME}/lib/accumulo-start.jar"

#
# Resolve a program to its installation directory
#
locationByProgram() 
{
   RESULT=$( which "$1" )
   if [[ "$?" != 0 && -z "${RESULT}" ]]; then
      echo "Cannot find '$1' and '$2' is not set in $ACCUMULO_CONF_DIR/accumulo-env.sh"
      exit 1
   fi
   while [ -h "${RESULT}" ]; do # resolve $RESULT until the file is no longer a symlink
      DIR="$( cd -P "$( dirname "$RESULT" )" && pwd )"
      RESULT="$(readlink "${RESULT}")"
      [[ "${RESULT}" != /* ]] && RESULT="${DIR}/${RESULT}" # if $RESULT was a relative symlink, we need to resolve it relative to the path where the symlink file was located
   done
   # find the relative home directory
   RESULT=$(dirname "${RESULT}")
   echo "Auto-set ${2} to '${RESULT}'.  To suppress this message, set ${2} in conf/accumulo-env.sh"
   eval "${2}=${RESULT}"
}

test -z "${JAVA_HOME}"      && locationByProgram java JAVA_HOME
test -z "${HADOOP_PREFIX}"  && locationByProgram hadoop HADOOP_PREFIX
test -z "${ZOOKEEPER_HOME}" && locationByProgram zkCli.sh ZOOKEEPER_HOME

DEFAULT_GENERAL_JAVA_OPTS=""

#
# ACCUMULO_XTRAJARS is where all of the commandline -add items go into for reading by accumulo.
#
if [ "$1" = "-add" ] ; then
    export ACCUMULO_XTRAJARS="$2"
    shift 2
else
    export ACCUMULO_XTRAJARS=""
fi

#
# Add appropriate options for process type
#
case "$1" in
master)  export ACCUMULO_OPTS="${ACCUMULO_GENERAL_OPTS} ${ACCUMULO_MASTER_OPTS}" ;;
gc)      export ACCUMULO_OPTS="${ACCUMULO_GENERAL_OPTS} ${ACCUMULO_GC_OPTS}" ;;
tserver) export ACCUMULO_OPTS="${ACCUMULO_GENERAL_OPTS} ${ACCUMULO_TSERVER_OPTS}" ;;
monitor) export ACCUMULO_OPTS="${ACCUMULO_GENERAL_OPTS} ${ACCUMULO_MONITOR_OPTS}" ;;
logger)  export ACCUMULO_OPTS="${ACCUMULO_GENERAL_OPTS} ${ACCUMULO_LOGGER_OPTS}" ;;
*)       export ACCUMULO_OPTS="${ACCUMULO_GENERAL_OPTS} ${ACCUMULO_OTHER_OPTS}" ;;
esac

XML_FILES="${ACCUMULO_CONF_DIR}"
LOG4J_JAR=$(find "${HADOOP_PREFIX}/lib" "${HADOOP_PREFIX}"/share/hadoop/common/lib -name 'log4j*.jar' -print 2>/dev/null | head -1)
CLASSPATH="${XML_FILES}:${START_JAR}:${LOG4J_JAR}"

if [ -z "${JAVA_HOME}" -o ! -d "${JAVA_HOME}" ]; then
   echo "JAVA_HOME is not set or is not a directory.  Please make sure it's set globally or in conf/accumulo-env.sh"
   exit 1
fi
if [ -z "${HADOOP_PREFIX}" -o ! -d "${HADOOP_PREFIX}" ]; then
   echo "HADOOP_PREFIX is not set or is not a directory.  Please make sure it's set globally or in conf/accumulo-env.sh"
   exit 1
fi
if [ -z "${ZOOKEEPER_HOME}" -o ! -d "${ZOOKEEPER_HOME}" ]; then
   echo "ZOOKEEPER_HOME is not set or is not a directory.  Please make sure it's set globally or in conf/accumulo-env.sh"
   exit 1
fi
if [ -z "${ACCUMULO_LOG_DIR}" ]; then
   echo "ACCUMULO_LOG_DIR is not set.  Please make sure it's set globally or in conf/accumulo-env.sh"
   exit 1
fi

if [ ! -d "${ACCUMULO_LOG_DIR}" ]; then
   mkdir -p "$ACCUMULO_LOG_DIR"
fi

# Export the variables just in case they are not exported
# This makes them available to java
export JAVA_HOME HADOOP_PREFIX ZOOKEEPER_HOME

JAVA="${JAVA_HOME}/bin/java"
PLATFORM=$( "${JAVA}" -cp "${CLASSPATH}" org.apache.accumulo.start.Platform )
# hadoop 1.0, 1.1
LIB_PATH="${HADOOP_PREFIX}/lib/native/${PLATFORM}"
if [ ! -d "${LIB_PATH}" ]; then
   # hadoop-2.0
   LIB_PATH="${HADOOP_PREFIX}/lib/native"
fi
#
# app isn't used anywhere, but it makes the process easier to spot when ps/top/snmp truncate the command line
<<<<<<< HEAD
exec $JAVA "-Dapp=$1" \
   $ACCUMULO_OPTS \
   -classpath "${CLASSPATH}" \
   -XX:OnOutOfMemoryError="kill -9 %p" \
   -XX:-OmitStackTraceInFastThrow \
=======
exec $JAVA "-Dapp=$1" $ACCUMULO_OPTS -classpath "${CLASSPATH}" -XX:OnOutOfMemoryError="${ACCUMULO_KILL_CMD:-kill -9 %p}" \
>>>>>>> 62425ba0
   -Djavax.xml.parsers.DocumentBuilderFactory=com.sun.org.apache.xerces.internal.jaxp.DocumentBuilderFactoryImpl \
   -Djava.library.path="${LIB_PATH}" \
   -Dorg.apache.accumulo.core.home.dir="${ACCUMULO_HOME}" \
   -Dhadoop.home.dir="${HADOOP_PREFIX}" \
   -Dzookeeper.home.dir="${ZOOKEEPER_HOME}" \
   org.apache.accumulo.start.Main \
   "$@"<|MERGE_RESOLUTION|>--- conflicted
+++ resolved
@@ -118,15 +118,11 @@
 fi
 #
 # app isn't used anywhere, but it makes the process easier to spot when ps/top/snmp truncate the command line
-<<<<<<< HEAD
 exec $JAVA "-Dapp=$1" \
    $ACCUMULO_OPTS \
    -classpath "${CLASSPATH}" \
-   -XX:OnOutOfMemoryError="kill -9 %p" \
+   -XX:OnOutOfMemoryError="${ACCUMULO_KILL_CMD:-kill -9 %p}" \
    -XX:-OmitStackTraceInFastThrow \
-=======
-exec $JAVA "-Dapp=$1" $ACCUMULO_OPTS -classpath "${CLASSPATH}" -XX:OnOutOfMemoryError="${ACCUMULO_KILL_CMD:-kill -9 %p}" \
->>>>>>> 62425ba0
    -Djavax.xml.parsers.DocumentBuilderFactory=com.sun.org.apache.xerces.internal.jaxp.DocumentBuilderFactoryImpl \
    -Djava.library.path="${LIB_PATH}" \
    -Dorg.apache.accumulo.core.home.dir="${ACCUMULO_HOME}" \
