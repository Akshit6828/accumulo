---
name: Post Vote Checklist
about: A checklist for tracking post-vote release tasks
title: 'Post-vote release checklist for version [e.g. 2.1.0]'
labels:
assignees: ''

---

- [ ] Label this issue with the [project](https://github.com/apache/accumulo/projects) that corresponds to this release version
- [Git](https://github.com/apache/accumulo) tasks
  - [ ] Create a signed `rel/<version>` tag (and push it)
  - [ ] Merge `<version>-rc<N>-next` branch into a maintenance branch (if maintenance is expected),
        and then into the `main` branch (and push them)
  - [ ] Remove `*-rc*` branches
- [Nexus](https://repository.apache.org) tasks
  - [ ] Release the staging repository corresponding to the successful release candidate (use "release" button)
  - [ ] Drop any other staging repositories for Accumulo (do *not* "release" or "promote" them)
- [SVN / dist-release](https://dist.apache.org/repos/dist/release/accumulo) tasks
  - [ ] Upload the release artifacts (tarballs, signatures, and `.sha512` files) for the mirrors
  - [ ] Remove old artifacts from the mirrors (**after** updating the website)
- [Board reporting tool](https://reporter.apache.org/addrelease?accumulo)
  - [ ] Add the date of release (the date the release artifacts were uploaded to SVN `UTC+0000`)
- Verify published artifacts
  - [ ] In [Maven Central](https://repo1.maven.org/maven2/org/apache/accumulo/accumulo-core/)
  - [ ] In [ASF Downloads](https://downloads.apache.org/accumulo)
  - [ ] In [several mirrors or CDN](https://www.apache.org/dyn/closer.lua/accumulo)
- Update the [website](https://accumulo.apache.org/)
  - [ ] Release notes
  - [ ] Add `LTM: true` to the release notes front-matter for LTM releases
  - [ ] Navigation
  - [ ] Downloads page
  - [ ] If LTM release, update previous LTM release entry on downloads page and release notes with an EOL date 1 year from the current release date
  - [ ] DOAP file
<<<<<<< HEAD
  - [ ] Add manual/examples/javadoc (build javadoc from tag with `mvn clean package -DskipTests javadoc:aggregate -Paggregate-javadocs` using at least JDK 17)
=======
  - [ ] Add manual/examples/javadoc (build javadoc from tag with `mvn clean package -DskipTests javadoc:aggregate -Paggregate-javadocs`)
>>>>>>> c7df850d
  - [ ] Add updated properties documentation (see [the website README](https://github.com/apache/accumulo-website#updating-property-documentation-for-releases))
  - [ ] Jekyll config
  - [ ] Grep for, and update any links to previous version to now point to the new version
  - [ ] Update any older release notes front-matter to indicate they are either `archived: true` or `archived_critical: true`
- Announcement email
  - [ ] Prepare and get review on dev list (see examples [from previous announcement messages](https://lists.apache.org/list.html?announce@apache.org:gte=1d:accumulo))
  - [ ] Send to announce@apache.org and user@accumulo.apache.org (use plain text mode only; html email will be rejected)
- GitHub wrap-up
  - [ ] Close this issue
  - [ ] Create a new "Automated Kanban" [project](https://github.com/apache/accumulo/projects) for the next version (if necessary) and move any open issues not completed in this release to that project
  - [ ] Close the project that corresponds to this release
<|MERGE_RESOLUTION|>--- conflicted
+++ resolved
@@ -32,11 +32,7 @@
   - [ ] Downloads page
   - [ ] If LTM release, update previous LTM release entry on downloads page and release notes with an EOL date 1 year from the current release date
   - [ ] DOAP file
-<<<<<<< HEAD
-  - [ ] Add manual/examples/javadoc (build javadoc from tag with `mvn clean package -DskipTests javadoc:aggregate -Paggregate-javadocs` using at least JDK 17)
-=======
   - [ ] Add manual/examples/javadoc (build javadoc from tag with `mvn clean package -DskipTests javadoc:aggregate -Paggregate-javadocs`)
->>>>>>> c7df850d
   - [ ] Add updated properties documentation (see [the website README](https://github.com/apache/accumulo-website#updating-property-documentation-for-releases))
   - [ ] Jekyll config
   - [ ] Grep for, and update any links to previous version to now point to the new version
