#
# Licensed to the Apache Software Foundation (ASF) under one
# or more contributor license agreements.  See the NOTICE file
# distributed with this work for additional information
# regarding copyright ownership.  The ASF licenses this file
# to you under the Apache License, Version 2.0 (the
# "License"); you may not use this file except in compliance
# with the License.  You may obtain a copy of the License at
#
#   http://www.apache.org/licenses/LICENSE-2.0
#
# Unless required by applicable law or agreed to in writing,
# software distributed under the License is distributed on an
# "AS IS" BASIS, WITHOUT WARRANTIES OR CONDITIONS OF ANY
# KIND, either express or implied.  See the License for the
# specific language governing permissions and limitations
# under the License.
#

# This workflow will build a Java project with Maven
# See also:
#   https://help.github.com/actions/language-and-framework-guides/building-and-testing-java-with-maven

name: QA

on:
  push:
    branches: [ '*' ]
  pull_request:
    branches: [ '*' ]

jobs:
  # fast build to populate the local maven repository cache
  fastbuild:
    timeout-minutes: 20
    runs-on: ubuntu-latest
    steps:
    - uses: actions/checkout@v2
    - name: Set up JDK 11
      uses: actions/setup-java@v1
      with:
        java-version: 11
    - name: Cache local maven repository
      uses: actions/cache@v2
      with:
        path: |
          ~/.m2/repository/
          !~/.m2/repository/org/apache/accumulo
        key: ${{ runner.os }}-m2-${{ hashFiles('**/pom.xml') }}
        restore-keys: ${{ runner.os }}-m2
<<<<<<< HEAD
=======
    - name: Show the first log message
      run: git log -n1
>>>>>>> 49b7cd67
    - name: Build with Maven (Fast Build)
      run: mvn -B -V -e -ntp "-Dstyle.color=always" clean package dependency:resolve -PskipQA
      env:
        MAVEN_OPTS: -Djansi.force=true
  # more complete builds with tests
  mvn:
    needs: fastbuild
    strategy:
      matrix:
        profile:
          - {name: 'unit-tests',    args: 'verify -PskipQA -DskipTests=false -DforkCount=1C'}
          - {name: 'qa-checks',     args: 'verify javadoc:jar -Psec-bugs -DskipTests=true -Dspotbugs.timeout=3600000'}
          - {name: 'hadoop-compat', args: 'package -DskipTests -Dhadoop.version=3.0.3'}
      fail-fast: false
    timeout-minutes: 60
    runs-on: ubuntu-latest
    steps:
    - uses: actions/checkout@v2
    - name: Set up JDK 11
      uses: actions/setup-java@v1
      with:
        java-version: 11
    - name: Cache local maven repository
      uses: actions/cache@v2
      with:
        path: |
          ~/.m2/repository/
          !~/.m2/repository/org/apache/accumulo
        key: ${{ runner.os }}-m2-${{ hashFiles('**/pom.xml') }}
        restore-keys: ${{ runner.os }}-m2
    - name: Build with Maven (${{ matrix.profile.name }})
      run: mvn -B -V -e -ntp "-Dstyle.color=always" ${{ matrix.profile.args }}
      env:
        MAVEN_OPTS: -Djansi.force=true
    - name: Upload unit test results
      if: ${{ failure() }}
      uses: actions/upload-artifact@v2
      with:
        name: surefire-reports-${{ matrix.profile.name }}
        path: ./**/target/surefire-reports/
        if-no-files-found: ignore
    - name: Upload integration test results
      if: ${{ failure() }}
      uses: actions/upload-artifact@v2
      with:
        name: failsafe-reports-${{ matrix.profile.name }}
        path: ./**/target/failsafe-reports/
        if-no-files-found: ignore
    - name: Upload mini test logs
      if: ${{ failure() }}
      uses: actions/upload-artifact@v2
      with:
        name: mini-tests-logs-${{ matrix.profile.name }}
        path: ./**/target/**/mini-tests/**/logs/
        if-no-files-found: ignore
<|MERGE_RESOLUTION|>--- conflicted
+++ resolved
@@ -48,11 +48,8 @@
           !~/.m2/repository/org/apache/accumulo
         key: ${{ runner.os }}-m2-${{ hashFiles('**/pom.xml') }}
         restore-keys: ${{ runner.os }}-m2
-<<<<<<< HEAD
-=======
     - name: Show the first log message
       run: git log -n1
->>>>>>> 49b7cd67
     - name: Build with Maven (Fast Build)
       run: mvn -B -V -e -ntp "-Dstyle.color=always" clean package dependency:resolve -PskipQA
       env:
