/*
 * Licensed to the Apache Software Foundation (ASF) under one or more
 * contributor license agreements.  See the NOTICE file distributed with
 * this work for additional information regarding copyright ownership.
 * The ASF licenses this file to You under the Apache License, Version 2.0
 * (the "License"); you may not use this file except in compliance with
 * the License.  You may obtain a copy of the License at
 *
 *     http://www.apache.org/licenses/LICENSE-2.0
 *
 * Unless required by applicable law or agreed to in writing, software
 * distributed under the License is distributed on an "AS IS" BASIS,
 * WITHOUT WARRANTIES OR CONDITIONS OF ANY KIND, either express or implied.
 * See the License for the specific language governing permissions and
 * limitations under the License.
 */
package org.apache.accumulo.proxy;

import java.nio.ByteBuffer;
import java.util.ArrayList;
import java.util.Collection;
import java.util.Collections;
import java.util.EnumSet;
import java.util.HashMap;
import java.util.HashSet;
import java.util.Iterator;
import java.util.List;
import java.util.Map;
import java.util.Map.Entry;
import java.util.Properties;
import java.util.Set;
import java.util.SortedSet;
import java.util.TreeSet;
import java.util.UUID;
import java.util.concurrent.TimeUnit;

import org.apache.accumulo.core.Constants;
import org.apache.accumulo.core.client.AccumuloException;
import org.apache.accumulo.core.client.AccumuloSecurityException;
import org.apache.accumulo.core.client.BatchScanner;
import org.apache.accumulo.core.client.BatchWriter;
import org.apache.accumulo.core.client.BatchWriterConfig;
import org.apache.accumulo.core.client.ConditionalWriter;
import org.apache.accumulo.core.client.ConditionalWriter.Result;
import org.apache.accumulo.core.client.ClientConfiguration;
import org.apache.accumulo.core.client.ConditionalWriterConfig;
import org.apache.accumulo.core.client.Connector;
import org.apache.accumulo.core.client.Instance;
import org.apache.accumulo.core.client.IteratorSetting;
import org.apache.accumulo.core.client.MutationsRejectedException;
import org.apache.accumulo.core.client.Scanner;
import org.apache.accumulo.core.client.ScannerBase;
import org.apache.accumulo.core.client.TableExistsException;
import org.apache.accumulo.core.client.TableNotFoundException;
import org.apache.accumulo.core.client.ZooKeeperInstance;
import org.apache.accumulo.core.client.admin.ActiveCompaction;
import org.apache.accumulo.core.client.admin.ActiveScan;
import org.apache.accumulo.core.client.admin.TimeType;
import org.apache.accumulo.core.client.impl.thrift.TableOperationExceptionType;
import org.apache.accumulo.core.client.impl.thrift.ThriftTableOperationException;
import org.apache.accumulo.core.client.mock.MockInstance;
import org.apache.accumulo.core.client.security.SecurityErrorCode;
import org.apache.accumulo.core.client.security.tokens.AuthenticationToken;
import org.apache.accumulo.core.client.security.tokens.PasswordToken;
import org.apache.accumulo.core.data.Column;
import org.apache.accumulo.core.data.ConditionalMutation;
import org.apache.accumulo.core.data.Key;
import org.apache.accumulo.core.data.KeyExtent;
import org.apache.accumulo.core.data.Mutation;
import org.apache.accumulo.core.data.PartialKey;
import org.apache.accumulo.core.data.Range;
import org.apache.accumulo.core.data.Value;
import org.apache.accumulo.core.iterators.IteratorUtil.IteratorScope;
import org.apache.accumulo.core.security.Authorizations;
import org.apache.accumulo.core.security.ColumnVisibility;
import org.apache.accumulo.core.security.Credentials;
import org.apache.accumulo.core.security.SystemPermission;
import org.apache.accumulo.core.security.TablePermission;
import org.apache.accumulo.core.util.ByteBufferUtil;
import org.apache.accumulo.core.util.TextUtil;
import org.apache.accumulo.proxy.thrift.AccumuloProxy;
import org.apache.accumulo.proxy.thrift.BatchScanOptions;
import org.apache.accumulo.proxy.thrift.ColumnUpdate;
import org.apache.accumulo.proxy.thrift.CompactionReason;
import org.apache.accumulo.proxy.thrift.CompactionType;
import org.apache.accumulo.proxy.thrift.Condition;
import org.apache.accumulo.proxy.thrift.ConditionalStatus;
import org.apache.accumulo.proxy.thrift.ConditionalUpdates;
import org.apache.accumulo.proxy.thrift.ConditionalWriterOptions;
import org.apache.accumulo.proxy.thrift.DiskUsage;
import org.apache.accumulo.proxy.thrift.KeyValue;
import org.apache.accumulo.proxy.thrift.KeyValueAndPeek;
import org.apache.accumulo.proxy.thrift.NoMoreEntriesException;
import org.apache.accumulo.proxy.thrift.ScanColumn;
import org.apache.accumulo.proxy.thrift.ScanOptions;
import org.apache.accumulo.proxy.thrift.ScanResult;
import org.apache.accumulo.proxy.thrift.ScanState;
import org.apache.accumulo.proxy.thrift.ScanType;
import org.apache.accumulo.proxy.thrift.UnknownScanner;
import org.apache.accumulo.proxy.thrift.UnknownWriter;
import org.apache.accumulo.proxy.thrift.WriterOptions;
import org.apache.hadoop.io.Text;
import org.apache.log4j.Logger;
import org.apache.thrift.TException;

import com.google.common.cache.Cache;
import com.google.common.cache.CacheBuilder;
import com.google.common.cache.RemovalListener;
import com.google.common.cache.RemovalNotification;

/**
 * Proxy Server exposing the Accumulo API via Thrift..
 * 
 * @since 1.5
 */
public class ProxyServer implements AccumuloProxy.Iface {
  
  public static final Logger logger = Logger.getLogger(ProxyServer.class);
  protected Instance instance;
  
  protected Class<? extends AuthenticationToken> tokenClass;
  
  static protected class ScannerPlusIterator {
    public ScannerBase scanner;
    public Iterator<Map.Entry<Key,Value>> iterator;
  }
  
  static protected class BatchWriterPlusException {
    public BatchWriter writer;
    public MutationsRejectedException exception = null;
  }
  
  static class CloseWriter implements RemovalListener<UUID,BatchWriterPlusException> {
    @Override
    public void onRemoval(RemovalNotification<UUID,BatchWriterPlusException> notification) {
      try {
        BatchWriterPlusException value = notification.getValue();
        if (value.exception != null)
          throw value.exception;
        notification.getValue().writer.close();
      } catch (MutationsRejectedException e) {
        logger.warn(e, e);
      }
    }
    
    public CloseWriter() {}
  }
  
  static class CloseScanner implements RemovalListener<UUID,ScannerPlusIterator> {
    @Override
    public void onRemoval(RemovalNotification<UUID,ScannerPlusIterator> notification) {
      final ScannerBase base = notification.getValue().scanner;
      if (base instanceof BatchScanner) {
        final BatchScanner scanner = (BatchScanner) base;
        scanner.close();
      }
    }
    
    public CloseScanner() {}
  }
  
  public static class CloseConditionalWriter implements RemovalListener<UUID,ConditionalWriter> {
    @Override
    public void onRemoval(RemovalNotification<UUID,ConditionalWriter> notification) {
      notification.getValue().close();
    }
  }

  protected Cache<UUID,ScannerPlusIterator> scannerCache;
  protected Cache<UUID,BatchWriterPlusException> writerCache;
  protected Cache<UUID,ConditionalWriter> conditionalWriterCache;
  
  public ProxyServer(Properties props) {
    
    String useMock = props.getProperty("useMockInstance");
    if (useMock != null && Boolean.parseBoolean(useMock))
      instance = new MockInstance();
    else
      instance = new ZooKeeperInstance(ClientConfiguration.loadDefault().withInstance(props.getProperty("instance")).withZkHosts(props.getProperty("zookeepers")));
    
    try {
      String tokenProp = props.getProperty("tokenClass", PasswordToken.class.getName());
      tokenClass = Class.forName(tokenProp).asSubclass(AuthenticationToken.class);
    } catch (ClassNotFoundException e) {
      throw new RuntimeException(e);
    }
    
    scannerCache = CacheBuilder.newBuilder().expireAfterAccess(10, TimeUnit.MINUTES).maximumSize(1000).removalListener(new CloseScanner()).build();
    
    writerCache = CacheBuilder.newBuilder().expireAfterAccess(10, TimeUnit.MINUTES).maximumSize(1000).removalListener(new CloseWriter()).build();
    
    conditionalWriterCache = CacheBuilder.newBuilder().expireAfterAccess(10, TimeUnit.MINUTES).maximumSize(1000).removalListener(new CloseConditionalWriter())
        .build();
  }
  
  protected Connector getConnector(ByteBuffer login) throws Exception {
    String[] pair = new String(login.array(), login.position(), login.remaining(), Constants.UTF8).split(",", 2);
    if (instance.getInstanceID().equals(pair[0])) {
      Credentials creds = Credentials.deserialize(pair[1]);
      return instance.getConnector(creds.getPrincipal(), creds.getToken());
    } else {
      throw new org.apache.accumulo.core.client.AccumuloSecurityException(pair[0], org.apache.accumulo.core.client.impl.thrift.SecurityErrorCode.INVALID_INSTANCEID);
    }
  }
  
  private void handleAccumuloException(AccumuloException e) throws org.apache.accumulo.proxy.thrift.TableNotFoundException,
      org.apache.accumulo.proxy.thrift.AccumuloException {
    if (e.getCause() instanceof ThriftTableOperationException) {
      ThriftTableOperationException ttoe = (ThriftTableOperationException) e.getCause();
      if (ttoe.type == TableOperationExceptionType.NOTFOUND) {
        throw new org.apache.accumulo.proxy.thrift.TableNotFoundException(e.toString());
      }
    }
    throw new org.apache.accumulo.proxy.thrift.AccumuloException(e.toString());
  }
  
  private void handleAccumuloSecurityException(AccumuloSecurityException e) throws org.apache.accumulo.proxy.thrift.TableNotFoundException,
      org.apache.accumulo.proxy.thrift.AccumuloSecurityException {
    if (e.getSecurityErrorCode().equals(SecurityErrorCode.TABLE_DOESNT_EXIST))
      throw new org.apache.accumulo.proxy.thrift.TableNotFoundException(e.toString());
    throw new org.apache.accumulo.proxy.thrift.AccumuloSecurityException(e.toString());
  }
  
  private void handleExceptionTNF(Exception ex) throws org.apache.accumulo.proxy.thrift.AccumuloException,
      org.apache.accumulo.proxy.thrift.AccumuloSecurityException, org.apache.accumulo.proxy.thrift.TableNotFoundException, TException {
    try {
      throw ex;
    } catch (AccumuloException e) {
      Throwable cause = e.getCause();
      if (null != cause && TableNotFoundException.class.equals(cause.getClass())) {
        throw new org.apache.accumulo.proxy.thrift.TableNotFoundException(cause.toString());
      }
      handleAccumuloException(e);
    } catch (AccumuloSecurityException e) {
      handleAccumuloSecurityException(e);
    } catch (TableNotFoundException e) {
      throw new org.apache.accumulo.proxy.thrift.TableNotFoundException(ex.toString());
    } catch (Exception e) {
      throw new org.apache.accumulo.proxy.thrift.AccumuloException(e.toString());
    }
  }
  
  private void handleExceptionTEE(Exception ex) throws org.apache.accumulo.proxy.thrift.AccumuloException,
      org.apache.accumulo.proxy.thrift.AccumuloSecurityException, org.apache.accumulo.proxy.thrift.TableNotFoundException,
      org.apache.accumulo.proxy.thrift.TableExistsException, TException {
    try {
      throw ex;
    } catch (AccumuloException e) {
      handleAccumuloException(e);
    } catch (AccumuloSecurityException e) {
      handleAccumuloSecurityException(e);
    } catch (TableNotFoundException e) {
      throw new org.apache.accumulo.proxy.thrift.TableNotFoundException(ex.toString());
    } catch (TableExistsException e) {
      throw new org.apache.accumulo.proxy.thrift.TableExistsException(e.toString());
    } catch (Exception e) {
      throw new org.apache.accumulo.proxy.thrift.AccumuloException(e.toString());
    }
  }
  
  private void handleExceptionMRE(Exception ex) throws org.apache.accumulo.proxy.thrift.AccumuloException,
      org.apache.accumulo.proxy.thrift.AccumuloSecurityException, org.apache.accumulo.proxy.thrift.TableNotFoundException,
      org.apache.accumulo.proxy.thrift.MutationsRejectedException, TException {
    try {
      throw ex;
    } catch (MutationsRejectedException e) {
      throw new org.apache.accumulo.proxy.thrift.MutationsRejectedException(ex.toString());
    } catch (AccumuloException e) {
      handleAccumuloException(e);
    } catch (AccumuloSecurityException e) {
      handleAccumuloSecurityException(e);
    } catch (TableNotFoundException e) {
      throw new org.apache.accumulo.proxy.thrift.TableNotFoundException(ex.toString());
    } catch (Exception e) {
      throw new org.apache.accumulo.proxy.thrift.AccumuloException(e.toString());
    }
  }
  
  private void handleException(Exception ex) throws org.apache.accumulo.proxy.thrift.AccumuloException,
      org.apache.accumulo.proxy.thrift.AccumuloSecurityException, TException {
    try {
      throw ex;
    } catch (AccumuloException e) {
      throw new org.apache.accumulo.proxy.thrift.AccumuloException(e.toString());
    } catch (AccumuloSecurityException e) {
      throw new org.apache.accumulo.proxy.thrift.AccumuloSecurityException(e.toString());
    } catch (Exception e) {
      throw new org.apache.accumulo.proxy.thrift.AccumuloException(e.toString());
    }
  }
  
  @Override
  public int addConstraint(ByteBuffer login, String tableName, String constraintClassName) throws org.apache.accumulo.proxy.thrift.AccumuloException,
      org.apache.accumulo.proxy.thrift.AccumuloSecurityException, org.apache.accumulo.proxy.thrift.TableNotFoundException, TException {
    
    try {
      return getConnector(login).tableOperations().addConstraint(tableName, constraintClassName);
    } catch (Exception e) {
      handleExceptionTNF(e);
      return -1;
    }
  }
  
  @Override
  public void addSplits(ByteBuffer login, String tableName, Set<ByteBuffer> splits) throws org.apache.accumulo.proxy.thrift.AccumuloException,
      org.apache.accumulo.proxy.thrift.AccumuloSecurityException, org.apache.accumulo.proxy.thrift.TableNotFoundException, TException {
    
    try {
      SortedSet<Text> sorted = new TreeSet<Text>();
      for (ByteBuffer split : splits) {
        sorted.add(ByteBufferUtil.toText(split));
      }
      getConnector(login).tableOperations().addSplits(tableName, sorted);
    } catch (Exception e) {
      handleExceptionTNF(e);
    }
  }
  
  @Override
  public void clearLocatorCache(ByteBuffer login, String tableName) throws org.apache.accumulo.proxy.thrift.TableNotFoundException, TException {
    try {
      getConnector(login).tableOperations().clearLocatorCache(tableName);
    } catch (TableNotFoundException e) {
      throw new org.apache.accumulo.proxy.thrift.TableNotFoundException(e.toString());
    } catch (Exception e) {
      throw new TException(e.toString());
    }
  }
  
  @Override
  public void compactTable(ByteBuffer login, String tableName, ByteBuffer startRow, ByteBuffer endRow,
      List<org.apache.accumulo.proxy.thrift.IteratorSetting> iterators, boolean flush, boolean wait)
      throws org.apache.accumulo.proxy.thrift.AccumuloSecurityException, org.apache.accumulo.proxy.thrift.TableNotFoundException,
      org.apache.accumulo.proxy.thrift.AccumuloException, TException {
    try {
      getConnector(login).tableOperations().compact(tableName, ByteBufferUtil.toText(startRow), ByteBufferUtil.toText(endRow), getIteratorSettings(iterators),
          flush, wait);
    } catch (Exception e) {
      handleExceptionTNF(e);
    }
  }
  
  @Override
  public void cancelCompaction(ByteBuffer login, String tableName) throws org.apache.accumulo.proxy.thrift.AccumuloSecurityException,
      org.apache.accumulo.proxy.thrift.TableNotFoundException, org.apache.accumulo.proxy.thrift.AccumuloException, TException {
    
    try {
      getConnector(login).tableOperations().cancelCompaction(tableName);
    } catch (Exception e) {
      handleExceptionTNF(e);
    }
  }
  
  private List<IteratorSetting> getIteratorSettings(List<org.apache.accumulo.proxy.thrift.IteratorSetting> iterators) {
    List<IteratorSetting> result = new ArrayList<IteratorSetting>();
    if (iterators != null) {
      for (org.apache.accumulo.proxy.thrift.IteratorSetting is : iterators) {
        result.add(getIteratorSetting(is));
      }
    }
    return result;
  }
  
  @Override
  public void createTable(ByteBuffer login, String tableName, boolean versioningIter, org.apache.accumulo.proxy.thrift.TimeType type)
      throws org.apache.accumulo.proxy.thrift.AccumuloException, org.apache.accumulo.proxy.thrift.AccumuloSecurityException,
      org.apache.accumulo.proxy.thrift.TableExistsException, TException {
    try {
      if (type == null)
        type = org.apache.accumulo.proxy.thrift.TimeType.MILLIS;
      
      getConnector(login).tableOperations().create(tableName, versioningIter, TimeType.valueOf(type.toString()));
    } catch (TableExistsException e) {
      throw new org.apache.accumulo.proxy.thrift.TableExistsException(e.toString());
    } catch (Exception e) {
      handleException(e);
    }
  }
  
  @Override
  public void deleteTable(ByteBuffer login, String tableName) throws org.apache.accumulo.proxy.thrift.AccumuloException,
      org.apache.accumulo.proxy.thrift.AccumuloSecurityException, org.apache.accumulo.proxy.thrift.TableNotFoundException, TException {
    try {
      getConnector(login).tableOperations().delete(tableName);
    } catch (Exception e) {
      handleExceptionTNF(e);
    }
  }
  
  @Override
  public void deleteRows(ByteBuffer login, String tableName, ByteBuffer startRow, ByteBuffer endRow) throws org.apache.accumulo.proxy.thrift.AccumuloException,
      org.apache.accumulo.proxy.thrift.AccumuloSecurityException, org.apache.accumulo.proxy.thrift.TableNotFoundException, TException {
    try {
      getConnector(login).tableOperations().deleteRows(tableName, ByteBufferUtil.toText(startRow), ByteBufferUtil.toText(endRow));
    } catch (Exception e) {
      handleExceptionTNF(e);
    }
  }
  
  @Override
  public boolean tableExists(ByteBuffer login, String tableName) throws TException {
    try {
      return getConnector(login).tableOperations().exists(tableName);
    } catch (Exception e) {
      throw new TException(e);
    }
  }
  
  @Override
  public void flushTable(ByteBuffer login, String tableName, ByteBuffer startRow, ByteBuffer endRow, boolean wait)
      throws org.apache.accumulo.proxy.thrift.AccumuloException, org.apache.accumulo.proxy.thrift.AccumuloSecurityException,
      org.apache.accumulo.proxy.thrift.TableNotFoundException, TException {
    try {
      getConnector(login).tableOperations().flush(tableName, ByteBufferUtil.toText(startRow), ByteBufferUtil.toText(endRow), wait);
    } catch (Exception e) {
      handleExceptionTNF(e);
    }
  }
  
  @Override
  public Map<String,Set<String>> getLocalityGroups(ByteBuffer login, String tableName) throws org.apache.accumulo.proxy.thrift.AccumuloException,
      org.apache.accumulo.proxy.thrift.AccumuloSecurityException, org.apache.accumulo.proxy.thrift.TableNotFoundException, TException {
    try {
      Map<String,Set<Text>> groups = getConnector(login).tableOperations().getLocalityGroups(tableName);
      Map<String,Set<String>> ret = new HashMap<String,Set<String>>();
<<<<<<< HEAD
      for (Entry<String,Set<Text>> entry : groups.entrySet()) {
        Set<String> value = new HashSet<String>();
        ret.put(entry.getKey(), value);
        for (Text val : entry.getValue()) {
          value.add(val.toString());
=======
      for (Entry<String,Set<Text>> groupEntry : groups.entrySet()) {
        ret.put(groupEntry.getKey(), new HashSet<String>());
        for (Text val : groupEntry.getValue()) {
          ret.get(groupEntry.getKey()).add(val.toString());
>>>>>>> b11a0361
        }
      }
      return ret;
    } catch (Exception e) {
      handleExceptionTNF(e);
      return null;
    }
  }
  
  @Override
  public ByteBuffer getMaxRow(ByteBuffer login, String tableName, Set<ByteBuffer> auths, ByteBuffer startRow, boolean startInclusive, ByteBuffer endRow,
      boolean endInclusive) throws org.apache.accumulo.proxy.thrift.AccumuloException, org.apache.accumulo.proxy.thrift.AccumuloSecurityException,
      org.apache.accumulo.proxy.thrift.TableNotFoundException, TException {
    try {
      Connector connector = getConnector(login);
      Text startText = ByteBufferUtil.toText(startRow);
      Text endText = ByteBufferUtil.toText(endRow);
      Authorizations auth;
      if (auths != null) {
        auth = getAuthorizations(auths);
      } else {
        auth = connector.securityOperations().getUserAuthorizations(connector.whoami());
      }
      Text max = connector.tableOperations().getMaxRow(tableName, auth, startText, startInclusive, endText, endInclusive);
      return TextUtil.getByteBuffer(max);
    } catch (Exception e) {
      handleExceptionTNF(e);
      return null;
    }
  }
  
  @Override
  public Map<String,String> getTableProperties(ByteBuffer login, String tableName) throws org.apache.accumulo.proxy.thrift.AccumuloException,
      org.apache.accumulo.proxy.thrift.AccumuloSecurityException, org.apache.accumulo.proxy.thrift.TableNotFoundException, TException {
    try {
      Map<String,String> ret = new HashMap<String,String>();
      
      for (Map.Entry<String,String> entry : getConnector(login).tableOperations().getProperties(tableName)) {
        ret.put(entry.getKey(), entry.getValue());
      }
      return ret;
    } catch (Exception e) {
      handleExceptionTNF(e);
      return null;
    }
  }
  
  @Override
  public List<ByteBuffer> listSplits(ByteBuffer login, String tableName, int maxSplits) throws org.apache.accumulo.proxy.thrift.AccumuloException,
      org.apache.accumulo.proxy.thrift.AccumuloSecurityException, org.apache.accumulo.proxy.thrift.TableNotFoundException, TException {
    try {
      Collection<Text> splits = getConnector(login).tableOperations().listSplits(tableName, maxSplits);
      List<ByteBuffer> ret = new ArrayList<ByteBuffer>();
      for (Text split : splits) {
        ret.add(TextUtil.getByteBuffer(split));
      }
      return ret;
    } catch (Exception e) {
      handleExceptionTNF(e);
      return null;
    }
  }
  
  @Override
  public Set<String> listTables(ByteBuffer login) throws TException {
    try {
      return getConnector(login).tableOperations().list();
    } catch (Exception e) {
      throw new TException(e);
    }
  }
  
  @Override
  public Map<String,Integer> listConstraints(ByteBuffer login, String tableName) throws org.apache.accumulo.proxy.thrift.AccumuloException,
      org.apache.accumulo.proxy.thrift.TableNotFoundException, TException {
    
    try {
      return getConnector(login).tableOperations().listConstraints(tableName);
    } catch (Exception e) {
      handleExceptionTNF(e);
      return null;
    }
  }
  
  @Override
  public void mergeTablets(ByteBuffer login, String tableName, ByteBuffer startRow, ByteBuffer endRow)
      throws org.apache.accumulo.proxy.thrift.AccumuloException, org.apache.accumulo.proxy.thrift.AccumuloSecurityException,
      org.apache.accumulo.proxy.thrift.TableNotFoundException, TException {
    try {
      getConnector(login).tableOperations().merge(tableName, ByteBufferUtil.toText(startRow), ByteBufferUtil.toText(endRow));
    } catch (Exception e) {
      handleExceptionTNF(e);
    }
  }
  
  @Override
  public void offlineTable(ByteBuffer login, String tableName, boolean wait) throws org.apache.accumulo.proxy.thrift.AccumuloException,
      org.apache.accumulo.proxy.thrift.AccumuloSecurityException, org.apache.accumulo.proxy.thrift.TableNotFoundException, TException {
    try {
      getConnector(login).tableOperations().offline(tableName, wait);
    } catch (Exception e) {
      handleExceptionTNF(e);
    }
  }
  
  @Override
  public void onlineTable(ByteBuffer login, String tableName, boolean wait) throws org.apache.accumulo.proxy.thrift.AccumuloException,
      org.apache.accumulo.proxy.thrift.AccumuloSecurityException, org.apache.accumulo.proxy.thrift.TableNotFoundException, TException {
    try {
      getConnector(login).tableOperations().online(tableName, wait);
    } catch (Exception e) {
      handleExceptionTNF(e);
    }
  }
  
  @Override
  public void removeConstraint(ByteBuffer login, String tableName, int constraint) throws org.apache.accumulo.proxy.thrift.AccumuloException,
      org.apache.accumulo.proxy.thrift.AccumuloSecurityException, org.apache.accumulo.proxy.thrift.TableNotFoundException, TException {
    
    try {
      getConnector(login).tableOperations().removeConstraint(tableName, constraint);
    } catch (Exception e) {
      handleExceptionTNF(e);
    }
  }
  
  @Override
  public void removeTableProperty(ByteBuffer login, String tableName, String property) throws org.apache.accumulo.proxy.thrift.AccumuloException,
      org.apache.accumulo.proxy.thrift.AccumuloSecurityException, org.apache.accumulo.proxy.thrift.TableNotFoundException, TException {
    try {
      getConnector(login).tableOperations().removeProperty(tableName, property);
    } catch (Exception e) {
      handleExceptionTNF(e);
    }
  }
  
  @Override
  public void renameTable(ByteBuffer login, String oldTableName, String newTableName) throws org.apache.accumulo.proxy.thrift.AccumuloException,
      org.apache.accumulo.proxy.thrift.AccumuloSecurityException, org.apache.accumulo.proxy.thrift.TableNotFoundException,
      org.apache.accumulo.proxy.thrift.TableExistsException, TException {
    try {
      getConnector(login).tableOperations().rename(oldTableName, newTableName);
    } catch (Exception e) {
      handleExceptionTEE(e);
    }
  }
  
  @Override
  public void setLocalityGroups(ByteBuffer login, String tableName, Map<String,Set<String>> groupStrings)
      throws org.apache.accumulo.proxy.thrift.AccumuloException, org.apache.accumulo.proxy.thrift.AccumuloSecurityException,
      org.apache.accumulo.proxy.thrift.TableNotFoundException, TException {
    try {
      Map<String,Set<Text>> groups = new HashMap<String,Set<Text>>();
      for (Entry<String,Set<String>> groupEntry : groupStrings.entrySet()) {
        groups.put(groupEntry.getKey(), new HashSet<Text>());
        for (String val : groupEntry.getValue()) {
          groups.get(groupEntry.getKey()).add(new Text(val));
        }
      }
      getConnector(login).tableOperations().setLocalityGroups(tableName, groups);
    } catch (Exception e) {
      handleExceptionTNF(e);
    }
  }
  
  @Override
  public void setTableProperty(ByteBuffer login, String tableName, String property, String value) throws org.apache.accumulo.proxy.thrift.AccumuloException,
      org.apache.accumulo.proxy.thrift.AccumuloSecurityException, org.apache.accumulo.proxy.thrift.TableNotFoundException, TException {
    try {
      getConnector(login).tableOperations().setProperty(tableName, property, value);
    } catch (Exception e) {
      handleExceptionTNF(e);
    }
  }
  
  @Override
  public Map<String,String> tableIdMap(ByteBuffer login) throws TException {
    try {
      return getConnector(login).tableOperations().tableIdMap();
    } catch (Exception e) {
      throw new TException(e);
    }
  }
  
  @Override
  public List<DiskUsage> getDiskUsage(ByteBuffer login, Set<String> tables) throws org.apache.accumulo.proxy.thrift.AccumuloException,
      org.apache.accumulo.proxy.thrift.AccumuloSecurityException, org.apache.accumulo.proxy.thrift.TableNotFoundException, TException {
    try {
      List<org.apache.accumulo.core.client.admin.DiskUsage> diskUsages = getConnector(login).tableOperations().getDiskUsage(tables);
      List<DiskUsage> retUsages = new ArrayList<DiskUsage>();
      for (org.apache.accumulo.core.client.admin.DiskUsage diskUsage : diskUsages) {
        DiskUsage usage = new DiskUsage();
        usage.setTables(new ArrayList<String>(diskUsage.getTables()));
        usage.setUsage(diskUsage.getUsage());
        retUsages.add(usage);
      }
      return retUsages;
    } catch (Exception e) {
      handleExceptionTNF(e);
      return null;
    }
  }
  
  @Override
  public Map<String,String> getSiteConfiguration(ByteBuffer login) throws org.apache.accumulo.proxy.thrift.AccumuloException,
      org.apache.accumulo.proxy.thrift.AccumuloSecurityException, TException {
    try {
      return getConnector(login).instanceOperations().getSiteConfiguration();
    } catch (Exception e) {
      handleException(e);
      return null;
    }
  }
  
  @Override
  public Map<String,String> getSystemConfiguration(ByteBuffer login) throws org.apache.accumulo.proxy.thrift.AccumuloException,
      org.apache.accumulo.proxy.thrift.AccumuloSecurityException, TException {
    try {
      return getConnector(login).instanceOperations().getSystemConfiguration();
    } catch (Exception e) {
      handleException(e);
      return null;
    }
  }
  
  @Override
  public List<String> getTabletServers(ByteBuffer login) throws TException {
    try {
      return getConnector(login).instanceOperations().getTabletServers();
    } catch (Exception e) {
      throw new TException(e);
    }
  }
  
  @Override
  public List<org.apache.accumulo.proxy.thrift.ActiveScan> getActiveScans(ByteBuffer login, String tserver)
      throws org.apache.accumulo.proxy.thrift.AccumuloException, org.apache.accumulo.proxy.thrift.AccumuloSecurityException, TException {
    List<org.apache.accumulo.proxy.thrift.ActiveScan> result = new ArrayList<org.apache.accumulo.proxy.thrift.ActiveScan>();
    try {
      List<ActiveScan> activeScans = getConnector(login).instanceOperations().getActiveScans(tserver);
      for (ActiveScan scan : activeScans) {
        org.apache.accumulo.proxy.thrift.ActiveScan pscan = new org.apache.accumulo.proxy.thrift.ActiveScan();
        pscan.client = scan.getClient();
        pscan.user = scan.getUser();
        pscan.table = scan.getTable();
        pscan.age = scan.getAge();
        pscan.idleTime = scan.getIdleTime();
        pscan.type = ScanType.valueOf(scan.getType().toString());
        pscan.state = ScanState.valueOf(scan.getState().toString());
        KeyExtent e = scan.getExtent();
        pscan.extent = new org.apache.accumulo.proxy.thrift.KeyExtent(e.getTableId().toString(), TextUtil.getByteBuffer(e.getEndRow()),
            TextUtil.getByteBuffer(e.getPrevEndRow()));
        pscan.columns = new ArrayList<org.apache.accumulo.proxy.thrift.Column>();
        if (scan.getColumns() != null) {
          for (Column c : scan.getColumns()) {
            org.apache.accumulo.proxy.thrift.Column column = new org.apache.accumulo.proxy.thrift.Column();
            column.setColFamily(c.getColumnFamily());
            column.setColQualifier(c.getColumnQualifier());
            column.setColVisibility(c.getColumnVisibility());
            pscan.columns.add(column);
          }
        }
        pscan.iterators = new ArrayList<org.apache.accumulo.proxy.thrift.IteratorSetting>();
        for (String iteratorString : scan.getSsiList()) {
          String[] parts = iteratorString.split("[=,]");
          if (parts.length == 3) {
            String name = parts[0];
            int priority = Integer.parseInt(parts[1]);
            String classname = parts[2];
            org.apache.accumulo.proxy.thrift.IteratorSetting settings = new org.apache.accumulo.proxy.thrift.IteratorSetting(priority, name, classname, scan
                .getSsio().get(name));
            pscan.iterators.add(settings);
          }
        }
        pscan.authorizations = new ArrayList<ByteBuffer>();
        if (scan.getAuthorizations() != null) {
          for (byte[] a : scan.getAuthorizations()) {
            pscan.authorizations.add(ByteBuffer.wrap(a));
          }
        }
        result.add(pscan);
      }
      return result;
    } catch (Exception e) {
      handleException(e);
      return null;
    }
  }
  
  @Override
  public List<org.apache.accumulo.proxy.thrift.ActiveCompaction> getActiveCompactions(ByteBuffer login, String tserver)
      throws org.apache.accumulo.proxy.thrift.AccumuloException, org.apache.accumulo.proxy.thrift.AccumuloSecurityException, TException {
    
    try {
      List<org.apache.accumulo.proxy.thrift.ActiveCompaction> result = new ArrayList<org.apache.accumulo.proxy.thrift.ActiveCompaction>();
      List<ActiveCompaction> active = getConnector(login).instanceOperations().getActiveCompactions(tserver);
      for (ActiveCompaction comp : active) {
        org.apache.accumulo.proxy.thrift.ActiveCompaction pcomp = new org.apache.accumulo.proxy.thrift.ActiveCompaction();
        pcomp.age = comp.getAge();
        pcomp.entriesRead = comp.getEntriesRead();
        pcomp.entriesWritten = comp.getEntriesWritten();
        KeyExtent e = comp.getExtent();
        pcomp.extent = new org.apache.accumulo.proxy.thrift.KeyExtent(e.getTableId().toString(), TextUtil.getByteBuffer(e.getEndRow()),
            TextUtil.getByteBuffer(e.getPrevEndRow()));
        pcomp.inputFiles = new ArrayList<String>();
        if (comp.getInputFiles() != null) {
          pcomp.inputFiles.addAll(comp.getInputFiles());
        }
        pcomp.localityGroup = comp.getLocalityGroup();
        pcomp.outputFile = comp.getOutputFile();
        pcomp.reason = CompactionReason.valueOf(comp.getReason().toString());
        pcomp.type = CompactionType.valueOf(comp.getType().toString());
        
        pcomp.iterators = new ArrayList<org.apache.accumulo.proxy.thrift.IteratorSetting>();
        if (comp.getIterators() != null) {
          for (IteratorSetting setting : comp.getIterators()) {
            org.apache.accumulo.proxy.thrift.IteratorSetting psetting = new org.apache.accumulo.proxy.thrift.IteratorSetting(setting.getPriority(),
                setting.getName(), setting.getIteratorClass(), setting.getOptions());
            pcomp.iterators.add(psetting);
          }
        }
        result.add(pcomp);
      }
      return result;
    } catch (Exception e) {
      handleException(e);
      return null;
    }
  }
  
  @Override
  public void removeProperty(ByteBuffer login, String property) throws org.apache.accumulo.proxy.thrift.AccumuloException,
      org.apache.accumulo.proxy.thrift.AccumuloSecurityException, TException {
    try {
      getConnector(login).instanceOperations().removeProperty(property);
    } catch (Exception e) {
      handleException(e);
    }
  }
  
  @Override
  public void setProperty(ByteBuffer login, String property, String value) throws org.apache.accumulo.proxy.thrift.AccumuloException,
      org.apache.accumulo.proxy.thrift.AccumuloSecurityException, TException {
    try {
      getConnector(login).instanceOperations().setProperty(property, value);
    } catch (Exception e) {
      handleException(e);
    }
  }
  
  @Override
  public boolean testClassLoad(ByteBuffer login, String className, String asTypeName) throws org.apache.accumulo.proxy.thrift.AccumuloException,
      org.apache.accumulo.proxy.thrift.AccumuloSecurityException, TException {
    try {
      return getConnector(login).instanceOperations().testClassLoad(className, asTypeName);
    } catch (Exception e) {
      handleException(e);
      return false;
    }
  }
  
  @Override
  public boolean authenticateUser(ByteBuffer login, String user, Map<String,String> properties) throws org.apache.accumulo.proxy.thrift.AccumuloException,
      org.apache.accumulo.proxy.thrift.AccumuloSecurityException, TException {
    try {
      return getConnector(login).securityOperations().authenticateUser(user, getToken(user, properties));
    } catch (Exception e) {
      handleException(e);
      return false;
    }
  }
  
  @Override
  public void changeUserAuthorizations(ByteBuffer login, String user, Set<ByteBuffer> authorizations)
      throws org.apache.accumulo.proxy.thrift.AccumuloException, org.apache.accumulo.proxy.thrift.AccumuloSecurityException, TException {
    try {
      Set<String> auths = new HashSet<String>();
      for (ByteBuffer auth : authorizations) {
        auths.add(ByteBufferUtil.toString(auth));
      }
      getConnector(login).securityOperations().changeUserAuthorizations(user, new Authorizations(auths.toArray(new String[0])));
    } catch (Exception e) {
      handleException(e);
    }
  }
  
  @Override
  public void changeLocalUserPassword(ByteBuffer login, String user, ByteBuffer password) throws org.apache.accumulo.proxy.thrift.AccumuloException,
      org.apache.accumulo.proxy.thrift.AccumuloSecurityException, TException {
    try {
      getConnector(login).securityOperations().changeLocalUserPassword(user, new PasswordToken(password));
    } catch (Exception e) {
      handleException(e);
    }
  }
  
  @Override
  public void createLocalUser(ByteBuffer login, String user, ByteBuffer password) throws org.apache.accumulo.proxy.thrift.AccumuloException,
      org.apache.accumulo.proxy.thrift.AccumuloSecurityException, TException {
    try {
      getConnector(login).securityOperations().createLocalUser(user, new PasswordToken(password));
    } catch (Exception e) {
      handleException(e);
    }
  }
  
  @Override
  public void dropLocalUser(ByteBuffer login, String user) throws org.apache.accumulo.proxy.thrift.AccumuloException,
      org.apache.accumulo.proxy.thrift.AccumuloSecurityException, TException {
    try {
      getConnector(login).securityOperations().dropLocalUser(user);
    } catch (Exception e) {
      handleException(e);
    }
  }
  
  @Override
  public List<ByteBuffer> getUserAuthorizations(ByteBuffer login, String user) throws org.apache.accumulo.proxy.thrift.AccumuloException,
      org.apache.accumulo.proxy.thrift.AccumuloSecurityException, TException {
    try {
      return getConnector(login).securityOperations().getUserAuthorizations(user).getAuthorizationsBB();
    } catch (Exception e) {
      handleException(e);
      return null;
    }
  }
  
  @Override
  public void grantSystemPermission(ByteBuffer login, String user, org.apache.accumulo.proxy.thrift.SystemPermission perm)
      throws org.apache.accumulo.proxy.thrift.AccumuloException, org.apache.accumulo.proxy.thrift.AccumuloSecurityException, TException {
    try {
      getConnector(login).securityOperations().grantSystemPermission(user, SystemPermission.getPermissionById((byte) perm.getValue()));
    } catch (Exception e) {
      handleException(e);
    }
  }
  
  @Override
  public void grantTablePermission(ByteBuffer login, String user, String table, org.apache.accumulo.proxy.thrift.TablePermission perm)
      throws org.apache.accumulo.proxy.thrift.AccumuloException, org.apache.accumulo.proxy.thrift.AccumuloSecurityException,
      org.apache.accumulo.proxy.thrift.TableNotFoundException, TException {
    try {
      getConnector(login).securityOperations().grantTablePermission(user, table, TablePermission.getPermissionById((byte) perm.getValue()));
    } catch (Exception e) {
      handleExceptionTNF(e);
    }
  }
  
  @Override
  public boolean hasSystemPermission(ByteBuffer login, String user, org.apache.accumulo.proxy.thrift.SystemPermission perm)
      throws org.apache.accumulo.proxy.thrift.AccumuloException, org.apache.accumulo.proxy.thrift.AccumuloSecurityException, TException {
    try {
      return getConnector(login).securityOperations().hasSystemPermission(user, SystemPermission.getPermissionById((byte) perm.getValue()));
    } catch (Exception e) {
      handleException(e);
      return false;
    }
  }
  
  @Override
  public boolean hasTablePermission(ByteBuffer login, String user, String table, org.apache.accumulo.proxy.thrift.TablePermission perm)
      throws org.apache.accumulo.proxy.thrift.AccumuloException, org.apache.accumulo.proxy.thrift.AccumuloSecurityException,
      org.apache.accumulo.proxy.thrift.TableNotFoundException, TException {
    try {
      return getConnector(login).securityOperations().hasTablePermission(user, table, TablePermission.getPermissionById((byte) perm.getValue()));
    } catch (Exception e) {
      handleExceptionTNF(e);
      return false;
    }
  }
  
  @Override
  public Set<String> listLocalUsers(ByteBuffer login) throws org.apache.accumulo.proxy.thrift.AccumuloException,
      org.apache.accumulo.proxy.thrift.AccumuloSecurityException, TException {
    try {
      return getConnector(login).securityOperations().listLocalUsers();
    } catch (Exception e) {
      handleException(e);
      return null;
    }
  }
  
  @Override
  public void revokeSystemPermission(ByteBuffer login, String user, org.apache.accumulo.proxy.thrift.SystemPermission perm)
      throws org.apache.accumulo.proxy.thrift.AccumuloException, org.apache.accumulo.proxy.thrift.AccumuloSecurityException, TException {
    try {
      getConnector(login).securityOperations().revokeSystemPermission(user, SystemPermission.getPermissionById((byte) perm.getValue()));
    } catch (Exception e) {
      handleException(e);
    }
  }
  
  @Override
  public void revokeTablePermission(ByteBuffer login, String user, String table, org.apache.accumulo.proxy.thrift.TablePermission perm)
      throws org.apache.accumulo.proxy.thrift.AccumuloException, org.apache.accumulo.proxy.thrift.AccumuloSecurityException,
      org.apache.accumulo.proxy.thrift.TableNotFoundException, TException {
    try {
      getConnector(login).securityOperations().revokeTablePermission(user, table, TablePermission.getPermissionById((byte) perm.getValue()));
    } catch (Exception e) {
      handleExceptionTNF(e);
    }
  }
  
  private Authorizations getAuthorizations(Set<ByteBuffer> authorizations) {
    List<String> auths = new ArrayList<String>();
    for (ByteBuffer bbauth : authorizations) {
      auths.add(ByteBufferUtil.toString(bbauth));
    }
    return new Authorizations(auths.toArray(new String[0]));
  }
  
  @Override
  public String createScanner(ByteBuffer login, String tableName, ScanOptions opts) throws org.apache.accumulo.proxy.thrift.AccumuloException,
      org.apache.accumulo.proxy.thrift.AccumuloSecurityException, org.apache.accumulo.proxy.thrift.TableNotFoundException, TException {
    try {
      Connector connector = getConnector(login);
      
      Authorizations auth;
      if (opts != null && opts.isSetAuthorizations()) {
        auth = getAuthorizations(opts.authorizations);
      } else {
        auth = connector.securityOperations().getUserAuthorizations(connector.whoami());
      }
      Scanner scanner = connector.createScanner(tableName, auth);
      
      if (opts != null) {
        if (opts.iterators != null) {
          for (org.apache.accumulo.proxy.thrift.IteratorSetting iter : opts.iterators) {
            IteratorSetting is = new IteratorSetting(iter.getPriority(), iter.getName(), iter.getIteratorClass(), iter.getProperties());
            scanner.addScanIterator(is);
          }
        }
        org.apache.accumulo.proxy.thrift.Range prange = opts.range;
        if (prange != null) {
          Range range = new Range(Util.fromThrift(prange.getStart()), prange.startInclusive, Util.fromThrift(prange.getStop()), prange.stopInclusive);
          scanner.setRange(range);
        }
        if (opts.columns != null) {
          for (ScanColumn col : opts.columns) {
            if (col.isSetColQualifier())
              scanner.fetchColumn(ByteBufferUtil.toText(col.colFamily), ByteBufferUtil.toText(col.colQualifier));
            else
              scanner.fetchColumnFamily(ByteBufferUtil.toText(col.colFamily));
          }
        }
      }
      
      UUID uuid = UUID.randomUUID();
      
      ScannerPlusIterator spi = new ScannerPlusIterator();
      spi.scanner = scanner;
      spi.iterator = scanner.iterator();
      scannerCache.put(uuid, spi);
      return uuid.toString();
    } catch (Exception e) {
      handleExceptionTNF(e);
      return null;
    }
  }
  
  @Override
  public String createBatchScanner(ByteBuffer login, String tableName, BatchScanOptions opts) throws org.apache.accumulo.proxy.thrift.AccumuloException,
      org.apache.accumulo.proxy.thrift.AccumuloSecurityException, org.apache.accumulo.proxy.thrift.TableNotFoundException, TException {
    try {
      Connector connector = getConnector(login);
      
      int threads = 10;
      Authorizations auth;
      if (opts != null && opts.isSetAuthorizations()) {
        auth = getAuthorizations(opts.authorizations);
      } else {
        auth = connector.securityOperations().getUserAuthorizations(connector.whoami());
      }
      if (opts != null && opts.threads > 0)
        threads = opts.threads;
      
      BatchScanner scanner = connector.createBatchScanner(tableName, auth, threads);
      
      if (opts != null) {
        if (opts.iterators != null) {
          for (org.apache.accumulo.proxy.thrift.IteratorSetting iter : opts.iterators) {
            IteratorSetting is = new IteratorSetting(iter.getPriority(), iter.getName(), iter.getIteratorClass(), iter.getProperties());
            scanner.addScanIterator(is);
          }
        }
        
        ArrayList<Range> ranges = new ArrayList<Range>();
        
        if (opts.ranges == null) {
          ranges.add(new Range());
        } else {
          for (org.apache.accumulo.proxy.thrift.Range range : opts.ranges) {
            Range aRange = new Range(range.getStart() == null ? null : Util.fromThrift(range.getStart()), true, range.getStop() == null ? null
                : Util.fromThrift(range.getStop()), false);
            ranges.add(aRange);
          }
        }
        scanner.setRanges(ranges);
        
        if (opts.columns != null) {
          for (ScanColumn col : opts.columns) {
            if (col.isSetColQualifier())
              scanner.fetchColumn(ByteBufferUtil.toText(col.colFamily), ByteBufferUtil.toText(col.colQualifier));
            else
              scanner.fetchColumnFamily(ByteBufferUtil.toText(col.colFamily));
          }
        }
      }
      
      UUID uuid = UUID.randomUUID();
      
      ScannerPlusIterator spi = new ScannerPlusIterator();
      spi.scanner = scanner;
      spi.iterator = scanner.iterator();
      scannerCache.put(uuid, spi);
      return uuid.toString();
    } catch (Exception e) {
      handleExceptionTNF(e);
      return null;
    }
  }
  
  private ScannerPlusIterator getScanner(String scanner) throws UnknownScanner {
    
    UUID uuid = null;
    try {
      uuid = UUID.fromString(scanner);
    } catch (IllegalArgumentException e) {
      throw new UnknownScanner(e.getMessage());
    }
    
    ScannerPlusIterator spi = scannerCache.getIfPresent(uuid);
    if (spi == null) {
      throw new UnknownScanner("Scanner never existed or no longer exists");
    }
    return spi;
  }
  
  @Override
  public boolean hasNext(String scanner) throws UnknownScanner, TException {
    ScannerPlusIterator spi = getScanner(scanner);
    
    return (spi.iterator.hasNext());
  }
  
  @Override
  public KeyValueAndPeek nextEntry(String scanner) throws NoMoreEntriesException, UnknownScanner, org.apache.accumulo.proxy.thrift.AccumuloSecurityException,
      TException {
    
    ScanResult scanResult = nextK(scanner, 1);
    if (scanResult.results.size() > 0) {
      return new KeyValueAndPeek(scanResult.results.get(0), scanResult.isMore());
    } else {
      throw new NoMoreEntriesException();
    }
  }
  
  @Override
  public ScanResult nextK(String scanner, int k) throws NoMoreEntriesException, UnknownScanner, org.apache.accumulo.proxy.thrift.AccumuloSecurityException,
      TException {
    
    // fetch the scanner
    ScannerPlusIterator spi = getScanner(scanner);
    Iterator<Map.Entry<Key,Value>> batchScanner = spi.iterator;
    // synchronized to prevent race conditions
    synchronized (batchScanner) {
      ScanResult ret = new ScanResult();
      ret.setResults(new ArrayList<KeyValue>());
      int numRead = 0;
      try {
        while (batchScanner.hasNext() && numRead < k) {
          Map.Entry<Key,Value> next = batchScanner.next();
          ret.addToResults(new KeyValue(Util.toThrift(next.getKey()), ByteBuffer.wrap(next.getValue().get())));
          numRead++;
        }
        ret.setMore(numRead == k);
      } catch (Exception ex) {
        closeScanner(scanner);
        throw new org.apache.accumulo.proxy.thrift.AccumuloSecurityException(ex.toString());
      }
      return ret;
    }
  }
  
  @Override
  public void closeScanner(String scanner) throws UnknownScanner, TException {
    UUID uuid = null;
    try {
      uuid = UUID.fromString(scanner);
    } catch (IllegalArgumentException e) {
      throw new UnknownScanner(e.getMessage());
    }
    
    try {
      if (scannerCache.asMap().remove(uuid) == null) {
        throw new UnknownScanner("Scanner never existed or no longer exists");
      }
    } catch (UnknownScanner e) {
      throw e;
    } catch (Exception e) {
      throw new TException(e.toString());
    }
  }
  
  @Override
  public void updateAndFlush(ByteBuffer login, String tableName, Map<ByteBuffer,List<ColumnUpdate>> cells)
      throws org.apache.accumulo.proxy.thrift.AccumuloException, org.apache.accumulo.proxy.thrift.AccumuloSecurityException,
      org.apache.accumulo.proxy.thrift.TableNotFoundException, org.apache.accumulo.proxy.thrift.MutationsRejectedException, TException {
    try {
      BatchWriterPlusException bwpe = getWriter(login, tableName, null);
      addCellsToWriter(cells, bwpe);
      if (bwpe.exception != null)
        throw bwpe.exception;
      bwpe.writer.flush();
      bwpe.writer.close();
    } catch (Exception e) {
      handleExceptionMRE(e);
    }
  }
  
  private static final ColumnVisibility EMPTY_VIS = new ColumnVisibility();
  
  private void addCellsToWriter(Map<ByteBuffer,List<ColumnUpdate>> cells, BatchWriterPlusException bwpe) {
    if (bwpe.exception != null)
      return;
    
    HashMap<Text,ColumnVisibility> vizMap = new HashMap<Text,ColumnVisibility>();
    
    for (Map.Entry<ByteBuffer,List<ColumnUpdate>> entry : cells.entrySet()) {
      Mutation m = new Mutation(ByteBufferUtil.toBytes(entry.getKey()));
      addUpdatesToMutation(vizMap, m, entry.getValue());
      try {
        bwpe.writer.addMutation(m);
      } catch (MutationsRejectedException mre) {
        bwpe.exception = mre;
      }
    }
  }
  
  private void addUpdatesToMutation(HashMap<Text,ColumnVisibility> vizMap, Mutation m, List<ColumnUpdate> cu) {
    for (ColumnUpdate update : cu) {
      ColumnVisibility viz = EMPTY_VIS;
      if (update.isSetColVisibility()) {
        viz = getCahcedCV(vizMap, update.getColVisibility());
      }
      byte[] value = new byte[0];
      if (update.isSetValue())
        value = update.getValue();
      if (update.isSetTimestamp()) {
        if (update.isSetDeleteCell()) {
          m.putDelete(update.getColFamily(), update.getColQualifier(), viz, update.getTimestamp());
        } else {
          m.put(update.getColFamily(), update.getColQualifier(), viz, update.getTimestamp(), value);
        }
      } else {
        if (update.isSetDeleteCell()) {
          m.putDelete(new Text(update.getColFamily()), new Text(update.getColQualifier()), viz);
        } else {
          m.put(new Text(update.getColFamily()), new Text(update.getColQualifier()), viz, new Value(value));
        }
      }
    }
  }
  
  private static ColumnVisibility getCahcedCV(HashMap<Text,ColumnVisibility> vizMap, byte[] cv) {
    ColumnVisibility viz;
    Text vizText = new Text(cv);
    viz = vizMap.get(vizText);
    if (viz == null) {
      vizMap.put(vizText, viz = new ColumnVisibility(vizText));
    }
    return viz;
  }
  
  @Override
  public String createWriter(ByteBuffer login, String tableName, WriterOptions opts) throws org.apache.accumulo.proxy.thrift.AccumuloException,
      org.apache.accumulo.proxy.thrift.AccumuloSecurityException, org.apache.accumulo.proxy.thrift.TableNotFoundException, TException {
    try {
      BatchWriterPlusException writer = getWriter(login, tableName, opts);
      UUID uuid = UUID.randomUUID();
      writerCache.put(uuid, writer);
      return uuid.toString();
    } catch (Exception e) {
      handleExceptionTNF(e);
      return null;
    }
  }
  
  @Override
  public void update(String writer, Map<ByteBuffer,List<ColumnUpdate>> cells) throws TException {
    try {
      BatchWriterPlusException bwpe = getWriter(writer);
      addCellsToWriter(cells, bwpe);
    } catch (UnknownWriter e) {
      // just drop it, this is a oneway thrift call and throwing a TException seems to make all subsequent thrift calls fail
    }
  }
  
  @Override
  public void flush(String writer) throws UnknownWriter, org.apache.accumulo.proxy.thrift.MutationsRejectedException, TException {
    try {
      BatchWriterPlusException bwpe = getWriter(writer);
      if (bwpe.exception != null)
        throw bwpe.exception;
      bwpe.writer.flush();
    } catch (MutationsRejectedException e) {
      throw new org.apache.accumulo.proxy.thrift.MutationsRejectedException(e.toString());
    } catch (UnknownWriter uw) {
      throw uw;
    } catch (Exception e) {
      throw new TException(e);
    }
  }
  
  @Override
  public void closeWriter(String writer) throws UnknownWriter, org.apache.accumulo.proxy.thrift.MutationsRejectedException, TException {
    try {
      BatchWriterPlusException bwpe = getWriter(writer);
      if (bwpe.exception != null)
        throw bwpe.exception;
      bwpe.writer.close();
      writerCache.invalidate(UUID.fromString(writer));
    } catch (UnknownWriter uw) {
      throw uw;
    } catch (MutationsRejectedException e) {
      throw new org.apache.accumulo.proxy.thrift.MutationsRejectedException(e.toString());
    } catch (Exception e) {
      throw new TException(e);
    }
  }
  
  private BatchWriterPlusException getWriter(String writer) throws UnknownWriter {
    UUID uuid = null;
    try {
      uuid = UUID.fromString(writer);
    } catch (IllegalArgumentException iae) {
      throw new UnknownWriter(iae.getMessage());
    }
    
    BatchWriterPlusException bwpe = writerCache.getIfPresent(uuid);
    if (bwpe == null) {
      throw new UnknownWriter("Writer never existed or no longer exists");
    }
    return bwpe;
  }
  
  private BatchWriterPlusException getWriter(ByteBuffer login, String tableName, WriterOptions opts) throws Exception {
    BatchWriterConfig cfg = new BatchWriterConfig();
    if (opts != null) {
      if (opts.maxMemory != 0)
        cfg.setMaxMemory(opts.maxMemory);
      if (opts.threads != 0)
        cfg.setMaxWriteThreads(opts.threads);
      if (opts.timeoutMs != 0)
        cfg.setTimeout(opts.timeoutMs, TimeUnit.MILLISECONDS);
      if (opts.latencyMs != 0)
        cfg.setMaxLatency(opts.latencyMs, TimeUnit.MILLISECONDS);
    }
    BatchWriterPlusException result = new BatchWriterPlusException();
    result.writer = getConnector(login).createBatchWriter(tableName, cfg);
    return result;
  }
  
  private IteratorSetting getIteratorSetting(org.apache.accumulo.proxy.thrift.IteratorSetting setting) {
    return new IteratorSetting(setting.priority, setting.name, setting.iteratorClass, setting.getProperties());
  }
  
  private IteratorScope getIteratorScope(org.apache.accumulo.proxy.thrift.IteratorScope scope) {
    return IteratorScope.valueOf(scope.toString().toLowerCase());
  }
  
  private EnumSet<IteratorScope> getIteratorScopes(Set<org.apache.accumulo.proxy.thrift.IteratorScope> scopes) {
    EnumSet<IteratorScope> scopes_ = EnumSet.noneOf(IteratorScope.class);
    for (org.apache.accumulo.proxy.thrift.IteratorScope scope : scopes) {
      scopes_.add(getIteratorScope(scope));
    }
    return scopes_;
  }
  
  private EnumSet<org.apache.accumulo.proxy.thrift.IteratorScope> getProxyIteratorScopes(Set<IteratorScope> scopes) {
    EnumSet<org.apache.accumulo.proxy.thrift.IteratorScope> scopes_ = EnumSet.noneOf(org.apache.accumulo.proxy.thrift.IteratorScope.class);
    for (IteratorScope scope : scopes) {
      scopes_.add(org.apache.accumulo.proxy.thrift.IteratorScope.valueOf(scope.toString().toUpperCase()));
    }
    return scopes_;
  }
  
  @Override
  public void attachIterator(ByteBuffer login, String tableName, org.apache.accumulo.proxy.thrift.IteratorSetting setting,
      Set<org.apache.accumulo.proxy.thrift.IteratorScope> scopes) throws org.apache.accumulo.proxy.thrift.AccumuloSecurityException,
      org.apache.accumulo.proxy.thrift.AccumuloException, org.apache.accumulo.proxy.thrift.TableNotFoundException, TException {
    try {
      getConnector(login).tableOperations().attachIterator(tableName, getIteratorSetting(setting), getIteratorScopes(scopes));
    } catch (Exception e) {
      handleExceptionTNF(e);
    }
  }
  
  @Override
  public void checkIteratorConflicts(ByteBuffer login, String tableName, org.apache.accumulo.proxy.thrift.IteratorSetting setting,
      Set<org.apache.accumulo.proxy.thrift.IteratorScope> scopes) throws org.apache.accumulo.proxy.thrift.AccumuloException,
      org.apache.accumulo.proxy.thrift.AccumuloSecurityException, org.apache.accumulo.proxy.thrift.TableNotFoundException, TException {
    try {
      getConnector(login).tableOperations().checkIteratorConflicts(tableName, getIteratorSetting(setting), getIteratorScopes(scopes));
    } catch (Exception e) {
      handleExceptionTNF(e);
    }
  }
  
  @Override
  public void cloneTable(ByteBuffer login, String tableName, String newTableName, boolean flush, Map<String,String> propertiesToSet,
      Set<String> propertiesToExclude) throws org.apache.accumulo.proxy.thrift.AccumuloException, org.apache.accumulo.proxy.thrift.AccumuloSecurityException,
      org.apache.accumulo.proxy.thrift.TableNotFoundException, org.apache.accumulo.proxy.thrift.TableExistsException, TException {
    try {
      propertiesToExclude = propertiesToExclude == null ? new HashSet<String>() : propertiesToExclude;
      propertiesToSet = propertiesToSet == null ? new HashMap<String,String>() : propertiesToSet;
      
      getConnector(login).tableOperations().clone(tableName, newTableName, flush, propertiesToSet, propertiesToExclude);
    } catch (Exception e) {
      handleExceptionTEE(e);
    }
  }
  
  @Override
  public void exportTable(ByteBuffer login, String tableName, String exportDir) throws org.apache.accumulo.proxy.thrift.AccumuloException,
      org.apache.accumulo.proxy.thrift.AccumuloSecurityException, org.apache.accumulo.proxy.thrift.TableNotFoundException, TException {
    
    try {
      getConnector(login).tableOperations().exportTable(tableName, exportDir);
    } catch (Exception e) {
      handleExceptionTNF(e);
    }
  }
  
  @Override
  public void importTable(ByteBuffer login, String tableName, String importDir) throws org.apache.accumulo.proxy.thrift.AccumuloException,
      org.apache.accumulo.proxy.thrift.AccumuloSecurityException, org.apache.accumulo.proxy.thrift.TableExistsException, TException {
    
    try {
      getConnector(login).tableOperations().importTable(tableName, importDir);
    } catch (TableExistsException e) {
      throw new org.apache.accumulo.proxy.thrift.TableExistsException(e.toString());
    } catch (Exception e) {
      handleException(e);
    }
  }
  
  @Override
  public org.apache.accumulo.proxy.thrift.IteratorSetting getIteratorSetting(ByteBuffer login, String tableName, String iteratorName,
      org.apache.accumulo.proxy.thrift.IteratorScope scope) throws org.apache.accumulo.proxy.thrift.AccumuloException,
      org.apache.accumulo.proxy.thrift.AccumuloSecurityException, org.apache.accumulo.proxy.thrift.TableNotFoundException, TException {
    try {
      IteratorSetting is = getConnector(login).tableOperations().getIteratorSetting(tableName, iteratorName, getIteratorScope(scope));
      return new org.apache.accumulo.proxy.thrift.IteratorSetting(is.getPriority(), is.getName(), is.getIteratorClass(), is.getOptions());
    } catch (Exception e) {
      handleExceptionTNF(e);
      return null;
    }
  }
  
  @Override
  public Map<String,Set<org.apache.accumulo.proxy.thrift.IteratorScope>> listIterators(ByteBuffer login, String tableName)
      throws org.apache.accumulo.proxy.thrift.AccumuloException, org.apache.accumulo.proxy.thrift.AccumuloSecurityException,
      org.apache.accumulo.proxy.thrift.TableNotFoundException, TException {
    try {
      Map<String,EnumSet<IteratorScope>> iterMap = getConnector(login).tableOperations().listIterators(tableName);
      Map<String,Set<org.apache.accumulo.proxy.thrift.IteratorScope>> result = new HashMap<String,Set<org.apache.accumulo.proxy.thrift.IteratorScope>>();
      for (Map.Entry<String,EnumSet<IteratorScope>> entry : iterMap.entrySet()) {
        result.put(entry.getKey(), getProxyIteratorScopes(entry.getValue()));
      }
      return result;
    } catch (Exception e) {
      handleExceptionTNF(e);
      return null;
    }
  }
  
  @Override
  public void removeIterator(ByteBuffer login, String tableName, String iterName, Set<org.apache.accumulo.proxy.thrift.IteratorScope> scopes)
      throws org.apache.accumulo.proxy.thrift.AccumuloException, org.apache.accumulo.proxy.thrift.AccumuloSecurityException,
      org.apache.accumulo.proxy.thrift.TableNotFoundException, TException {
    try {
      getConnector(login).tableOperations().removeIterator(tableName, iterName, getIteratorScopes(scopes));
    } catch (Exception e) {
      handleExceptionTNF(e);
    }
  }
  
  @Override
  public Set<org.apache.accumulo.proxy.thrift.Range> splitRangeByTablets(ByteBuffer login, String tableName, org.apache.accumulo.proxy.thrift.Range range,
      int maxSplits) throws org.apache.accumulo.proxy.thrift.AccumuloException, org.apache.accumulo.proxy.thrift.AccumuloSecurityException,
      org.apache.accumulo.proxy.thrift.TableNotFoundException, TException {
    try {
      Set<Range> ranges = getConnector(login).tableOperations().splitRangeByTablets(tableName, getRange(range), maxSplits);
      Set<org.apache.accumulo.proxy.thrift.Range> result = new HashSet<org.apache.accumulo.proxy.thrift.Range>();
      for (Range r : ranges) {
        result.add(getRange(r));
      }
      return result;
    } catch (Exception e) {
      handleExceptionTNF(e);
      return null;
    }
  }
  
  private org.apache.accumulo.proxy.thrift.Range getRange(Range r) {
    return new org.apache.accumulo.proxy.thrift.Range(getProxyKey(r.getStartKey()), r.isStartKeyInclusive(), getProxyKey(r.getEndKey()), r.isEndKeyInclusive());
  }
  
  private org.apache.accumulo.proxy.thrift.Key getProxyKey(Key k) {
    if (k == null)
      return null;
    org.apache.accumulo.proxy.thrift.Key result = new org.apache.accumulo.proxy.thrift.Key(TextUtil.getByteBuffer(k.getRow()), TextUtil.getByteBuffer(k
        .getColumnFamily()), TextUtil.getByteBuffer(k.getColumnQualifier()), TextUtil.getByteBuffer(k.getColumnVisibility()));
    result.setTimestamp(k.getTimestamp());
    return result;
  }
  
  private Range getRange(org.apache.accumulo.proxy.thrift.Range range) {
    return new Range(Util.fromThrift(range.start), Util.fromThrift(range.stop));
  }
  
  @Override
  public void importDirectory(ByteBuffer login, String tableName, String importDir, String failureDir, boolean setTime)
      throws org.apache.accumulo.proxy.thrift.TableNotFoundException, org.apache.accumulo.proxy.thrift.AccumuloException,
      org.apache.accumulo.proxy.thrift.AccumuloSecurityException, TException {
    try {
      getConnector(login).tableOperations().importDirectory(tableName, importDir, failureDir, setTime);
    } catch (Exception e) {
      handleExceptionTNF(e);
    }
  }
  
  @Override
  public org.apache.accumulo.proxy.thrift.Range getRowRange(ByteBuffer row) throws TException {
    return getRange(new Range(ByteBufferUtil.toText(row)));
  }
  
  @Override
  public org.apache.accumulo.proxy.thrift.Key getFollowing(org.apache.accumulo.proxy.thrift.Key key, org.apache.accumulo.proxy.thrift.PartialKey part)
      throws TException {
    Key key_ = Util.fromThrift(key);
    PartialKey part_ = PartialKey.valueOf(part.toString());
    Key followingKey = key_.followingKey(part_);
    return getProxyKey(followingKey);
  }
  
  @Override
  public void pingTabletServer(ByteBuffer login, String tserver) throws org.apache.accumulo.proxy.thrift.AccumuloException,
      org.apache.accumulo.proxy.thrift.AccumuloSecurityException, TException {
    try {
      getConnector(login).instanceOperations().ping(tserver);
    } catch (Exception e) {
      handleException(e);
    }
  }
  
  @Override
  public ByteBuffer login(String principal, Map<String,String> loginProperties) throws org.apache.accumulo.proxy.thrift.AccumuloSecurityException, TException {
    try {
      AuthenticationToken token = getToken(principal, loginProperties);
      ByteBuffer login = ByteBuffer.wrap((instance.getInstanceID() + "," + new Credentials(principal, token).serialize()).getBytes(Constants.UTF8));
      getConnector(login); // check to make sure user exists
      return login;
    } catch (AccumuloSecurityException e) {
      throw new org.apache.accumulo.proxy.thrift.AccumuloSecurityException(e.toString());
    } catch (Exception e) {
      throw new TException(e);
    }
  }
  
  private AuthenticationToken getToken(String principal, Map<String,String> properties) throws AccumuloSecurityException, AccumuloException {
    AuthenticationToken.Properties props = new AuthenticationToken.Properties();
    props.putAllStrings(properties);
    AuthenticationToken token;
    try {
      token = tokenClass.newInstance();
    } catch (InstantiationException e) {
      throw new AccumuloException(e);
    } catch (IllegalAccessException e) {
      throw new AccumuloException(e);
    }
    token.init(props);
    return token;
  }
  
  @Override
  public boolean testTableClassLoad(ByteBuffer login, String tableName, String className, String asTypeName)
      throws org.apache.accumulo.proxy.thrift.AccumuloException, org.apache.accumulo.proxy.thrift.AccumuloSecurityException,
      org.apache.accumulo.proxy.thrift.TableNotFoundException, TException {
    try {
      return getConnector(login).tableOperations().testClassLoad(tableName, className, asTypeName);
    } catch (Exception e) {
      handleExceptionTNF(e);
      return false;
    }
  }
  
  @Override
  public String createConditionalWriter(ByteBuffer login, String tableName, ConditionalWriterOptions options)
      throws org.apache.accumulo.proxy.thrift.AccumuloException, org.apache.accumulo.proxy.thrift.AccumuloSecurityException,
      org.apache.accumulo.proxy.thrift.TableNotFoundException, TException {
    try {
      ConditionalWriterConfig cwc = new ConditionalWriterConfig();
      if (options.getMaxMemory() != 0) {
        // TODO
      }
      if (options.isSetThreads() && options.getThreads() != 0)
        cwc.setMaxWriteThreads(options.getThreads());
      if (options.isSetTimeoutMs() && options.getTimeoutMs() != 0)
        cwc.setTimeout(options.getTimeoutMs(), TimeUnit.MILLISECONDS);
      if (options.isSetAuthorizations() && options.getAuthorizations() != null)
        cwc.setAuthorizations(getAuthorizations(options.getAuthorizations()));
      
      ConditionalWriter cw = getConnector(login).createConditionalWriter(tableName, cwc);
      
      UUID id = UUID.randomUUID();
      
      conditionalWriterCache.put(id, cw);
      
      return id.toString();
    } catch (Exception e) {
      handleExceptionTNF(e);
      return null;
    }
  }
  
  @Override
  public Map<ByteBuffer,ConditionalStatus> updateRowsConditionally(String conditionalWriter, Map<ByteBuffer,ConditionalUpdates> updates) throws UnknownWriter,
      org.apache.accumulo.proxy.thrift.AccumuloException, org.apache.accumulo.proxy.thrift.AccumuloSecurityException, TException {
    
    ConditionalWriter cw = conditionalWriterCache.getIfPresent(UUID.fromString(conditionalWriter));
    
    if (cw == null) {
      throw new UnknownWriter();
    }
    
    try {
      HashMap<Text,ColumnVisibility> vizMap = new HashMap<Text,ColumnVisibility>();
      
      ArrayList<ConditionalMutation> cmuts = new ArrayList<ConditionalMutation>(updates.size());
      for (Entry<ByteBuffer,ConditionalUpdates> cu : updates.entrySet()) {
        ConditionalMutation cmut = new ConditionalMutation(ByteBufferUtil.toBytes(cu.getKey()));
        
        for (Condition tcond : cu.getValue().conditions) {
          org.apache.accumulo.core.data.Condition cond = new org.apache.accumulo.core.data.Condition(tcond.column.getColFamily(),
              tcond.column.getColQualifier());
          
          if (tcond.getColumn().getColVisibility() != null && tcond.getColumn().getColVisibility().length > 0) {
            cond.setVisibility(getCahcedCV(vizMap, tcond.getColumn().getColVisibility()));
          }
          
          if (tcond.isSetValue())
            cond.setValue(tcond.getValue());
          
          if (tcond.isSetTimestamp())
            cond.setTimestamp(tcond.getTimestamp());
          
          if (tcond.isSetIterators()) {
            cond.setIterators(getIteratorSettings(tcond.getIterators()).toArray(new IteratorSetting[tcond.getIterators().size()]));
          }
          
          cmut.addCondition(cond);
        }
        
        addUpdatesToMutation(vizMap, cmut, cu.getValue().updates);
        
        cmuts.add(cmut);
      }
      
      Iterator<Result> results = cw.write(cmuts.iterator());
      
      HashMap<ByteBuffer,ConditionalStatus> resultMap = new HashMap<ByteBuffer,ConditionalStatus>();
      
      while (results.hasNext()) {
        Result result = results.next();
        ByteBuffer row = ByteBuffer.wrap(result.getMutation().getRow());
        ConditionalStatus status = ConditionalStatus.valueOf(result.getStatus().name());
        resultMap.put(row, status);
      }
      
      return resultMap;
    } catch (Exception e) {
      handleException(e);
      return null;
    }
  }
  
  @Override
  public void closeConditionalWriter(String conditionalWriter) throws TException {
    ConditionalWriter cw = conditionalWriterCache.getIfPresent(UUID.fromString(conditionalWriter));
    if (cw != null) {
      cw.close();
      conditionalWriterCache.invalidate(UUID.fromString(conditionalWriter));
    }
  }
  
  @Override
  public ConditionalStatus updateRowConditionally(ByteBuffer login, String tableName, ByteBuffer row, ConditionalUpdates updates)
      throws org.apache.accumulo.proxy.thrift.AccumuloException, org.apache.accumulo.proxy.thrift.AccumuloSecurityException,
      org.apache.accumulo.proxy.thrift.TableNotFoundException, TException {
    
    String cwid = createConditionalWriter(login, tableName, new ConditionalWriterOptions());
    try {
      return updateRowsConditionally(cwid, Collections.singletonMap(row, updates)).get(row);
    } finally {
      closeConditionalWriter(cwid);
    }
  }
}<|MERGE_RESOLUTION|>--- conflicted
+++ resolved
@@ -423,18 +423,11 @@
     try {
       Map<String,Set<Text>> groups = getConnector(login).tableOperations().getLocalityGroups(tableName);
       Map<String,Set<String>> ret = new HashMap<String,Set<String>>();
-<<<<<<< HEAD
       for (Entry<String,Set<Text>> entry : groups.entrySet()) {
         Set<String> value = new HashSet<String>();
         ret.put(entry.getKey(), value);
         for (Text val : entry.getValue()) {
           value.add(val.toString());
-=======
-      for (Entry<String,Set<Text>> groupEntry : groups.entrySet()) {
-        ret.put(groupEntry.getKey(), new HashSet<String>());
-        for (Text val : groupEntry.getValue()) {
-          ret.get(groupEntry.getKey()).add(val.toString());
->>>>>>> b11a0361
         }
       }
       return ret;
