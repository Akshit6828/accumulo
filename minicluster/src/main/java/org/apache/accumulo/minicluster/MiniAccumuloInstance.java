--- conflicted
+++ resolved
@@ -41,26 +41,6 @@
         .withInstance(instanceName).withZkHosts(getZooKeepersFromDir(directory)));
   }
 
-<<<<<<< HEAD
-=======
-  /**
-   * @deprecated since 1.9.0; will be removed in 2.0.0 to eliminate commons config leakage into
-   *             Accumulo API
-   */
-  @Deprecated
-  public static PropertiesConfiguration getConfigProperties(File directory) {
-    try {
-      PropertiesConfiguration conf = new PropertiesConfiguration();
-      conf.setListDelimiter('\0');
-      conf.load(new File(new File(directory, "conf"), "client.conf"));
-      return conf;
-    } catch (ConfigurationException e) {
-      // this should never happen since we wrote the config file ourselves
-      throw new IllegalArgumentException(e);
-    }
-  }
-
->>>>>>> f4f43feb
   // Keep this private to avoid bringing it into the public API
   private static String getZooKeepersFromDir(File directory) throws FileNotFoundException {
     if (!directory.isDirectory())
