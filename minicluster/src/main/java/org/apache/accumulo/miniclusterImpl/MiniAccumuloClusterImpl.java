/*
 * Licensed to the Apache Software Foundation (ASF) under one
 * or more contributor license agreements.  See the NOTICE file
 * distributed with this work for additional information
 * regarding copyright ownership.  The ASF licenses this file
 * to you under the Apache License, Version 2.0 (the
 * "License"); you may not use this file except in compliance
 * with the License.  You may obtain a copy of the License at
 *
 *   https://www.apache.org/licenses/LICENSE-2.0
 *
 * Unless required by applicable law or agreed to in writing,
 * software distributed under the License is distributed on an
 * "AS IS" BASIS, WITHOUT WARRANTIES OR CONDITIONS OF ANY
 * KIND, either express or implied.  See the License for the
 * specific language governing permissions and limitations
 * under the License.
 */
package org.apache.accumulo.miniclusterImpl;

import static com.google.common.util.concurrent.Uninterruptibles.sleepUninterruptibly;
import static java.nio.charset.StandardCharsets.UTF_8;
import static java.util.Objects.requireNonNull;
import static java.util.concurrent.TimeUnit.NANOSECONDS;
import static java.util.stream.Collectors.toList;

import java.io.File;
import java.io.FileInputStream;
import java.io.FileWriter;
import java.io.IOException;
import java.io.InputStream;
import java.io.UncheckedIOException;
import java.net.InetSocketAddress;
import java.net.Socket;
import java.net.URI;
import java.net.URISyntaxException;
import java.nio.file.Files;
import java.util.ArrayList;
import java.util.Collection;
import java.util.Collections;
import java.util.HashMap;
import java.util.HashSet;
import java.util.LinkedList;
import java.util.List;
import java.util.Map;
import java.util.Map.Entry;
import java.util.Properties;
import java.util.Set;
import java.util.concurrent.CountDownLatch;
import java.util.concurrent.ExecutionException;
import java.util.concurrent.ExecutorService;
import java.util.concurrent.Executors;
import java.util.concurrent.FutureTask;
import java.util.concurrent.TimeUnit;
import java.util.concurrent.TimeoutException;
import java.util.concurrent.atomic.AtomicInteger;
import java.util.concurrent.atomic.AtomicReference;
import java.util.function.Function;
import java.util.function.Supplier;
import java.util.stream.Stream;

import org.apache.accumulo.cluster.AccumuloCluster;
import org.apache.accumulo.core.Constants;
import org.apache.accumulo.core.client.Accumulo;
import org.apache.accumulo.core.client.AccumuloClient;
import org.apache.accumulo.core.client.AccumuloException;
import org.apache.accumulo.core.client.AccumuloSecurityException;
import org.apache.accumulo.core.client.security.tokens.AuthenticationToken;
import org.apache.accumulo.core.clientImpl.ClientContext;
import org.apache.accumulo.core.conf.AccumuloConfiguration;
import org.apache.accumulo.core.conf.ClientProperty;
import org.apache.accumulo.core.conf.ConfigurationCopy;
import org.apache.accumulo.core.conf.DefaultConfiguration;
import org.apache.accumulo.core.conf.Property;
import org.apache.accumulo.core.conf.SiteConfiguration;
import org.apache.accumulo.core.data.InstanceId;
import org.apache.accumulo.core.fate.zookeeper.ZooReaderWriter;
import org.apache.accumulo.core.fate.zookeeper.ZooUtil;
import org.apache.accumulo.core.manager.thrift.ManagerGoalState;
import org.apache.accumulo.core.manager.thrift.ManagerMonitorInfo;
import org.apache.accumulo.core.rpc.clients.ThriftClientTypes;
import org.apache.accumulo.core.trace.TraceUtil;
import org.apache.accumulo.core.util.Pair;
import org.apache.accumulo.manager.state.SetGoalState;
import org.apache.accumulo.minicluster.MiniAccumuloCluster;
import org.apache.accumulo.minicluster.ServerType;
import org.apache.accumulo.server.ServerContext;
import org.apache.accumulo.server.ServerDirs;
import org.apache.accumulo.server.fs.VolumeManager;
import org.apache.accumulo.server.init.Initialize;
import org.apache.accumulo.server.util.AccumuloStatus;
import org.apache.accumulo.server.util.PortUtils;
import org.apache.accumulo.start.Main;
import org.apache.accumulo.start.classloader.vfs.MiniDFSUtil;
import org.apache.accumulo.start.spi.KeywordExecutable;
import org.apache.commons.io.IOUtils;
import org.apache.hadoop.conf.Configuration;
import org.apache.hadoop.fs.CommonConfigurationKeys;
import org.apache.hadoop.fs.FileSystem;
import org.apache.hadoop.fs.Path;
import org.apache.hadoop.hdfs.DFSConfigKeys;
import org.apache.hadoop.hdfs.MiniDFSCluster;
import org.apache.zookeeper.KeeperException;
import org.apache.zookeeper.KeeperException.Code;
import org.apache.zookeeper.ZKUtil;
import org.apache.zookeeper.ZooKeeper;
import org.apache.zookeeper.ZooKeeper.States;
import org.slf4j.Logger;
import org.slf4j.LoggerFactory;

import com.google.common.annotations.VisibleForTesting;
import com.google.common.base.Joiner;
import com.google.common.base.Suppliers;

import edu.umd.cs.findbugs.annotations.SuppressFBWarnings;

/**
 * This class provides the backing implementation for {@link MiniAccumuloCluster}, and may contain
 * features for internal testing which have not yet been promoted to the public API. It's best to
 * use {@link MiniAccumuloCluster} whenever possible. Use of this class risks API breakage between
 * versions.
 *
 * @since 1.6.0
 */
public class MiniAccumuloClusterImpl implements AccumuloCluster {
  private static final Logger log = LoggerFactory.getLogger(MiniAccumuloClusterImpl.class);

  private final Set<Pair<ServerType,Integer>> debugPorts = new HashSet<>();
  private final File zooCfgFile;
  private final String dfsUri;
  private final MiniAccumuloConfigImpl config;
  private final Supplier<Properties> clientProperties;
  private final SiteConfiguration siteConfig;
  private final Supplier<ServerContext> context;
  private final AtomicReference<MiniDFSCluster> miniDFS = new AtomicReference<>();
  private final List<Process> cleanup = new ArrayList<>();
  private final MiniAccumuloClusterControl clusterControl;

  private boolean initialized = false;
  private ExecutorService executor;

  /**
   *
   * @param dir An empty or nonexistent temp directory that Accumulo and Zookeeper can store data
   *        in. Creating the directory is left to the user. Java 7, Guava, and Junit provide methods
   *        for creating temporary directories.
   * @param rootPassword Initial root password for instance.
   */
  public MiniAccumuloClusterImpl(File dir, String rootPassword) throws IOException {
    this(new MiniAccumuloConfigImpl(dir, rootPassword));
  }

  /**
   * @param config initial configuration
   */
  public MiniAccumuloClusterImpl(MiniAccumuloConfigImpl config) throws IOException {

    this.config = config.initialize();
    this.clientProperties = Suppliers.memoize(
        () -> Accumulo.newClientProperties().from(config.getClientPropsFile().toPath()).build());

    if (Boolean.valueOf(config.getSiteConfig().get(Property.TSERV_NATIVEMAP_ENABLED.getKey()))
        && config.getNativeLibPaths().length == 0
        && !config.getSystemProperties().containsKey("accumulo.native.lib.path")) {
      throw new IllegalStateException(
          "MAC configured to use native maps, but native library path was not provided.");
    }

    mkdirs(config.getConfDir());
    mkdirs(config.getLogDir());
    mkdirs(config.getLibDir());
    mkdirs(config.getLibExtDir());

    if (!config.useExistingInstance()) {
      if (!config.useExistingZooKeepers()) {
        mkdirs(config.getZooKeeperDir());
      }
      mkdirs(config.getAccumuloDir());
    }

    if (config.useMiniDFS()) {
      File nn = new File(config.getAccumuloDir(), "nn");
      mkdirs(nn);
      File dn = new File(config.getAccumuloDir(), "dn");
      mkdirs(dn);
      File dfs = new File(config.getAccumuloDir(), "dfs");
      mkdirs(dfs);
      Configuration conf = new Configuration();
      conf.set(DFSConfigKeys.DFS_NAMENODE_NAME_DIR_KEY, nn.getAbsolutePath());
      conf.set(DFSConfigKeys.DFS_DATANODE_DATA_DIR_KEY, dn.getAbsolutePath());
      conf.set(DFSConfigKeys.DFS_REPLICATION_KEY, "1");
      conf.set(DFSConfigKeys.DFS_NAMENODE_REPLICATION_MIN_KEY, "1");
      conf.set("dfs.support.append", "true");
      conf.set("dfs.datanode.synconclose", "true");
      conf.set("dfs.datanode.data.dir.perm", MiniDFSUtil.computeDatanodeDirectoryPermission());
      String oldTestBuildData = System.setProperty("test.build.data", dfs.getAbsolutePath());
      miniDFS.set(new MiniDFSCluster.Builder(conf).build());
      if (oldTestBuildData == null) {
        System.clearProperty("test.build.data");
      } else {
        System.setProperty("test.build.data", oldTestBuildData);
      }
      miniDFS.get().waitClusterUp();
      InetSocketAddress dfsAddress = miniDFS.get().getNameNode().getNameNodeAddress();
      dfsUri = "hdfs://" + dfsAddress.getHostName() + ":" + dfsAddress.getPort();
      File coreFile = new File(config.getConfDir(), "core-site.xml");
      writeConfig(coreFile, Collections.singletonMap("fs.default.name", dfsUri).entrySet());
      File hdfsFile = new File(config.getConfDir(), "hdfs-site.xml");
      writeConfig(hdfsFile, conf);

      Map<String,String> siteConfig = config.getSiteConfig();
      siteConfig.put(Property.INSTANCE_VOLUMES.getKey(), dfsUri + "/accumulo");
      config.setSiteConfig(siteConfig);
    } else if (config.useExistingInstance()) {
      dfsUri = config.getHadoopConfiguration().get(CommonConfigurationKeys.FS_DEFAULT_NAME_KEY);
    } else {
      dfsUri = "file:///";
    }

<<<<<<< HEAD
=======
    // Perform any modifications to the site config that need to happen
    // after the instance volumes are set, and before the config is
    // written out and MAC started.
    config.preStartConfigUpdate();

    File clientConfFile = config.getClientConfFile();
    // Write only the properties that correspond to ClientConfiguration properties
    writeConfigProperties(clientConfFile,
        Maps.filterEntries(config.getSiteConfig(),
            v -> org.apache.accumulo.core.client.ClientConfiguration.ClientProperty
                .getPropertyByKey(v.getKey()) != null));

>>>>>>> 401270ad
    Map<String,String> clientProps = config.getClientProps();
    clientProps.put(ClientProperty.INSTANCE_ZOOKEEPERS.getKey(), config.getZooKeepers());
    clientProps.put(ClientProperty.INSTANCE_NAME.getKey(), config.getInstanceName());
    if (!clientProps.containsKey(ClientProperty.AUTH_TYPE.getKey())) {
      clientProps.put(ClientProperty.AUTH_TYPE.getKey(), "password");
      clientProps.put(ClientProperty.AUTH_PRINCIPAL.getKey(), config.getRootUserName());
      clientProps.put(ClientProperty.AUTH_TOKEN.getKey(), config.getRootPassword());
    }

    File clientPropsFile = config.getClientPropsFile();
    writeConfigProperties(clientPropsFile, clientProps);

    File siteFile = new File(config.getConfDir(), "accumulo.properties");
    writeConfigProperties(siteFile, config.getSiteConfig());
    this.siteConfig = SiteConfiguration.fromFile(siteFile).build();
    this.context = Suppliers.memoize(() -> new ServerContext(siteConfig));

    if (!config.useExistingInstance() && !config.useExistingZooKeepers()) {
      zooCfgFile = new File(config.getConfDir(), "zoo.cfg");
      FileWriter fileWriter = new FileWriter(zooCfgFile, UTF_8);

      // zookeeper uses Properties to read its config, so use that to write in order to properly
      // escape things like Windows paths
      Properties zooCfg = new Properties();
      zooCfg.setProperty("tickTime", "2000");
      zooCfg.setProperty("initLimit", "10");
      zooCfg.setProperty("syncLimit", "5");
      zooCfg.setProperty("clientPortAddress", "127.0.0.1");
      zooCfg.setProperty("clientPort", config.getZooKeeperPort() + "");
      zooCfg.setProperty("maxClientCnxns", "1000");
      zooCfg.setProperty("dataDir", config.getZooKeeperDir().getAbsolutePath());
      zooCfg.setProperty("4lw.commands.whitelist", "ruok,wchs");
      zooCfg.setProperty("admin.enableServer", "false");
      zooCfg.store(fileWriter, null);

      fileWriter.close();
    } else {
      zooCfgFile = null;
    }
    clusterControl = new MiniAccumuloClusterControl(this);
  }

  File getZooCfgFile() {
    return zooCfgFile;
  }

  public ProcessInfo exec(Class<?> clazz, String... args) throws IOException {
    return exec(clazz, null, args);
  }

  public ProcessInfo exec(Class<?> clazz, List<String> jvmArgs, String... args) throws IOException {
    ArrayList<String> jvmArgs2 = new ArrayList<>(1 + (jvmArgs == null ? 0 : jvmArgs.size()));
    jvmArgs2.add("-Xmx" + config.getDefaultMemory());
    if (jvmArgs != null) {
      jvmArgs2.addAll(jvmArgs);
    }
    return _exec(clazz, jvmArgs2, args);
  }

  private String getClasspath() {
    StringBuilder classpathBuilder = new StringBuilder();
    classpathBuilder.append(config.getConfDir().getAbsolutePath());

    if (config.getHadoopConfDir() != null) {
      classpathBuilder.append(File.pathSeparator)
          .append(config.getHadoopConfDir().getAbsolutePath());
    }

    if (config.getClasspathItems() == null) {
      String javaClassPath = System.getProperty("java.class.path");
      if (javaClassPath == null) {
        throw new IllegalStateException("java.class.path is not set");
      }
      classpathBuilder.append(File.pathSeparator).append(javaClassPath);
    } else {
      for (String s : config.getClasspathItems()) {
        classpathBuilder.append(File.pathSeparator).append(s);
      }
    }

    return classpathBuilder.toString();
  }

  public static class ProcessInfo {

    private final Process process;
    private final File stdOut;

    public ProcessInfo(Process process, File stdOut) {
      this.process = process;
      this.stdOut = stdOut;
    }

    public Process getProcess() {
      return process;
    }

    public String readStdOut() {
      try (InputStream in = new FileInputStream(stdOut)) {
        return IOUtils.toString(in, UTF_8);
      } catch (IOException e) {
        throw new UncheckedIOException(e);
      }
    }
  }

  @SuppressFBWarnings(value = {"COMMAND_INJECTION", "PATH_TRAVERSAL_IN"},
      justification = "mini runs in the same security context as user providing the args")
  private ProcessInfo _exec(Class<?> clazz, List<String> extraJvmOpts, String... args)
      throws IOException {
    String javaHome = System.getProperty("java.home");
    String javaBin = javaHome + File.separator + "bin" + File.separator + "java";

    var basicArgs = Stream.of(javaBin, "-Dproc=" + clazz.getSimpleName());
    var jvmArgs = extraJvmOpts.stream();
    var propsArgs = config.getSystemProperties().entrySet().stream()
        .map(e -> String.format("-D%s=%s", e.getKey(), e.getValue()));

    // @formatter:off
    var hardcodedArgs = Stream.of(
        "-Dapple.awt.UIElement=true",
        "-Djava.net.preferIPv4Stack=true",
        "-XX:+PerfDisableSharedMem",
        "-XX:+AlwaysPreTouch",
        Main.class.getName(), clazz.getName());
    // @formatter:on

    // concatenate all the args sources into a single list of args
    var argList = Stream.of(basicArgs, jvmArgs, propsArgs, hardcodedArgs, Stream.of(args))
        .flatMap(Function.identity()).collect(toList());
    ProcessBuilder builder = new ProcessBuilder(argList);

    final String classpath = getClasspath();
    builder.environment().put("CLASSPATH", classpath);
    builder.environment().put("ACCUMULO_HOME", config.getDir().getAbsolutePath());
    builder.environment().put("ACCUMULO_LOG_DIR", config.getLogDir().getAbsolutePath());
    String ldLibraryPath = Joiner.on(File.pathSeparator).join(config.getNativeLibPaths());
    builder.environment().put("LD_LIBRARY_PATH", ldLibraryPath);
    builder.environment().put("DYLD_LIBRARY_PATH", ldLibraryPath);

    // if we're running under accumulo.start, we forward these env vars
    String env = System.getenv("HADOOP_HOME");
    if (env != null) {
      builder.environment().put("HADOOP_HOME", env);
    }
    env = System.getenv("ZOOKEEPER_HOME");
    if (env != null) {
      builder.environment().put("ZOOKEEPER_HOME", env);
    }
    builder.environment().put("ACCUMULO_CONF_DIR", config.getConfDir().getAbsolutePath());
    if (config.getHadoopConfDir() != null) {
      builder.environment().put("HADOOP_CONF_DIR", config.getHadoopConfDir().getAbsolutePath());
    }

    log.debug("Starting MiniAccumuloCluster process with class: " + clazz.getSimpleName()
        + "\n, args: " + argList + "\n, environment: " + builder.environment());

    int hashcode = builder.hashCode();

    File stdOut = new File(config.getLogDir(), clazz.getSimpleName() + "_" + hashcode + ".out");
    File stdErr = new File(config.getLogDir(), clazz.getSimpleName() + "_" + hashcode + ".err");

    Process process = builder.redirectError(stdErr).redirectOutput(stdOut).start();

    cleanup.add(process);

    return new ProcessInfo(process, stdOut);
  }

  public ProcessInfo _exec(KeywordExecutable server, ServerType serverType,
      Map<String,String> configOverrides, String... args) throws IOException {
    String[] modifiedArgs;
    if (args == null || args.length == 0) {
      modifiedArgs = new String[] {server.keyword()};
    } else {
      modifiedArgs =
          Stream.concat(Stream.of(server.keyword()), Stream.of(args)).toArray(String[]::new);
    }
    return _exec(Main.class, serverType, configOverrides, modifiedArgs);
  }

  public ProcessInfo _exec(Class<?> clazz, ServerType serverType,
      Map<String,String> configOverrides, String... args) throws IOException {
    List<String> jvmOpts = new ArrayList<>();
    if (serverType == ServerType.ZOOKEEPER) {
      // disable zookeeper's log4j 1.2 jmx support, which requires old versions of log4j 1.2
      // and won't work with reload4j or log4j2
      jvmOpts.add("-Dzookeeper.jmx.log4j.disable=true");
    }
    jvmOpts.add("-Xmx" + config.getMemory(serverType));
    if (configOverrides != null && !configOverrides.isEmpty()) {
      File siteFile =
          Files.createTempFile(config.getConfDir().toPath(), "accumulo", ".properties").toFile();
      Map<String,String> confMap = new HashMap<>(config.getSiteConfig());
      confMap.putAll(configOverrides);
      writeConfigProperties(siteFile, confMap);
      jvmOpts.add("-Daccumulo.properties=" + siteFile.getName());
    }

    if (config.isJDWPEnabled()) {
      int port = PortUtils.getRandomFreePort();
      jvmOpts.addAll(buildRemoteDebugParams(port));
      debugPorts.add(new Pair<>(serverType, port));
    }
    return _exec(clazz, jvmOpts, args);
  }

  private static void mkdirs(File dir) {
    if (!dir.mkdirs()) {
      log.warn("Unable to create {}", dir);
    }
  }

  private void writeConfig(File file, Iterable<Map.Entry<String,String>> settings)
      throws IOException {
    FileWriter fileWriter = new FileWriter(file, UTF_8);
    fileWriter.append("<configuration>\n");

    for (Entry<String,String> entry : settings) {
      String value =
          entry.getValue().replace("&", "&amp;").replace("<", "&lt;").replace(">", "&gt;");
      fileWriter.append(
          "<property><name>" + entry.getKey() + "</name><value>" + value + "</value></property>\n");
    }
    fileWriter.append("</configuration>\n");
    fileWriter.close();
  }

  private void writeConfigProperties(File file, Map<String,String> settings) throws IOException {
    FileWriter fileWriter = new FileWriter(file, UTF_8);

    for (Entry<String,String> entry : settings.entrySet()) {
      fileWriter.append(entry.getKey() + "=" + entry.getValue() + "\n");
    }
    fileWriter.close();
  }

  /**
   * Starts Accumulo and Zookeeper processes. Can only be called once.
   */
  @SuppressFBWarnings(value = "UNENCRYPTED_SOCKET",
      justification = "insecure socket used for reservation")
  @Override
  public synchronized void start() throws IOException, InterruptedException {
    if (config.useMiniDFS() && miniDFS.get() == null) {
      throw new IllegalStateException("Cannot restart mini when using miniDFS");
    }

    MiniAccumuloClusterControl control = getClusterControl();

    if (config.useExistingInstance()) {
      AccumuloConfiguration acuConf = config.getAccumuloConfiguration();
      Configuration hadoopConf = config.getHadoopConfiguration();
      ServerDirs serverDirs = new ServerDirs(acuConf, hadoopConf);

      Path instanceIdPath;
      try (var fs = getServerContext().getVolumeManager()) {
        instanceIdPath = serverDirs.getInstanceIdLocation(fs.getFirst());
      } catch (IOException e) {
        throw new UncheckedIOException(e);
      }

      InstanceId instanceIdFromFile =
          VolumeManager.getInstanceIDFromHdfs(instanceIdPath, hadoopConf);
      ZooReaderWriter zrw = getServerContext().getZooReaderWriter();

      String rootPath = ZooUtil.getRoot(instanceIdFromFile);

      String instanceName = null;
      try {
        for (String name : zrw.getChildren(Constants.ZROOT + Constants.ZINSTANCES)) {
          String instanceNamePath = Constants.ZROOT + Constants.ZINSTANCES + "/" + name;
          byte[] bytes = zrw.getData(instanceNamePath);
          InstanceId iid = InstanceId.of(new String(bytes, UTF_8));
          if (iid.equals(instanceIdFromFile)) {
            instanceName = name;
          }
        }
      } catch (KeeperException e) {
        throw new IllegalStateException("Unable to read instance name from zookeeper.", e);
      }
      if (instanceName == null) {
        throw new IllegalStateException("Unable to read instance name from zookeeper.");
      }

      config.setInstanceName(instanceName);
      if (!AccumuloStatus.isAccumuloOffline(zrw, rootPath)) {
        throw new IllegalStateException(
            "The Accumulo instance being used is already running. Aborting.");
      }
    } else {
      if (!initialized) {
        Runtime.getRuntime().addShutdownHook(new Thread(() -> {
          try {
            MiniAccumuloClusterImpl.this.stop();
          } catch (IOException e) {
            log.error("IOException while attempting to stop the MiniAccumuloCluster.", e);
          } catch (InterruptedException e) {
            log.error("The stopping of MiniAccumuloCluster was interrupted.", e);
          }
        }));
      }

      if (!config.useExistingZooKeepers()) {
        log.warn("Starting ZooKeeper");
        control.start(ServerType.ZOOKEEPER);
      }

      if (!initialized) {
        if (!config.useExistingZooKeepers()) {
          // sleep a little bit to let zookeeper come up before calling init, seems to work better
          long startTime = System.currentTimeMillis();
          while (true) {
            try (Socket s = new Socket("localhost", config.getZooKeeperPort())) {
              s.setReuseAddress(true);
              s.getOutputStream().write("ruok\n".getBytes());
              s.getOutputStream().flush();
              byte[] buffer = new byte[100];
              int n = s.getInputStream().read(buffer);
              if (n >= 4 && new String(buffer, 0, 4).equals("imok")) {
                break;
              }
            } catch (IOException | RuntimeException e) {
              if (System.currentTimeMillis() - startTime >= config.getZooKeeperStartupTime()) {
                throw new ZooKeeperBindException("Zookeeper did not start within "
                    + (config.getZooKeeperStartupTime() / 1000) + " seconds. Check the logs in "
                    + config.getLogDir() + " for errors.  Last exception: " + e);
              }
              // Don't spin absurdly fast
              sleepUninterruptibly(250, TimeUnit.MILLISECONDS);
            }
          }
        }

        LinkedList<String> args = new LinkedList<>();
        args.add("--instance-name");
        args.add(config.getInstanceName());
        args.add("--user");
        args.add(config.getRootUserName());
        args.add("--clear-instance-name");

        // If we aren't using SASL, add in the root password
        final String saslEnabled =
            config.getSiteConfig().get(Property.INSTANCE_RPC_SASL_ENABLED.getKey());
        if (saslEnabled == null || !Boolean.parseBoolean(saslEnabled)) {
          args.add("--password");
          args.add(config.getRootPassword());
        }

        log.warn("Initializing ZooKeeper");
        Process initProcess = exec(Initialize.class, args.toArray(new String[0])).getProcess();
        int ret = initProcess.waitFor();
        if (ret != 0) {
          throw new IllegalStateException("Initialize process returned " + ret
              + ". Check the logs in " + config.getLogDir() + " for errors.");
        }
        initialized = true;
      } else {
        log.warn("Not initializing ZooKeeper, already initialized");
      }
    }

    log.info("Starting MAC against instance {} and zookeeper(s) {}.", config.getInstanceName(),
        config.getZooKeepers());

    control.start(ServerType.TABLET_SERVER);

    int ret = 0;
    for (int i = 0; i < 5; i++) {
      ret = exec(Main.class, SetGoalState.class.getName(), ManagerGoalState.NORMAL.toString())
          .getProcess().waitFor();
      if (ret == 0) {
        break;
      }
      sleepUninterruptibly(1, TimeUnit.SECONDS);
    }
    if (ret != 0) {
      throw new IllegalStateException("Could not set manager goal state, process returned " + ret
          + ". Check the logs in " + config.getLogDir() + " for errors.");
    }

    control.start(ServerType.MANAGER);
    control.start(ServerType.GARBAGE_COLLECTOR);

    if (executor == null) {
      executor = Executors.newSingleThreadExecutor();
    }

    verifyUp();

  }

  // wait up to 10 seconds for the process to start
  private static void waitForProcessStart(Process p, String name) throws InterruptedException {
    long start = System.nanoTime();
    while (p.info().startInstant().isEmpty()) {
      if (NANOSECONDS.toSeconds(System.nanoTime() - start) > 10) {
        throw new IllegalStateException(
            "Error starting " + name + " - instance not started within 10 seconds");
      }
      Thread.sleep(50);
    }
  }

  private void verifyUp() throws InterruptedException, IOException {

    int numTries = 10;

    requireNonNull(getClusterControl().managerProcess, "Error starting Manager - no process");
    waitForProcessStart(getClusterControl().managerProcess, "Manager");

    requireNonNull(getClusterControl().gcProcess, "Error starting GC - no process");
    waitForProcessStart(getClusterControl().gcProcess, "GC");

    int tsExpectedCount = 0;
    for (Process tsp : getClusterControl().tabletServerProcesses) {
      tsExpectedCount++;
      requireNonNull(tsp, "Error starting TabletServer " + tsExpectedCount + " - no process");
      waitForProcessStart(tsp, "TabletServer" + tsExpectedCount);
    }

    try (ZooKeeper zk = new ZooKeeper(getZooKeepers(), 60000, event -> log.warn("{}", event))) {

      String secret = getSiteConfiguration().get(Property.INSTANCE_SECRET);

      while (!(zk.getState() == States.CONNECTED)) {
        log.info("Waiting for ZK client to connect, state: {} - will retry", zk.getState());
        Thread.sleep(1000);
      }

      String instanceId = null;
      for (int i = 0; i < numTries; i++) {
        if (zk.getState() == States.CONNECTED) {
          ZooUtil.digestAuth(zk, secret);
          try {
            final AtomicInteger rc = new AtomicInteger();
            final CountDownLatch waiter = new CountDownLatch(1);
            zk.sync("/", (code, arg1, arg2) -> {
              rc.set(code);
              waiter.countDown();
            }, null);
            waiter.await();
            Code code = Code.get(rc.get());
            if (code != Code.OK) {
              throw KeeperException.create(code);
            }
            String instanceNamePath =
                Constants.ZROOT + Constants.ZINSTANCES + "/" + config.getInstanceName();
            byte[] bytes = zk.getData(instanceNamePath, null, null);
            instanceId = new String(bytes, UTF_8);
            break;
          } catch (KeeperException e) {
            log.warn("Error trying to read instance id from zookeeper: " + e.getMessage());
            log.debug("Unable to read instance id from zookeeper.", e);
          }
        } else {
          log.warn("ZK client not connected, state: {}", zk.getState());
        }
        Thread.sleep(1000);
      }

      if (instanceId == null) {
        for (int i = 0; i < numTries; i++) {
          if (zk.getState() == States.CONNECTED) {
            ZooUtil.digestAuth(zk, secret);
            try {
              log.warn("******* COULD NOT FIND INSTANCE ID - DUMPING ZK ************");
              log.warn("Connected to ZooKeeper: {}", getZooKeepers());
              log.warn("Looking for instanceId at {}",
                  Constants.ZROOT + Constants.ZINSTANCES + "/" + config.getInstanceName());
              ZKUtil.visitSubTreeDFS(zk, Constants.ZROOT, false,
                  (rc, path, ctx, name) -> log.warn("{}", path));
              log.warn("******* END ZK DUMP ************");
            } catch (KeeperException | InterruptedException e) {
              log.error("Error dumping zk", e);
            }
          }
          Thread.sleep(1000);
        }
        throw new IllegalStateException("Unable to find instance id from zookeeper.");
      }

      String rootPath = Constants.ZROOT + "/" + instanceId;
      int tsActualCount = 0;
      try {
        while (tsActualCount < tsExpectedCount) {
          tsActualCount = 0;
          for (String child : zk.getChildren(rootPath + Constants.ZTSERVERS, null)) {
            if (zk.getChildren(rootPath + Constants.ZTSERVERS + "/" + child, null).isEmpty()) {
              log.info("TServer " + tsActualCount + " not yet present in ZooKeeper");
            } else {
              tsActualCount++;
              log.info("TServer " + tsActualCount + " present in ZooKeeper");
            }
          }
          Thread.sleep(500);
        }
      } catch (KeeperException e) {
        throw new IllegalStateException("Unable to read TServer information from zookeeper.", e);
      }

      try {
        while (zk.getChildren(rootPath + Constants.ZMANAGER_LOCK, null).isEmpty()) {
          log.info("Manager not yet present in ZooKeeper");
          Thread.sleep(500);
        }
      } catch (KeeperException e) {
        throw new IllegalStateException("Unable to read Manager information from zookeeper.", e);
      }

      try {
        while (zk.getChildren(rootPath + Constants.ZGC_LOCK, null).isEmpty()) {
          log.info("GC not yet present in ZooKeeper");
          Thread.sleep(500);
        }
      } catch (KeeperException e) {
        throw new IllegalStateException("Unable to read GC information from zookeeper.", e);
      }

    }
  }

  private List<String> buildRemoteDebugParams(int port) {
    return Collections.singletonList(
        String.format("-agentlib:jdwp=transport=dt_socket,server=y,suspend=n,address=%d", port));
  }

  /**
   * @return generated remote debug ports if in debug mode.
   * @since 1.6.0
   */
  public Set<Pair<ServerType,Integer>> getDebugPorts() {
    return debugPorts;
  }

  List<ProcessReference> references(Process... procs) {
    return Stream.of(procs).map(ProcessReference::new).collect(toList());
  }

  public Map<ServerType,Collection<ProcessReference>> getProcesses() {
    Map<ServerType,Collection<ProcessReference>> result = new HashMap<>();
    MiniAccumuloClusterControl control = getClusterControl();
    result.put(ServerType.MANAGER, references(control.managerProcess));
    result.put(ServerType.TABLET_SERVER,
        references(control.tabletServerProcesses.toArray(new Process[0])));
    if (control.zooKeeperProcess != null) {
      result.put(ServerType.ZOOKEEPER, references(control.zooKeeperProcess));
    }
    if (control.gcProcess != null) {
      result.put(ServerType.GARBAGE_COLLECTOR, references(control.gcProcess));
    }
    return result;
  }

  public void killProcess(ServerType type, ProcessReference proc)
      throws ProcessNotFoundException, InterruptedException {
    getClusterControl().killProcess(type, proc);
  }

  @Override
  public String getInstanceName() {
    return config.getInstanceName();
  }

  @Override
  public String getZooKeepers() {
    return config.getZooKeepers();
  }

  @Override
  public ServerContext getServerContext() {
    return context.get();
  }

  /**
   * Stops Accumulo and Zookeeper processes. If stop is not called, there is a shutdown hook that is
   * setup to kill the processes. However it's probably best to call stop in a finally block as soon
   * as possible.
   */
  @Override
  public synchronized void stop() throws IOException, InterruptedException {
    if (executor == null) {
      // keep repeated calls to stop() from failing
      return;
    }

    MiniAccumuloClusterControl control = getClusterControl();

    control.stop(ServerType.GARBAGE_COLLECTOR, null);
    control.stop(ServerType.MANAGER, null);
    control.stop(ServerType.TABLET_SERVER, null);
    control.stop(ServerType.ZOOKEEPER, null);

    // ACCUMULO-2985 stop the ExecutorService after we finished using it to stop accumulo procs
    if (executor != null) {
      List<Runnable> tasksRemaining = executor.shutdownNow();

      // the single thread executor shouldn't have any pending tasks, but check anyways
      if (!tasksRemaining.isEmpty()) {
        log.warn(
            "Unexpectedly had {} task(s) remaining in threadpool for execution when being stopped",
            tasksRemaining.size());
      }

      executor = null;
    }

    var miniDFSActual = miniDFS.get();
    if (config.useMiniDFS() && miniDFSActual != null) {
      miniDFSActual.shutdown();
    }
    for (Process p : cleanup) {
      p.destroy();
      p.waitFor();
    }
    miniDFS.set(null);
  }

  /**
   * @since 1.6.0
   */
  public MiniAccumuloConfigImpl getConfig() {
    return config;
  }

  @Override
  public AccumuloClient createAccumuloClient(String user, AuthenticationToken token) {
    return Accumulo.newClient().from(clientProperties.get()).as(user, token).build();
  }

  @Override
  public Properties getClientProperties() {
    // return a copy, without re-reading the file
    var copy = new Properties();
    copy.putAll(clientProperties.get());
    return copy;
  }

  @Override
  public FileSystem getFileSystem() {
    try {
      return FileSystem.get(new URI(dfsUri), new Configuration());
    } catch (IOException | URISyntaxException e) {
      throw new IllegalStateException(e);
    }
  }

  @VisibleForTesting
  protected void setShutdownExecutor(ExecutorService svc) {
    this.executor = svc;
  }

  @VisibleForTesting
  protected ExecutorService getShutdownExecutor() {
    return executor;
  }

  public int stopProcessWithTimeout(final Process proc, long timeout, TimeUnit unit)
      throws InterruptedException, ExecutionException, TimeoutException {
    FutureTask<Integer> future = new FutureTask<>(() -> {
      proc.destroy();
      return proc.waitFor();
    });

    executor.execute(future);

    return future.get(timeout, unit);
  }

  /**
   * Get programmatic interface to information available in a normal monitor. XXX the returned
   * structure won't contain information about the metadata table until there is data in it. e.g. if
   * you want to see the metadata table you should create a table.
   *
   * @since 1.6.1
   */
  public ManagerMonitorInfo getManagerMonitorInfo()
      throws AccumuloException, AccumuloSecurityException {
    try (AccumuloClient c = Accumulo.newClient().from(clientProperties.get()).build()) {
      ClientContext context = (ClientContext) c;
      return ThriftClientTypes.MANAGER.execute(context,
          client -> client.getManagerStats(TraceUtil.traceInfo(), context.rpcCreds()));
    }
  }

  public MiniDFSCluster getMiniDfs() {
    return this.miniDFS.get();
  }

  @Override
  public MiniAccumuloClusterControl getClusterControl() {
    return clusterControl;
  }

  @Override
  public Path getTemporaryPath() {
    String p;
    if (config.useMiniDFS()) {
      p = "/tmp/";
    } else {
      File tmp = new File(config.getDir(), "tmp");
      mkdirs(tmp);
      p = tmp.toString();
    }
    return getFileSystem().makeQualified(new Path(p));
  }

  @Override
  public AccumuloConfiguration getSiteConfiguration() {
    return new ConfigurationCopy(Stream.concat(DefaultConfiguration.getInstance().stream(),
        config.getSiteConfig().entrySet().stream()));
  }

  @Override
  public String getAccumuloPropertiesPath() {
    return new File(config.getConfDir(), "accumulo.properties").toString();
  }

  @Override
  public String getClientPropsPath() {
    return config.getClientPropsFile().getAbsolutePath();
  }
}<|MERGE_RESOLUTION|>--- conflicted
+++ resolved
@@ -217,21 +217,11 @@
       dfsUri = "file:///";
     }
 
-<<<<<<< HEAD
-=======
     // Perform any modifications to the site config that need to happen
     // after the instance volumes are set, and before the config is
     // written out and MAC started.
     config.preStartConfigUpdate();
 
-    File clientConfFile = config.getClientConfFile();
-    // Write only the properties that correspond to ClientConfiguration properties
-    writeConfigProperties(clientConfFile,
-        Maps.filterEntries(config.getSiteConfig(),
-            v -> org.apache.accumulo.core.client.ClientConfiguration.ClientProperty
-                .getPropertyByKey(v.getKey()) != null));
-
->>>>>>> 401270ad
     Map<String,String> clientProps = config.getClientProps();
     clientProps.put(ClientProperty.INSTANCE_ZOOKEEPERS.getKey(), config.getZooKeepers());
     clientProps.put(ClientProperty.INSTANCE_NAME.getKey(), config.getInstanceName());
