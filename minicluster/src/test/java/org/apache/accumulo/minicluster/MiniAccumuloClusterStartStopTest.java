/*
 * Licensed to the Apache Software Foundation (ASF) under one or more
 * contributor license agreements.  See the NOTICE file distributed with
 * this work for additional information regarding copyright ownership.
 * The ASF licenses this file to You under the Apache License, Version 2.0
 * (the "License"); you may not use this file except in compliance with
 * the License.  You may obtain a copy of the License at
 *
 *     http://www.apache.org/licenses/LICENSE-2.0
 *
 * Unless required by applicable law or agreed to in writing, software
 * distributed under the License is distributed on an "AS IS" BASIS,
 * WITHOUT WARRANTIES OR CONDITIONS OF ANY KIND, either express or implied.
 * See the License for the specific language governing permissions and
 * limitations under the License.
 */
package org.apache.accumulo.minicluster;

import java.io.File;
import java.io.IOException;

import org.apache.accumulo.core.client.Connector;
<<<<<<< HEAD
import org.junit.After;
=======
import org.apache.accumulo.core.client.ZooKeeperInstance;
import org.apache.accumulo.core.client.security.tokens.PasswordToken;
import org.apache.commons.io.FileUtils;
import org.junit.Assert;
>>>>>>> 0398fa70
import org.junit.Before;
import org.junit.Rule;
import org.junit.Test;
import org.junit.rules.TestName;

public class MiniAccumuloClusterStartStopTest {

<<<<<<< HEAD
  public TemporaryFolder folder = new TemporaryFolder();

  @Before
  public void createMacDir() throws IOException {
    folder.create();
  }

  @After
  public void deleteMacDir() {
    folder.delete();
  }

  @Test
  public void multipleStartsDoesntThrowAnException() throws Exception {
    MiniAccumuloCluster accumulo = new MiniAccumuloCluster(folder.getRoot(), "superSecret");

    // In 1.6.0, multiple start's did not throw an exception as advertised
=======
  private File baseDir = new File(System.getProperty("user.dir") + "/target/mini-tests/" + this.getClass().getName());
  private File testDir;

  @Rule
  public TestName testName = new TestName();

  @Before
  public void createMacDir() throws IOException {
    baseDir.mkdirs();
    testDir = new File(baseDir, testName.getMethodName());
    FileUtils.deleteQuietly(testDir);
    testDir.mkdir();
  }

  @Test
  public void multipleStartsThrowsAnException() throws Exception {
    MiniAccumuloCluster accumulo = new MiniAccumuloCluster(testDir, "superSecret");
    accumulo.start();

>>>>>>> 0398fa70
    try {
      accumulo.start();
      accumulo.start();
    } finally {
      accumulo.stop();
    }
  }

  @Test
  public void multipleStopsIsAllowed() throws Exception {
    MiniAccumuloCluster accumulo = new MiniAccumuloCluster(testDir, "superSecret");
    accumulo.start();

<<<<<<< HEAD
    Connector conn = accumulo.getConnector("root", "superSecret");
=======
    Connector conn = new ZooKeeperInstance(accumulo.getInstanceName(), accumulo.getZooKeepers()).getConnector("root", new PasswordToken("superSecret"));
>>>>>>> 0398fa70
    conn.tableOperations().create("foo");

    accumulo.stop();
    accumulo.stop();
  }
}<|MERGE_RESOLUTION|>--- conflicted
+++ resolved
@@ -20,14 +20,7 @@
 import java.io.IOException;
 
 import org.apache.accumulo.core.client.Connector;
-<<<<<<< HEAD
-import org.junit.After;
-=======
-import org.apache.accumulo.core.client.ZooKeeperInstance;
-import org.apache.accumulo.core.client.security.tokens.PasswordToken;
 import org.apache.commons.io.FileUtils;
-import org.junit.Assert;
->>>>>>> 0398fa70
 import org.junit.Before;
 import org.junit.Rule;
 import org.junit.Test;
@@ -35,25 +28,6 @@
 
 public class MiniAccumuloClusterStartStopTest {
 
-<<<<<<< HEAD
-  public TemporaryFolder folder = new TemporaryFolder();
-
-  @Before
-  public void createMacDir() throws IOException {
-    folder.create();
-  }
-
-  @After
-  public void deleteMacDir() {
-    folder.delete();
-  }
-
-  @Test
-  public void multipleStartsDoesntThrowAnException() throws Exception {
-    MiniAccumuloCluster accumulo = new MiniAccumuloCluster(folder.getRoot(), "superSecret");
-
-    // In 1.6.0, multiple start's did not throw an exception as advertised
-=======
   private File baseDir = new File(System.getProperty("user.dir") + "/target/mini-tests/" + this.getClass().getName());
   private File testDir;
 
@@ -69,11 +43,10 @@
   }
 
   @Test
-  public void multipleStartsThrowsAnException() throws Exception {
+  public void multipleStartsDoesntThrowAnException() throws Exception {
     MiniAccumuloCluster accumulo = new MiniAccumuloCluster(testDir, "superSecret");
-    accumulo.start();
 
->>>>>>> 0398fa70
+    // In 1.6.0, multiple start's did not throw an exception as advertised
     try {
       accumulo.start();
       accumulo.start();
@@ -87,11 +60,7 @@
     MiniAccumuloCluster accumulo = new MiniAccumuloCluster(testDir, "superSecret");
     accumulo.start();
 
-<<<<<<< HEAD
     Connector conn = accumulo.getConnector("root", "superSecret");
-=======
-    Connector conn = new ZooKeeperInstance(accumulo.getInstanceName(), accumulo.getZooKeepers()).getConnector("root", new PasswordToken("superSecret"));
->>>>>>> 0398fa70
     conn.tableOperations().create("foo");
 
     accumulo.stop();
